--- conflicted
+++ resolved
@@ -24,21 +24,13 @@
 
 
 MONGODB_DOWNLOAD_URLS = {
-<<<<<<< HEAD
-    "linux-aarch64": "https://fastdl.mongodb.org/linux/mongodb-linux-aarch64-ubuntu1804-4.4.2.tgz",
+    "linux-aarch64": "https://fastdl.mongodb.org/linux/mongodb-linux-aarch64-ubuntu1804-5.0.4.tgz",
     "linux-i686": None,
-    "linux-x86_64": "https://fastdl.mongodb.org/linux/mongodb-linux-x86_64-ubuntu1804-4.4.2.tgz",
-    "mac-arm64": None,
-    "mac-x86_64": "https://fastdl.mongodb.org/osx/mongodb-macos-x86_64-4.4.2.tgz",
-    "win-32": None,
-    "win-amd64": "https://fastdl.mongodb.org/windows/mongodb-windows-x86_64-4.4.2.zip",
-=======
-    "linux-aarch64": "https://fastdl.mongodb.org/linux/mongodb-linux-aarch64-ubuntu1804-5.0.4.tgz",
     "linux-x86_64": "https://fastdl.mongodb.org/linux/mongodb-linux-x86_64-ubuntu1804-5.0.4.tgz",
     "mac-arm64": None,
     "mac-x86_64": "https://fastdl.mongodb.org/osx/mongodb-macos-x86_64-5.0.4.tgz",
+    "win-32": None,
     "win-amd64": "https://fastdl.mongodb.org/windows/mongodb-windows-x86_64-5.0.4.zip",
->>>>>>> 7a6c3578
     "debian9": {
         "manylinux1_x86_64": "https://fastdl.mongodb.org/linux/mongodb-linux-x86_64-debian92-5.0.4.tgz",
     },
@@ -54,11 +46,7 @@
 MONGODB_BINARIES = ["mongod"]
 LINUX_DISTRO = os.environ.get("FIFTYONE_DB_BUILD_LINUX_DISTRO")
 
-<<<<<<< HEAD
-VERSION = "0.3"
-=======
 VERSION = "0.4.0"
->>>>>>> 7a6c3578
 
 
 def get_version():
