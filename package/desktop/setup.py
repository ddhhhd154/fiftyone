--- conflicted
+++ resolved
@@ -17,11 +17,7 @@
 import shutil
 
 
-<<<<<<< HEAD
-VERSION = "0.8.0"
-=======
 VERSION = "0.8.1"
->>>>>>> 825e2251
 
 
 def get_version():
