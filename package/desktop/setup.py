--- conflicted
+++ resolved
@@ -17,11 +17,7 @@
 import shutil
 
 
-<<<<<<< HEAD
-VERSION = "0.17.0"
-=======
-VERSION = "0.5.0"
->>>>>>> 14c74362
+VERSION = "0.6.0"
 
 
 def get_version():
