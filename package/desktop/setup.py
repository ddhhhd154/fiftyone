#!/usr/bin/env python
"""
Installs the ``fiftyone-desktop`` package.

| Copyright 2017-2023, Voxel51, Inc.
| `voxel51.com <https://voxel51.com/>`_
|
"""
import glob
import os
import shutil
from setuptools import setup
from wheel.bdist_wheel import bdist_wheel

import os
import shutil


<<<<<<< HEAD
VERSION = "0.17.0rc1"
=======
VERSION = "0.26.0"
>>>>>>> 1bae0eb1


def get_version():
    if "RELEASE_VERSION" in os.environ:
        version = os.environ["RELEASE_VERSION"]
        if not version.startswith(VERSION):
            raise ValueError(
                "Release version does not match version: %s and %s"
                % (version, VERSION)
            )
        return version

    return VERSION


def make_tar(dir_path, tar_path):
    outpath, format = _get_tar_format(tar_path)

    rootdir, basedir = os.path.split(os.path.realpath(dir_path))
    shutil.make_archive(outpath, format, rootdir, basedir)


def _get_tar_format(archive_path):
    basepath, ext = os.path.splitext(archive_path)
    if basepath.endswith(".tar"):
        # Handle .tar.gz and .tar.bz
        basepath, ext2 = os.path.splitext(basepath)
        ext = ext2 + ext

    if ext == ".tar":
        return basepath, "tar"

    if ext in (".tar.gz", ".tgz"):
        return basepath, "gztar"

    if ext in (".tar.bz", ".tbz"):
        return basepath, "bztar"

    raise ValueError("Unsupported archive format '%s'" % archive_path)


class CustomBdistWheel(bdist_wheel):
    def finalize_options(self):
        bdist_wheel.finalize_options(self)
        # not pure Python
        self.root_is_pure = False

        platform = self.plat_name
        is_platform = lambda os, isa=None: platform.startswith(os) and (
            not isa or platform.endswith(isa)
        )

        if is_platform("linux", "aarch64"):
            self.plat_name = "manylinux2014_aarch64"
        elif is_platform("linux", "x86_64"):
            self.plat_name = "manylinux1_x86_64"
        elif is_platform("mac", "arm64"):
            self.plat_name = "macosx_11_10_arm64"
        elif is_platform("mac", "x86_64"):
            self.plat_name = "macosx_10_10_x86_64"
        elif is_platform("win"):
            self.plat_name = "win_amd64"
        else:
            raise ValueError(
                "Unsupported target platform: %r" % self.plat_name
            )

    def get_tag(self):
        impl = "py3"
        abi_tag = "none"
        return impl, abi_tag, self.plat_name

    def write_wheelfile(self, *args, **kwargs):
        bdist_wheel.write_wheelfile(self, *args, **kwargs)
        if os.environ.get("RELEASE_DIR"):
            release_dir = os.environ["RELEASE_DIR"]
        else:
            release_dir = os.path.join(
                os.path.dirname(os.path.abspath(__file__)),
                "..",
                "..",
                "app",
                "packages",
                "desktop",
                "release",
            )
        bin_dir = os.path.join(
            self.bdist_dir,
            self.data_dir,
            "purelib",
            "fiftyone",
            "desktop",
            "bin",
        )

        if os.environ.get("FIFTYONE_APP_EXE_PATH"):
            apps = [os.environ["FIFTYONE_APP_EXE_PATH"]]
        elif self.plat_name.startswith("manylinux"):
            apps = glob.glob(os.path.join(release_dir, "FiftyOne*.AppImage"))
        elif self.plat_name == "macosx_11_10_arm64":
            apps = glob.glob(
                os.path.join(release_dir, "mac-arm64", "FiftyOne*.app")
            )
        elif self.plat_name.startswith("mac"):
            apps = glob.glob(os.path.join(release_dir, "mac", "FiftyOne*.app"))
        elif self.plat_name.startswith("win"):
            apps = glob.glob(os.path.join(release_dir, "FiftyOne*.exe"))
        else:
            raise ValueError(
                "Unsupported target platform: %r" % self.plat_name
            )
        if not apps:
            raise RuntimeError(
                "Could not find any built Electron apps in %r. "
                "Run 'yarn package-PLATFORM' in the 'electron' folder first."
                % release_dir
            )
        elif len(apps) > 1:
            raise RuntimeError(
                "Found too many Electron apps in %r: %r" % (release_dir, apps)
            )
        app_path = apps[0]

        if not os.path.isdir(bin_dir):
            os.mkdir(bin_dir)
        if os.path.isfile(app_path):
            # use copy2 to maintain executable permission
            ext = os.path.splitext(app_path)[-1]
        elif os.path.isdir(app_path):
            ext = ".app"
        else:
            raise RuntimeError("Unsupported file type: %r" % app_path)

        ext += ".tar.gz"
        make_tar(app_path, os.path.join(bin_dir, "FiftyOne" + ext))


cmdclass = {
    "bdist_wheel": CustomBdistWheel,
}

with open("README.md", "r") as fh:
    long_description = fh.read()

setup(
    name="fiftyone-desktop",
    version=get_version(),
    description="FiftyOne Teams Desktop",
    author="Voxel51, Inc.",
    author_email="info@voxel51.com",
    long_description=long_description,
    long_description_content_type="text/markdown",
    packages=["fiftyone.desktop"],
    package_dir={"fiftyone.desktop": "src"},
    classifiers=[
        "Development Status :: 4 - Beta",
        "Intended Audience :: Developers",
        "Intended Audience :: Science/Research",
        "License :: OSI Approved :: Apache Software License",
        "Topic :: Scientific/Engineering :: Artificial Intelligence",
        "Topic :: Scientific/Engineering :: Image Processing",
        "Topic :: Scientific/Engineering :: Image Recognition",
        "Topic :: Scientific/Engineering :: Information Analysis",
        "Topic :: Scientific/Engineering :: Visualization",
        "Operating System :: MacOS :: MacOS X",
        "Operating System :: POSIX :: Linux",
        "Operating System :: Microsoft :: Windows",
        "Programming Language :: Python :: 3",
        "Programming Language :: Python :: 3.7",
        "Programming Language :: Python :: 3.8",
        "Programming Language :: Python :: 3.9",
        "Programming Language :: Python :: 3.10",
    ],
    python_requires=">=3.7",
    cmdclass=cmdclass,
)<|MERGE_RESOLUTION|>--- conflicted
+++ resolved
@@ -16,11 +16,7 @@
 import shutil
 
 
-<<<<<<< HEAD
-VERSION = "0.17.0rc1"
-=======
-VERSION = "0.26.0"
->>>>>>> 1bae0eb1
+VERSION = "0.17.0"
 
 
 def get_version():
