#!/usr/bin/env python
"""
Installs the ``fiftyone-desktop`` package.

| Copyright 2017-2023, Voxel51, Inc.
| `voxel51.com <https://voxel51.com/>`_
|
"""
import glob
import os
import shutil
from setuptools import setup
from wheel.bdist_wheel import bdist_wheel

import os
import shutil


<<<<<<< HEAD
VERSION = "0.18.0"
=======
VERSION = "0.28.0"
>>>>>>> f002083d


def get_version():
    if "RELEASE_VERSION" in os.environ:
        version = os.environ["RELEASE_VERSION"]
        if not version.startswith(VERSION):
            raise ValueError(
                "Release version does not match version: %s and %s"
                % (version, VERSION)
            )
        return version

    return VERSION


def make_tar(dir_path, tar_path):
    outpath, format = _get_tar_format(tar_path)

    rootdir, basedir = os.path.split(os.path.realpath(dir_path))
    shutil.make_archive(outpath, format, rootdir, basedir)


def _get_tar_format(archive_path):
    basepath, ext = os.path.splitext(archive_path)
    if basepath.endswith(".tar"):
        # Handle .tar.gz and .tar.bz
        basepath, ext2 = os.path.splitext(basepath)
        ext = ext2 + ext

    if ext == ".tar":
        return basepath, "tar"

    if ext in (".tar.gz", ".tgz"):
        return basepath, "gztar"

    if ext in (".tar.bz", ".tbz"):
        return basepath, "bztar"

    raise ValueError("Unsupported archive format '%s'" % archive_path)


class CustomBdistWheel(bdist_wheel):
    def finalize_options(self):
        bdist_wheel.finalize_options(self)
        # not pure Python
        self.root_is_pure = False

        platform = self.plat_name
        is_platform = lambda os, isa=None: platform.startswith(os) and (
            not isa or platform.endswith(isa)
        )

        if is_platform("linux", "aarch64"):
            self.plat_name = "manylinux2014_aarch64"
        elif is_platform("linux", "x86_64"):
            self.plat_name = "manylinux1_x86_64"
        elif is_platform("mac", "arm64"):
            self.plat_name = "macosx_11_10_arm64"
        elif is_platform("mac", "x86_64"):
            self.plat_name = "macosx_10_10_x86_64"
        elif is_platform("win"):
            self.plat_name = "win_amd64"
        else:
            raise ValueError(
                "Unsupported target platform: %r" % self.plat_name
            )

    def get_tag(self):
        impl = "py3"
        abi_tag = "none"
        return impl, abi_tag, self.plat_name

    def write_wheelfile(self, *args, **kwargs):
        bdist_wheel.write_wheelfile(self, *args, **kwargs)
        if os.environ.get("RELEASE_DIR"):
            release_dir = os.environ["RELEASE_DIR"]
        else:
            release_dir = os.path.join(
                os.path.dirname(os.path.abspath(__file__)),
                "..",
                "..",
                "app",
                "packages",
                "desktop",
                "release",
            )
        bin_dir = os.path.join(
            self.bdist_dir,
            self.data_dir,
            "purelib",
            "fiftyone",
            "desktop",
            "bin",
        )

        if os.environ.get("FIFTYONE_APP_EXE_PATH"):
            apps = [os.environ["FIFTYONE_APP_EXE_PATH"]]
        elif self.plat_name.startswith("manylinux"):
            apps = glob.glob(os.path.join(release_dir, "FiftyOne*.AppImage"))
        elif self.plat_name == "macosx_11_10_arm64":
            apps = glob.glob(
                os.path.join(release_dir, "mac-arm64", "FiftyOne*.app")
            )
        elif self.plat_name.startswith("mac"):
            apps = glob.glob(os.path.join(release_dir, "mac", "FiftyOne*.app"))
        elif self.plat_name.startswith("win"):
            apps = glob.glob(os.path.join(release_dir, "FiftyOne*.exe"))
        else:
            raise ValueError(
                "Unsupported target platform: %r" % self.plat_name
            )
        if not apps:
            raise RuntimeError(
                "Could not find any built Electron apps in %r. "
                "Run 'yarn package-PLATFORM' in the 'electron' folder first."
                % release_dir
            )
        elif len(apps) > 1:
            raise RuntimeError(
                "Found too many Electron apps in %r: %r" % (release_dir, apps)
            )
        app_path = apps[0]

        if not os.path.isdir(bin_dir):
            os.mkdir(bin_dir)
        if os.path.isfile(app_path):
            # use copy2 to maintain executable permission
            ext = os.path.splitext(app_path)[-1]
        elif os.path.isdir(app_path):
            ext = ".app"
        else:
            raise RuntimeError("Unsupported file type: %r" % app_path)

        ext += ".tar.gz"
        make_tar(app_path, os.path.join(bin_dir, "FiftyOne" + ext))


cmdclass = {
    "bdist_wheel": CustomBdistWheel,
}

with open("README.md", "r") as fh:
    long_description = fh.read()

setup(
    name="fiftyone-desktop",
    version=get_version(),
    description="FiftyOne Teams Desktop",
    author="Voxel51, Inc.",
    author_email="info@voxel51.com",
    long_description=long_description,
    long_description_content_type="text/markdown",
    packages=["fiftyone.desktop"],
    package_dir={"fiftyone.desktop": "src"},
    classifiers=[
        "Development Status :: 4 - Beta",
        "Intended Audience :: Developers",
        "Intended Audience :: Science/Research",
        "License :: OSI Approved :: Apache Software License",
        "Topic :: Scientific/Engineering :: Artificial Intelligence",
        "Topic :: Scientific/Engineering :: Image Processing",
        "Topic :: Scientific/Engineering :: Image Recognition",
        "Topic :: Scientific/Engineering :: Information Analysis",
        "Topic :: Scientific/Engineering :: Visualization",
        "Operating System :: MacOS :: MacOS X",
        "Operating System :: POSIX :: Linux",
        "Operating System :: Microsoft :: Windows",
        "Programming Language :: Python :: 3",
        "Programming Language :: Python :: 3.7",
        "Programming Language :: Python :: 3.8",
        "Programming Language :: Python :: 3.9",
        "Programming Language :: Python :: 3.10",
    ],
    python_requires=">=3.7",
    cmdclass=cmdclass,
)<|MERGE_RESOLUTION|>--- conflicted
+++ resolved
@@ -16,11 +16,7 @@
 import shutil
 
 
-<<<<<<< HEAD
-VERSION = "0.18.0"
-=======
-VERSION = "0.28.0"
->>>>>>> f002083d
+VERSION = "0.19.0"
 
 
 def get_version():
