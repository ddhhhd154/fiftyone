#!/usr/bin/env python
"""
Installs the ``fiftyone-desktop`` package.

| Copyright 2017-2024, Voxel51, Inc.
| `voxel51.com <https://voxel51.com/>`_
|
"""
import glob
import os
import shutil
from setuptools import setup
from wheel.bdist_wheel import bdist_wheel

import os
import shutil


<<<<<<< HEAD
VERSION = "0.24.0"
=======
VERSION = "0.34.0"
>>>>>>> fea54b1f


def get_version():
    if "RELEASE_VERSION" in os.environ:
        version = os.environ["RELEASE_VERSION"]
        if not version.startswith(VERSION):
            raise ValueError(
                "Release version does not match version: %s and %s"
                % (version, VERSION)
            )
        return version

    return VERSION


def make_tar(dir_path, tar_path):
    outpath, format = _get_tar_format(tar_path)

    rootdir, basedir = os.path.split(os.path.realpath(dir_path))
    shutil.make_archive(outpath, format, rootdir, basedir)


def _get_tar_format(archive_path):
    basepath, ext = os.path.splitext(archive_path)
    if basepath.endswith(".tar"):
        # Handle .tar.gz and .tar.bz
        basepath, ext2 = os.path.splitext(basepath)
        ext = ext2 + ext

    if ext == ".tar":
        return basepath, "tar"

    if ext in (".tar.gz", ".tgz"):
        return basepath, "gztar"

    if ext in (".tar.bz", ".tbz"):
        return basepath, "bztar"

    raise ValueError("Unsupported archive format '%s'" % archive_path)


class CustomBdistWheel(bdist_wheel):
    def finalize_options(self):
        bdist_wheel.finalize_options(self)
        # not pure Python
        self.root_is_pure = False

        platform = self.plat_name
        is_platform = lambda os, isa=None: platform.startswith(os) and (
            not isa or platform.endswith(isa)
        )

        if is_platform("linux", "aarch64"):
            self.plat_name = "manylinux2014_aarch64"
        elif is_platform("linux", "x86_64"):
            self.plat_name = "manylinux1_x86_64"
        elif is_platform("mac", "arm64"):
            self.plat_name = "macosx_11_0_arm64"
        elif is_platform("mac", "x86_64"):
            self.plat_name = "macosx_10_10_x86_64"
        elif is_platform("win"):
            self.plat_name = "win_amd64"
        else:
            raise ValueError(
                "Unsupported target platform: %r" % self.plat_name
            )

    def get_tag(self):
        impl = "py3"
        abi_tag = "none"
        return impl, abi_tag, self.plat_name

    def write_wheelfile(self, *args, **kwargs):
        bdist_wheel.write_wheelfile(self, *args, **kwargs)
        if os.environ.get("RELEASE_DIR"):
            release_dir = os.environ["RELEASE_DIR"]
        else:
            release_dir = os.path.join(
                os.path.dirname(os.path.abspath(__file__)),
                "..",
                "..",
                "app",
                "packages",
                "desktop",
                "release",
            )
        bin_dir = os.path.join(
            self.bdist_dir,
            self.data_dir,
            "purelib",
            "fiftyone",
            "desktop",
            "bin",
        )

        if os.environ.get("FIFTYONE_APP_EXE_PATH"):
            apps = [os.environ["FIFTYONE_APP_EXE_PATH"]]
        elif self.plat_name.startswith("manylinux"):
            apps = glob.glob(os.path.join(release_dir, "FiftyOne*.AppImage"))
        elif self.plat_name == "macosx_11_0_arm64":
            apps = glob.glob(
                os.path.join(release_dir, "mac-arm64", "FiftyOne*.app")
            )
        elif self.plat_name.startswith("mac"):
            apps = glob.glob(os.path.join(release_dir, "mac", "FiftyOne*.app"))
        elif self.plat_name.startswith("win"):
            apps = glob.glob(os.path.join(release_dir, "FiftyOne*.exe"))
        else:
            raise ValueError(
                "Unsupported target platform: %r" % self.plat_name
            )
        if not apps:
            raise RuntimeError(
                "Could not find any built Electron apps in %r. "
                "Run 'yarn package-PLATFORM' in the 'electron' folder first."
                % release_dir
            )
        elif len(apps) > 1:
            raise RuntimeError(
                "Found too many Electron apps in %r: %r" % (release_dir, apps)
            )
        app_path = apps[0]

        if not os.path.isdir(bin_dir):
            os.mkdir(bin_dir)
        if os.path.isfile(app_path):
            # use copy2 to maintain executable permission
            ext = os.path.splitext(app_path)[-1]
        elif os.path.isdir(app_path):
            ext = ".app"
        else:
            raise RuntimeError("Unsupported file type: %r" % app_path)

        ext += ".tar.gz"
        make_tar(app_path, os.path.join(bin_dir, "FiftyOne" + ext))


cmdclass = {
    "bdist_wheel": CustomBdistWheel,
}

with open("README.md", "r") as fh:
    long_description = fh.read()

setup(
    name="fiftyone-desktop",
    version=get_version(),
    description="FiftyOne Teams Desktop",
    author="Voxel51, Inc.",
    author_email="info@voxel51.com",
    long_description=long_description,
    long_description_content_type="text/markdown",
    packages=["fiftyone.desktop"],
    package_dir={"fiftyone.desktop": "src"},
    classifiers=[
        "Development Status :: 4 - Beta",
        "Intended Audience :: Developers",
        "Intended Audience :: Science/Research",
        "License :: OSI Approved :: Apache Software License",
        "Topic :: Scientific/Engineering :: Artificial Intelligence",
        "Topic :: Scientific/Engineering :: Image Processing",
        "Topic :: Scientific/Engineering :: Image Recognition",
        "Topic :: Scientific/Engineering :: Information Analysis",
        "Topic :: Scientific/Engineering :: Visualization",
        "Operating System :: MacOS :: MacOS X",
        "Operating System :: POSIX :: Linux",
        "Operating System :: Microsoft :: Windows",
        "Programming Language :: Python :: 3",
        "Programming Language :: Python :: 3.7",
        "Programming Language :: Python :: 3.8",
        "Programming Language :: Python :: 3.9",
        "Programming Language :: Python :: 3.10",
    ],
    python_requires=">=3.7",
    cmdclass=cmdclass,
)<|MERGE_RESOLUTION|>--- conflicted
+++ resolved
@@ -16,11 +16,7 @@
 import shutil
 
 
-<<<<<<< HEAD
 VERSION = "0.24.0"
-=======
-VERSION = "0.34.0"
->>>>>>> fea54b1f
 
 
 def get_version():
