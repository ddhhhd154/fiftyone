--- conflicted
+++ resolved
@@ -16,11 +16,7 @@
 import shutil
 
 
-<<<<<<< HEAD
-VERSION = "0.23.2"
-=======
-VERSION = "0.33.3"
->>>>>>> e8c8e970
+VERSION = "0.23.3"
 
 
 def get_version():
