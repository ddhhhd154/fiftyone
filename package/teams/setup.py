#!/usr/bin/env python
"""
Installs FiftyOne Teams App

| Copyright 2017-2024, Voxel51, Inc.
| `voxel51.com <https://voxel51.com/>`_
|
"""
import os
from pkg_resources import DistributionNotFound, get_distribution
import re
from setuptools import setup

INSTALL_REQUIRES = [
    "python-jose>=3.3.0,<4",
<<<<<<< HEAD
    "fiftyone>2.0,<2.2",
=======
    "fiftyone~=2.0.1",
>>>>>>> 9000e07e
]


CHOOSE_INSTALL_REQUIRES = []


def choose_requirement(mains, secondary):
    chosen = secondary
    for main in mains:
        try:
            name = re.split(r"[!<>=]", main)[0]
            get_distribution(name)
            chosen = main
            break
        except DistributionNotFound:
            pass

    return str(chosen)


def get_install_requirements(install_requires, choose_install_requires):
    for mains, secondary in choose_install_requires:
        install_requires.append(choose_requirement(mains, secondary))

    return install_requires


with open("README.md", "r") as fh:
    long_description = fh.read()


setup(
    name="fiftyone-teams-app",
<<<<<<< HEAD
    version="2.1.0.dev23",
=======
    version="2.0.1",
>>>>>>> 9000e07e
    description=("FiftyOne Teams"),
    author="Voxel51, Inc.",
    author_email="info@voxel51.com",
    url="https://github.com/voxel51/fiftyone",
    long_description=long_description,
    long_description_content_type="text/markdown",
    packages=["fiftyone.teams"],
    include_package_data=True,
    install_requires=get_install_requirements(
        INSTALL_REQUIRES, CHOOSE_INSTALL_REQUIRES
    ),
    classifiers=[
        "Development Status :: 4 - Beta",
        "Intended Audience :: Developers",
        "Intended Audience :: Science/Research",
        "License :: OSI Approved :: Apache Software License",
        "Topic :: Scientific/Engineering :: Artificial Intelligence",
        "Topic :: Scientific/Engineering :: Image Processing",
        "Topic :: Scientific/Engineering :: Image Recognition",
        "Topic :: Scientific/Engineering :: Information Analysis",
        "Topic :: Scientific/Engineering :: Visualization",
        "Operating System :: MacOS :: MacOS X",
        "Operating System :: POSIX :: Linux",
        "Operating System :: Microsoft :: Windows",
        "Programming Language :: Python :: 3",
        "Programming Language :: Python :: 3.6",
        "Programming Language :: Python :: 3.7",
        "Programming Language :: Python :: 3.8",
        "Programming Language :: Python :: 3.9",
    ],
    python_requires=">=3.7",
)<|MERGE_RESOLUTION|>--- conflicted
+++ resolved
@@ -13,11 +13,7 @@
 
 INSTALL_REQUIRES = [
     "python-jose>=3.3.0,<4",
-<<<<<<< HEAD
     "fiftyone>2.0,<2.2",
-=======
-    "fiftyone~=2.0.1",
->>>>>>> 9000e07e
 ]
 
 
@@ -51,11 +47,7 @@
 
 setup(
     name="fiftyone-teams-app",
-<<<<<<< HEAD
     version="2.1.0.dev23",
-=======
-    version="2.0.1",
->>>>>>> 9000e07e
     description=("FiftyOne Teams"),
     author="Voxel51, Inc.",
     author_email="info@voxel51.com",
