#!/usr/bin/env python
"""
Installs FiftyOne Teams App

| Copyright 2017-2023, Voxel51, Inc.
| `voxel51.com <https://voxel51.com/>`_
|
"""
import os
from pkg_resources import DistributionNotFound, get_distribution
import re
from setuptools import setup

INSTALL_REQUIRES = [
    "python-jose>=3.3.0,<4",
<<<<<<< HEAD
    "fiftyone>0.14,<0.16",
=======
    "fiftyone>0.14.0,<0.15",
>>>>>>> 985af707
]


CHOOSE_INSTALL_REQUIRES = []


def choose_requirement(mains, secondary):
    chosen = secondary
    for main in mains:
        try:
            name = re.split(r"[!<>=]", main)[0]
            get_distribution(name)
            chosen = main
            break
        except DistributionNotFound:
            pass

    return str(chosen)


def get_install_requirements(install_requires, choose_install_requires):
    for mains, secondary in choose_install_requires:
        install_requires.append(choose_requirement(mains, secondary))

    return install_requires


with open("README.md", "r") as fh:
    long_description = fh.read()


setup(
    name="fiftyone-teams-app",
<<<<<<< HEAD
    version="1.5.0.dev15",
=======
    version="1.4.1rc2",
>>>>>>> 985af707
    description=("FiftyOne Teams"),
    author="Voxel51, Inc.",
    author_email="info@voxel51.com",
    url="https://github.com/voxel51/fiftyone",
    long_description=long_description,
    long_description_content_type="text/markdown",
    packages=["fiftyone.teams"],
    include_package_data=True,
    install_requires=get_install_requirements(
        INSTALL_REQUIRES, CHOOSE_INSTALL_REQUIRES
    ),
    classifiers=[
        "Development Status :: 4 - Beta",
        "Intended Audience :: Developers",
        "Intended Audience :: Science/Research",
        "License :: OSI Approved :: Apache Software License",
        "Topic :: Scientific/Engineering :: Artificial Intelligence",
        "Topic :: Scientific/Engineering :: Image Processing",
        "Topic :: Scientific/Engineering :: Image Recognition",
        "Topic :: Scientific/Engineering :: Information Analysis",
        "Topic :: Scientific/Engineering :: Visualization",
        "Operating System :: MacOS :: MacOS X",
        "Operating System :: POSIX :: Linux",
        "Operating System :: Microsoft :: Windows",
        "Programming Language :: Python :: 3",
        "Programming Language :: Python :: 3.6",
        "Programming Language :: Python :: 3.7",
        "Programming Language :: Python :: 3.8",
        "Programming Language :: Python :: 3.9",
    ],
    python_requires=">=3.7",
)<|MERGE_RESOLUTION|>--- conflicted
+++ resolved
@@ -13,11 +13,7 @@
 
 INSTALL_REQUIRES = [
     "python-jose>=3.3.0,<4",
-<<<<<<< HEAD
-    "fiftyone>0.14,<0.16",
-=======
-    "fiftyone>0.14.0,<0.15",
->>>>>>> 985af707
+    "fiftyone=>0.14.1,<0.15",
 ]
 
 
@@ -51,11 +47,7 @@
 
 setup(
     name="fiftyone-teams-app",
-<<<<<<< HEAD
     version="1.5.0.dev15",
-=======
-    version="1.4.1rc2",
->>>>>>> 985af707
     description=("FiftyOne Teams"),
     author="Voxel51, Inc.",
     author_email="info@voxel51.com",
