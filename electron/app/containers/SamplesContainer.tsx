import React, { useState, useEffect, useRef } from "react";
import { useRecoilState, useRecoilValue, useSetRecoilState } from "recoil";
import styled from "styled-components";

import { Grid, Sticky } from "semantic-ui-react";

import DisplayOptionsSidebar from "../components/DisplayOptionsSidebar";
import ImageContainerHeader from "../components/ImageContainerHeader";
import Samples from "../components/Samples";
import ViewBar from "../components/ViewBar/ViewBar";
import { VerticalSpacer } from "../components/utils";

import * as atoms from "../recoil/atoms";
import * as selectors from "../recoil/selectors";
import { useResizeHandler, useScrollHandler } from "../utils/hooks";
import { makeLabelNameGroups } from "../utils/labels";

const Root = styled.div`
  .ui.grid > .sidebar-column {
    flex: 0 0 17rem;
    z-index: 400;
    margin-right: -0.5em;
  }

  .ui.grid > .content-column {
    flex: 1;
  }
`;

const DisplayOptionsWrapper = (props) => {
  const { containerRef, sidebarRef, stickyHeaderRef, displayProps } = props;
  const {
    activeTags,
    activeLabels,
    activeOther,
    setActiveTags,
    setActiveLabels,
    setActiveOther,
<<<<<<< HEAD
  } = displayProps;
  const labelSampleCounts = useRecoilValue(selectors.labelSampleCounts);
  const colorMapping = useRecoilValue(selectors.labelColorMapping);
=======
    labelData,
  } = props.displayProps;
  const { colorMap, resetColors } = props;

  const [showSidebar, setShowSidebar] = useRecoilState(atoms.sidebarVisible);
  const [sidebarHeight, setSidebarHeight] = useState("unset");
  const [stuck, setStuck] = useState(false);
  const datasetName = useRecoilValue(selectors.datasetName);
  const numSamples = useRecoilValue(selectors.numSamples);
>>>>>>> f5e66117
  const tagNames = useRecoilValue(selectors.tagNames);
  const tagSampleCounts = useRecoilValue(selectors.tagSampleCounts);
  const filters = useRecoilValue(selectors.labelFilters);
  const setModalFilters = useSetRecoilState(selectors.modalLabelFilters);
  const [sidebarHeight, setSidebarHeight] = useState("unset");
  const fieldSchema = useRecoilValue(selectors.fieldSchema);
  const labelNames = useRecoilValue(selectors.labelNames);
  const labelTypes = useRecoilValue(selectors.labelTypes);
<<<<<<< HEAD
=======
  const labelSampleCounts = useRecoilValue(selectors.labelSampleCounts);
>>>>>>> f5e66117

  useEffect(() => {
    setModalFilters(filters);
  }, [filters]);
  let headerHeight = 0;

  const getDisplayOptions = (values, counts, selected) => {
    return [...values].sort().map(({ name, type }) => ({
      name,
      type,
      count: counts[name],
      selected: Boolean(selected[name]),
    }));
  };
  const handleSetDisplayOption = (setSelected) => (entry) => {
    setSelected((selected) => ({
      ...selected,
      [entry.name]: entry.selected,
    }));
  };
  if (stickyHeaderRef.current && stickyHeaderRef.current.stickyRect) {
    headerHeight = stickyHeaderRef.current.stickyRect.height;
  }
  const updateSidebarHeight = () => {
    if (sidebarRef.current) {
      setSidebarHeight(
        window.innerHeight - sidebarRef.current.getBoundingClientRect().top
      );
    }
  };
  useResizeHandler(updateSidebarHeight, [sidebarRef.current]);
  useScrollHandler(updateSidebarHeight, [sidebarRef.current]);
  useEffect(updateSidebarHeight, []);
  const labelNameGroups = makeLabelNameGroups(
    fieldSchema,
    labelNames,
    labelTypes
  );

  return (
    <Grid.Column className="sidebar-column">
      <Sticky
        context={containerRef}
        offset={headerHeight}
        style={{ height: "100%" }}
        styleElement={{ height: "100%" }}
      >
        <DisplayOptionsSidebar
          colorMapping={colorMapping}
          tags={getDisplayOptions(
            tagNames.map((t) => ({ name: t })),
            tagSampleCounts,
            activeTags
          )}
          labels={getDisplayOptions(
            labelNameGroups.labels,
            labelSampleCounts,
            activeLabels
          )}
          onSelectTag={handleSetDisplayOption(setActiveTags)}
          onSelectLabel={handleSetDisplayOption(setActiveLabels)}
          scalars={getDisplayOptions(
            labelNameGroups.scalars,
            labelSampleCounts,
            activeOther
          )}
          onSelectScalar={handleSetDisplayOption(setActiveOther)}
          unsupported={getDisplayOptions(
            labelNameGroups.unsupported,
            labelSampleCounts,
            activeLabels
          )}
          style={{
            maxHeight: sidebarHeight,
            overflowY: "auto",
            overflowX: "hidden",
            paddingRight: 25,
            marginRight: -25,
            scrollbarWidth: "thin",
          }}
          ref={sidebarRef}
        />
      </Sticky>
    </Grid.Column>
  );
};

const SamplesContainer = (props) => {
  const [showSidebar, setShowSidebar] = useRecoilState(atoms.sidebarVisible);
  const datasetName = useRecoilValue(selectors.datasetName);
  const numSamples = useRecoilValue(selectors.numSamples);

  const containerRef = useRef();
  const stickyHeaderRef = useRef();
  const sidebarRef = useRef();

  return (
    <Root ref={containerRef} showSidebar={showSidebar}>
      <VerticalSpacer opaque height={5} />
      <Sticky ref={stickyHeaderRef} context={containerRef}>
        <ViewBar />
        <VerticalSpacer opaque height={5} />
        <ImageContainerHeader
          datasetName={datasetName}
          total={numSamples}
          showSidebar={showSidebar}
          onShowSidebar={setShowSidebar}
        />
        <VerticalSpacer opaque height={5} />
      </Sticky>
      <Grid>
        {showSidebar ? (
<<<<<<< HEAD
          <DisplayOptionsWrapper
            sidebarRef={sidebarRef}
            stickyHeaderRef={stickyHeaderRef}
            containerRef={containerRef}
            {...props}
          />
=======
          <Grid.Column className="sidebar-column">
            <Sticky context={containerRef} offset={headerHeight}>
              <DisplayOptionsSidebar
                colorMap={colorMap}
                resetColors={resetColors}
                tags={getDisplayOptions(
                  tagNames.map((t) => ({ name: t })),
                  tagSampleCounts,
                  activeTags
                )}
                labels={getDisplayOptions(
                  labelNameGroups.labels,
                  labelSampleCounts,
                  activeLabels
                )}
                onSelectTag={handleSetDisplayOption(activeTags, setActiveTags)}
                onSelectLabel={handleSetDisplayOption(
                  activeLabels,
                  setActiveLabels
                )}
                scalars={getDisplayOptions(
                  labelNameGroups.scalars,
                  labelSampleCounts,
                  activeOther
                )}
                onSelectScalar={handleSetDisplayOption(
                  activeOther,
                  setActiveOther
                )}
                unsupported={getDisplayOptions(
                  labelNameGroups.unsupported,
                  labelSampleCounts,
                  activeLabels
                )}
                style={{
                  maxHeight: sidebarHeight,
                  overflowY: "auto",
                  overflowX: "hidden",
                  paddingRight: 25,
                  marginRight: -25,
                  scrollbarWidth: "thin",
                }}
                ref={sidebarRef}
              />
            </Sticky>
          </Grid.Column>
>>>>>>> f5e66117
        ) : null}
        <Grid.Column className="content-column">
          <Samples {...props} colorMap={colorMap} />
        </Grid.Column>
      </Grid>
    </Root>
  );
};

export default SamplesContainer;<|MERGE_RESOLUTION|>--- conflicted
+++ resolved
@@ -36,21 +36,9 @@
     setActiveTags,
     setActiveLabels,
     setActiveOther,
-<<<<<<< HEAD
   } = displayProps;
   const labelSampleCounts = useRecoilValue(selectors.labelSampleCounts);
-  const colorMapping = useRecoilValue(selectors.labelColorMapping);
-=======
-    labelData,
-  } = props.displayProps;
   const { colorMap, resetColors } = props;
-
-  const [showSidebar, setShowSidebar] = useRecoilState(atoms.sidebarVisible);
-  const [sidebarHeight, setSidebarHeight] = useState("unset");
-  const [stuck, setStuck] = useState(false);
-  const datasetName = useRecoilValue(selectors.datasetName);
-  const numSamples = useRecoilValue(selectors.numSamples);
->>>>>>> f5e66117
   const tagNames = useRecoilValue(selectors.tagNames);
   const tagSampleCounts = useRecoilValue(selectors.tagSampleCounts);
   const filters = useRecoilValue(selectors.labelFilters);
@@ -59,10 +47,6 @@
   const fieldSchema = useRecoilValue(selectors.fieldSchema);
   const labelNames = useRecoilValue(selectors.labelNames);
   const labelTypes = useRecoilValue(selectors.labelTypes);
-<<<<<<< HEAD
-=======
-  const labelSampleCounts = useRecoilValue(selectors.labelSampleCounts);
->>>>>>> f5e66117
 
   useEffect(() => {
     setModalFilters(filters);
@@ -111,7 +95,7 @@
         styleElement={{ height: "100%" }}
       >
         <DisplayOptionsSidebar
-          colorMapping={colorMapping}
+          colorMap={colorMap}
           tags={getDisplayOptions(
             tagNames.map((t) => ({ name: t })),
             tagSampleCounts,
@@ -175,61 +159,12 @@
       </Sticky>
       <Grid>
         {showSidebar ? (
-<<<<<<< HEAD
           <DisplayOptionsWrapper
             sidebarRef={sidebarRef}
             stickyHeaderRef={stickyHeaderRef}
             containerRef={containerRef}
             {...props}
           />
-=======
-          <Grid.Column className="sidebar-column">
-            <Sticky context={containerRef} offset={headerHeight}>
-              <DisplayOptionsSidebar
-                colorMap={colorMap}
-                resetColors={resetColors}
-                tags={getDisplayOptions(
-                  tagNames.map((t) => ({ name: t })),
-                  tagSampleCounts,
-                  activeTags
-                )}
-                labels={getDisplayOptions(
-                  labelNameGroups.labels,
-                  labelSampleCounts,
-                  activeLabels
-                )}
-                onSelectTag={handleSetDisplayOption(activeTags, setActiveTags)}
-                onSelectLabel={handleSetDisplayOption(
-                  activeLabels,
-                  setActiveLabels
-                )}
-                scalars={getDisplayOptions(
-                  labelNameGroups.scalars,
-                  labelSampleCounts,
-                  activeOther
-                )}
-                onSelectScalar={handleSetDisplayOption(
-                  activeOther,
-                  setActiveOther
-                )}
-                unsupported={getDisplayOptions(
-                  labelNameGroups.unsupported,
-                  labelSampleCounts,
-                  activeLabels
-                )}
-                style={{
-                  maxHeight: sidebarHeight,
-                  overflowY: "auto",
-                  overflowX: "hidden",
-                  paddingRight: 25,
-                  marginRight: -25,
-                  scrollbarWidth: "thin",
-                }}
-                ref={sidebarRef}
-              />
-            </Sticky>
-          </Grid.Column>
->>>>>>> f5e66117
         ) : null}
         <Grid.Column className="content-column">
           <Samples {...props} colorMap={colorMap} />
