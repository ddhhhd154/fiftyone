--- conflicted
+++ resolved
@@ -159,12 +159,9 @@
 
 const LabelRow = (props) => {
   const [expanded, setExpanded] = useState(false);
-  return <Row {...props}></Row>;
-};
-
-/**
- *  TODO: modal filter
- *       <ArrowDropDown
+  return (
+    <Row {...props}>
+      <ArrowDropDown
         onClick={(e) => {
           e.preventDefault();
           setExpanded(!expanded);
@@ -173,22 +170,15 @@
       {expanded ? (
         <Filter
           entry={{ name: props.name }}
-          atoms={{
-            includeLabels: atoms.modalFilterIncludeLabels,
-            invertInclude: atoms.modalFilterInvertIncludeLabels,
-            includeNoConfidence: atoms.modalFilterLabelIncludeNoConfidence,
-            confidenceRange: atoms.modalFilterLabelConfidenceRange,
-          }}
+          includeLabels={atoms.modalFilterIncludeLabels}
+          invertInclude={atoms.modalFilterInvertIncludeLabels}
+          includeNoConfidence={atoms.modalFilterLabelIncludeNoConfidence}
+          confidenceRange={atoms.modalFilterLabelConfidenceRange}
         />
-<<<<<<< HEAD
       ) : null}
     </Row>
   );
 };
-=======
-      )}
- */
->>>>>>> 54a03882
 
 const SampleModal = ({
   sample,
