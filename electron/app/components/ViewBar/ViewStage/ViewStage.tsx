--- conflicted
+++ resolved
@@ -313,11 +313,7 @@
             onChange={(e) => send({ type: "CHANGE", value: e.target.value })}
             onKeyPress={(e) => {
               if (e.key === "Enter") {
-<<<<<<< HEAD
-                send("COMMIT");
-=======
                 send({ type: "COMMIT", value: e.target.value });
->>>>>>> 78ad5fbc
               }
             }}
             onKeyDown={(e) => {
