--- conflicted
+++ resolved
@@ -35,13 +35,8 @@
   const handleMouseLeave = () =>
     set({ backgroundColor: theme.backgroundDark, color: theme.fontDark });
 
-<<<<<<< HEAD
   const setResult = (e) =>
-    send({ type: "COMMIT", stage: e.target.dataset.result });
-=======
-    const setResult = (e) =>
-      send({ type: "COMMIT", value: e.target.dataset.result });
->>>>>>> 78ad5fbc
+    send({ type: "COMMIT", value: e.target.dataset.result });
 
   return (
     <SearchResultDiv
@@ -66,9 +61,7 @@
   position: fixed;
   width: auto;
   z-index: 800;
-<<<<<<< HEAD
   padding: 0.5rem 0;
-=======
 
   &::-webkit-scrollbar {
     width: 0px;
@@ -79,7 +72,6 @@
     width: 0px;
     display: none;
   }
->>>>>>> 78ad5fbc
 `);
 
 interface SearchResultsProps {
@@ -88,7 +80,6 @@
 }
 
 const SearchResults = React.memo(
-<<<<<<< HEAD
   ({ results, send, currentResult, barRef, followRef }) => {
     const [props, set] = useSpring(() => ({
       left: 0,
@@ -125,15 +116,7 @@
         style={props}
         onMouseEnter={() => send("MOUSEENTER_RESULTS")}
         onMouseLeave={() => send("MOUSELEAVE_RESULTS")}
-=======
-  ({ results, send, currentResult, ...rest }) => {
-    if (!results.length) return null;
-    return (
-      <SearchResultsDiv
-        onMouseEnter={() => send("MOUSEENTER_RESULTS")}
-        onMouseLeave={() => send("MOUSELEAVE_RESULTS")}
         {...rest}
->>>>>>> 78ad5fbc
       >
         {results.map((result, i) => (
           <SearchResult
