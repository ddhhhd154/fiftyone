"""
<<<<<<< HEAD
FiftyOne internal
=======
FiftyOne internal classes and utilities.
>>>>>>> fb5a59df

| Copyright 2017-2023, Voxel51, Inc.
| `voxel51.com <https://voxel51.com/>`_
|
"""

from .util import is_internal_service<|MERGE_RESOLUTION|>--- conflicted
+++ resolved
@@ -1,9 +1,5 @@
 """
-<<<<<<< HEAD
-FiftyOne internal
-=======
 FiftyOne internal classes and utilities.
->>>>>>> fb5a59df
 
 | Copyright 2017-2023, Voxel51, Inc.
 | `voxel51.com <https://voxel51.com/>`_
