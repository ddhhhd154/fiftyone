--- conflicted
+++ resolved
@@ -18,19 +18,11 @@
     Args:
         name: the name of the panel
         label: the display name for the panel
-<<<<<<< HEAD
-        icon (None): icon to show for the operator in the Operator Browser
-        light_icon (None): icon to show for the operator in the Operator Browser
-            when app is in the light mode
-        dark_icon (None): icon to show for the operator in the Operator Browser
-            when app is in the dark mode
-=======
         icon (None): the icon to show in the panel's tab
         light_icon (None): the icon to show in the panel's tab when the App is
             in light mode
         dark_icon (None): the icon to show in the panel's tab when the App is
             in dark mode
->>>>>>> 29bca2aa
         allow_multiple (False): whether to allow multiple instances of the
             panel to be opened
     """
