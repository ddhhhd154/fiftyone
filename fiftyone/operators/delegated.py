"""
FiftyOne delegated operations.

| Copyright 2017-2024, Voxel51, Inc.
| `voxel51.com <https://voxel51.com/>`_
|
"""

import asyncio
import logging
import traceback

import fiftyone.core.odm as foo
from fiftyone.factory.repo_factory import RepositoryFactory
from fiftyone.factory import DelegatedOperationPagingParams
from fiftyone.internal.encrypted_datastore import get_scoped_key_store
from fiftyone.operators.executor import (
    prepare_operator_executor,
    do_execute_operator,
    ExecutionResult,
    ExecutionRunState,
    resolve_type_with_context,
)


logger = logging.getLogger(__name__)


class DelegatedOperationService(object):
    """Service for executing delegated operations."""

    def __init__(self, repo=None):
        if repo is None:
            repo = RepositoryFactory.delegated_operation_repo()

        self._repo = repo

    def queue_operation(
        self,
        operator,
        label=None,
        delegation_target=None,
        context=None,
        metadata=None,
    ):
        """Queues the given delegated operation for execution.

        Args:
            operator: the operator name
            delegation_target (None): an optional delegation target
            label (None): an optional label for the operation (will default to
                the operator if not supplied)
            context (None): an
                :class:`fiftyone.operators.executor.ExecutionContext`
            metadata (None): an optional metadata dict containing properties below:
                - inputs_schema: the schema of the operator's inputs
                - outputs_schema: the schema of the operator's outputs


        Returns:
            a :class:`fiftyone.factory.repos.DelegatedOperationDocument`
        """
        return self._repo.queue_operation(
            operator=operator,
            label=label if label else operator,
            delegation_target=delegation_target,
            context=context,
            metadata=metadata,
        )

    def set_progress(self, doc_id, progress):
        """Sets the progress of the given delegated operation.

        Args:
            doc_id: the ID of the delegated operation
            progress: the
                :class:`fiftyone.operators.executor.ExecutionProgress` of the
                operation

        Returns:
            a :class:`fiftyone.factory.repos.DelegatedOperationDocument`
        """
        return self._repo.update_progress(_id=doc_id, progress=progress)

    def set_running(
        self,
        doc_id,
        progress=None,
        run_link=None,
        required_state=None,
    ):
        """Sets the given delegated operation to running state.

        Args:
            doc_id: the ID of the delegated operation
            progress (None): an optional
                :class:`fiftyone.operators.executor.ExecutionProgress` of the
                operation
            run_link (None): an optional link to orchestrator-specific
                information about the operation
            required_state (None): an optional
                :class:`fiftyone.operators.executor.ExecutionRunState` required
                state of the operation. If provided, the update will only be
                performed if the referenced operation matches this state.

        Returns:
            a :class:`fiftyone.factory.repos.DelegatedOperationDocument` if the
                update was performed, else ``None``.
        """
        return self._repo.update_run_state(
            _id=doc_id,
            run_state=ExecutionRunState.RUNNING,
            run_link=run_link,
            progress=progress,
            required_state=required_state,
        )

    def set_scheduled(self, doc_id, required_state=None):
        """Sets the given delegated operation to scheduled state.
        Args:
            doc_id: the ID of the delegated operation
            required_state (None): an optional
                :class:`fiftyone.operators.executor.ExecutionRunState` required
                state of the operation. If provided, the update will only be
                performed if the referenced operation matches this state.

        Returns:
            a :class:`fiftyone.factory.repos.DelegatedOperationDocument` if the
                update was performed, else ``None``.
        """
        return self._repo.update_run_state(
            _id=doc_id,
            run_state=ExecutionRunState.SCHEDULED,
            required_state=required_state,
        )

    def set_queued(self, doc_id, required_state=None):
        """Sets the given delegated operation to queued state.

        Args:
            doc_id: the ID of the delegated operation
            required_state (None): an optional
                :class:`fiftyone.operators.executor.ExecutionRunState` required
                state of the operation. If provided, the update will only be
                performed if the referenced operation matches this state.

        Returns:
            a :class:`fiftyone.factory.repos.DelegatedOperationDocument` if the
                update was performed, else ``None``.
        """
        return self._repo.update_run_state(
            _id=doc_id,
            run_state=ExecutionRunState.QUEUED,
            required_state=required_state,
        )

    def set_completed(
        self,
        doc_id,
        result=None,
        progress=None,
        run_link=None,
        required_state=None,
    ):
        """Sets the given delegated operation to completed state.

        Args:
            doc_id: the ID of the delegated operation
            result (None): the
                :class:`fiftyone.operators.executor.ExecutionResult` of the
                operation
            progress (None): an optional
                :class:`fiftyone.operators.executor.ExecutionProgress` of the
                operation
            run_link (None): an optional link to orchestrator-specific
                information about the operation
            required_state (None): an optional
                :class:`fiftyone.operators.executor.ExecutionRunState` required
                state of the operation. If provided, the update will only be
                performed if the referenced operation matches this state.

        Returns:
            a :class:`fiftyone.factory.repos.DelegatedOperationDocument` if the
                update was performed, else ``None``.
        """

        return self._repo.update_run_state(
            _id=doc_id,
            run_state=ExecutionRunState.COMPLETED,
            result=result,
            progress=progress,
            run_link=run_link,
            required_state=required_state,
        )

    def set_failed(
        self,
        doc_id,
        result=None,
        progress=None,
        run_link=None,
        required_state=None,
    ):
        """Sets the given delegated operation to failed state.

        Args:
            doc_id: the ID of the delegated operation
            result (None): the
                :class:`fiftyone.operators.executor.ExecutionResult` of the
                operation
            progress (None): an optional
                :class:`fiftyone.operators.executor.ExecutionProgress` of the
                operation
            run_link (None): an optional link to orchestrator-specific
                information about the operation
            required_state (None): an optional
                :class:`fiftyone.operators.executor.ExecutionRunState` required
                state of the operation. If provided, the update will only be
                performed if the referenced operation matches this state.

        Returns:
            a :class:`fiftyone.factory.repos.DelegatedOperationDocument` if the
                update was performed, else ``None``.
        """
        return self._repo.update_run_state(
            _id=doc_id,
            run_state=ExecutionRunState.FAILED,
            result=result,
            run_link=run_link,
            progress=progress,
            required_state=required_state,
        )

    def set_pinned(self, doc_id, pinned=True):
        """Sets the pinned flag for the given delegated operation.

        Args:
            doc_id: the ID of the delegated operation
            pinned (True): the boolean pinned flag

        Returns:
            a :class:`fiftyone.factory.repos.DelegatedOperationDocument`
        """
        return self._repo.set_pinned(_id=doc_id, pinned=pinned)

    def set_label(self, doc_id, label):
        """Sets the pinned flag for the given delegated operation.

        Args:
            doc_id: the ID of the delegated operation
            label: the label to set

        Returns:
            a :class:`fiftyone.factory.repos.DelegatedOperationDocument`
        """
        return self._repo.set_label(_id=doc_id, label=label)

    def delete_operation(self, doc_id):
        """Deletes the given delegated operation.

        Args:
            doc_id: the ID of the delegated operation

        Returns:
            a :class:`fiftyone.factory.repos.DelegatedOperationDocument`
        """
        return self._repo.delete_operation(_id=doc_id)

    def delete_for_dataset(self, dataset_id):
        """Deletes all delegated operations associated with the given dataset.

        Args:
            dataset_id: the ID of the dataset
        """
        return self._repo.delete_for_dataset(dataset_id=dataset_id)

    def rerun_operation(self, doc_id):
        """Reruns the specified delegated operation.

        Args:
            doc_id: the ID of the delegated operation

        Returns:
            a :class:`fiftyone.factory.repos.DelegatedOperationDocument`
        """
        doc = self._repo.get(_id=doc_id)
        return self._repo.queue_operation(**doc.__dict__)

    def get_queued_operations(self, operator=None, dataset_name=None):
        """Returns all queued delegated operations.

        Args:
            operator (None): the optional name of the operator to return all
                the queued delegated operations for
            dataset_name (None): the optional name of the dataset to return all
                the queued delegated operations for

        Returns:
            a list of :class:`fiftyone.factory.repos.DelegatedOperationDocument`
        """
        return self._repo.get_queued_operations(
            operator=operator, dataset_name=dataset_name
        )

    def get_scheduled_operations(self, operator=None, dataset_name=None):
        """Returns all scheduled delegated operations.
        Args:
            operator (None): the optional name of the operator to return all
                the scheduled delegated operations for
            dataset_name (None): the optional name of the dataset to return all
                the scheduled delegated operations for
        Returns:
            a list of :class:`fiftyone.factory.repos.DelegatedOperationDocument`
        """
        return self._repo.get_scheduled_operations(
            operator=operator, dataset_name=dataset_name
        )

    def get_running_operations(self, operator=None, dataset_name=None):
        """Returns all running delegated operations.
        Args:
            operator (None): the optional name of the operator to return all
                the running delegated operations for
            dataset_name (None): the optional name of the dataset to return all
                the running delegated operations for
        Returns:
            a list of :class:`fiftyone.factory.repos.DelegatedOperationDocument`
        """
        return self._repo.get_running_operations(
            operator=operator, dataset_name=dataset_name
        )

    def get(self, doc_id):
        """Returns the delegated operation with the given ID.

        Args:
            doc_id: the ID of the delegated operation

        Returns:
            a :class:`fiftyone.factory.repos.DelegatedOperationDocument`
        """
        return self._repo.get(_id=doc_id)

    def list_operations(
        self,
        operator=None,
        dataset_name=None,
        dataset_id=None,
        run_state=None,
        delegation_target=None,
        run_by=None,
        paging=None,
        search=None,
        **kwargs,
    ):
        """Lists the delegated operations matching the given criteria.

        Args:
            operator (None): the optional name of the operator to return all
                the delegated operations for
            dataset_name (None): the optional name of the dataset to return all
                the delegated operations for
            dataset_id (None): the optional id of the dataset to return all the
                delegated operations for
            run_state (None): the optional run state of the delegated
                operations to return
            delegation_target (None): the optional delegation target of the
                delegated operations to return
            paging (None): optional
                :class:`fiftyone.factory.DelegatedOperationPagingParams`
            search (None): optional search term dict

        Returns:
            a list of :class:`fiftyone.factory.repos.DelegatedOperationDocument`
        """
        return self._repo.list_operations(
            operator=operator,
            dataset_name=dataset_name,
            dataset_id=dataset_id,
            run_state=run_state,
            delegation_target=delegation_target,
            run_by=run_by,
            paging=paging,
            search=search,
            **kwargs,
        )

    def execute_queued_operations(
        self,
        operator=None,
        delegation_target=None,
        dataset_name=None,
        limit=None,
        log=False,
        **kwargs,
    ):
        """Executes queued delegated operations matching the given criteria.

        Args:
            operator (None): the optional name of the operator to execute all
                the queued delegated operations for
            delegation_target (None): the optional delegation target of the
                delegated operations to execute
            dataset_name (None): the optional name of the dataset to execute
                all the queued delegated operations for
            limit (None): the optional limit of the number of delegated
                operations to execute
            log (False): the optional boolean flag to log the execution of the
                delegated operations
        """
        results = []
        if limit is not None:
            paging = DelegatedOperationPagingParams(limit=limit)
        else:
            paging = None

        queued_ops = self.list_operations(
            operator=operator,
            dataset_name=dataset_name,
            delegation_target=delegation_target,
            run_state=ExecutionRunState.QUEUED,
            paging=paging,
            **kwargs,
        )

        for op in queued_ops:
            results.append(self.execute_operation(operation=op, log=log))
        return results

    def count(self, filters=None, search=None):
        """Counts the delegated operations matching the given criteria.

        Args:
            filters (None): a filter dict
            search (None): a search term dict

        Returns:
            the number of matching operations
        """
        return self._repo.count(filters=filters, search=search)

    def execute_operation(self, operation, log=False, run_link=None):
        """Executes the given delegated operation.

        Args:
            operation: the
                :class:`fiftyone.factory.repos.DelegatedOperationDocument`
            log (False): the optional boolean flag to log the execution of the
                delegated operations
            run_link (None): an optional link to orchestrator-specific
                information about the operation
        """
        result = None
        try:
            succeeded = (
                self.set_running(
                    doc_id=operation.id,
                    run_link=run_link,
                    required_state=ExecutionRunState.QUEUED,
                )
                is not None
            )
            if not succeeded:
                if log:
                    logger.debug(
                        "Not executing operation %s (%s) which is "
                        "no longer in QUEUED state, or doesn't exist.",
                        operation.id,
                        operation.operator,
                    )
                return result

            if log:
                logger.info(
                    "\nRunning operation %s (%s)",
                    operation.id,
                    operation.operator,
                )

            result = asyncio.run(self._execute_operator(operation))

            self.set_completed(doc_id=operation.id, result=result)
            if log:
                logger.info("Operation %s complete", operation.id)
        except:
            result = ExecutionResult(error=traceback.format_exc())

            self.set_failed(doc_id=operation.id, result=result)
            if log:
                logger.info(
                    "Operation %s failed\n%s", operation.id, result.error
                )
        return result

    def _get_scoped_key(self, doc):
        scoped_key_id = doc.scoped_access_key
        scoped_key = None
        if scoped_key_id:
            scoped_key = get_scoped_key_store().get(scoped_key_id)
        return scoped_key

    async def _execute_operator(self, doc):
        operator_uri = doc.operator
        context = doc.context
        context.request_params["run_doc"] = doc.id
        user = context.user
<<<<<<< HEAD
=======

        scoped_key = self._get_scoped_key(doc)
>>>>>>> 13b6ad97

        if not context.request_params.get("dataset_id", None):
            # Pass the dataset_id so that the execution context can load the
            # dataset by id in case a dataset has been renamed since the task
            # was initially queued. However, don't overwrite it if it exists.
            context.request_params["dataset_id"] = doc.dataset_id

        prepared = await prepare_operator_executor(
            operator_uri=operator_uri,
            request_params=context.request_params,
            delegated_operation_id=doc.id,
            set_progress=self.set_progress,
            user=user.id if user else None,
<<<<<<< HEAD
=======
            api_key=scoped_key,
>>>>>>> 13b6ad97
        )

        if isinstance(prepared, ExecutionResult):
            raise prepared.to_exception()

        operator, _, ctx, __ = prepared

        result = await do_execute_operator(operator, ctx, exhaust=True)

        outputs_schema = None
        request_params = {**context.request_params, "results": result}
        try:
            with ctx:
                outputs = await resolve_type_with_context(
                    request_params, "outputs"
                )
            if outputs is not None:
                outputs_schema = outputs.to_json()
        except (AttributeError, Exception):
            logger.warning(
                "Failed to resolve output schema for the operation."
                + traceback.format_exc(),
            )

        execution_result = ExecutionResult(
            result=result, outputs_schema=outputs_schema
        )

        return execution_result<|MERGE_RESOLUTION|>--- conflicted
+++ resolved
@@ -504,11 +504,8 @@
         context = doc.context
         context.request_params["run_doc"] = doc.id
         user = context.user
-<<<<<<< HEAD
-=======
 
         scoped_key = self._get_scoped_key(doc)
->>>>>>> 13b6ad97
 
         if not context.request_params.get("dataset_id", None):
             # Pass the dataset_id so that the execution context can load the
@@ -522,10 +519,7 @@
             delegated_operation_id=doc.id,
             set_progress=self.set_progress,
             user=user.id if user else None,
-<<<<<<< HEAD
-=======
             api_key=scoped_key,
->>>>>>> 13b6ad97
         )
 
         if isinstance(prepared, ExecutionResult):
