"""
FiftyOne operator server.

| Copyright 2017-2024, Voxel51, Inc.
| `voxel51.com <https://voxel51.com/>`_
|
"""

import types
from starlette.endpoints import HTTPEndpoint
from starlette.exceptions import HTTPException
from starlette.requests import Request
from starlette.responses import JSONResponse, StreamingResponse

from fiftyone.server.decorators import route

from .executor import (
    execute_or_delegate_operator,
    resolve_type,
    resolve_placement,
    resolve_execution_options,
    ExecutionContext,
)
from .message import GeneratedMessage
from .permissions import PermissionedOperatorRegistry
from fiftyone.utils.decorators import route_requires_auth
from .registry import OperatorRegistry
from fiftyone.plugins.permissions import get_token_from_request


async def _get_operator_registry_for_route(
    RouteClass, request: Request, dataset_ids=None, is_list=False
):
    requires_authentication = route_requires_auth(RouteClass)
    if requires_authentication:
        if is_list:
            registry = await PermissionedOperatorRegistry.from_list_request(
                request, dataset_ids
            )
        else:
            registry = await PermissionedOperatorRegistry.from_exec_request(
                request, dataset_ids
            )
    else:
        registry = OperatorRegistry()
    return registry


def resolve_dataset_name(request_params: dict):
    head_name = request_params.get("dataset_head_name", None)

    if head_name:
        return head_name

    return request_params.get("dataset_name", None)


class ListOperators(HTTPEndpoint):
    @route
    async def post(self, request: Request, data: dict):
        dataset_name = resolve_dataset_name(data)
        dataset_ids = [dataset_name]
        registry = await _get_operator_registry_for_route(
            self.__class__, request, is_list=True, dataset_ids=dataset_ids
        )
        role_scoped_registry = await _get_operator_registry_for_route(
            self.__class__, request, is_list=True
        )

        operators_as_json = []
        for operator in role_scoped_registry.list_operators():
            if role_scoped_registry.can_execute(operator.uri):
                serialized_op = operator.to_json()
                config = serialized_op["config"]
                config["can_execute"] = registry.can_execute(
                    serialized_op["uri"]
                )
                operators_as_json.append(serialized_op)

        return {
            "operators": operators_as_json,
            "errors": registry.list_errors(),
        }


class ResolvePlacements(HTTPEndpoint):
    @route
    async def post(self, request: Request, data: dict):
        dataset_name = resolve_dataset_name(data)
        if dataset_name is None:
            raise ValueError("Dataset name must be provided")

        dataset_ids = [dataset_name]
        registry = await _get_operator_registry_for_route(
            ResolvePlacements, request, dataset_ids=dataset_ids
        )
        placements = []

        for operator in registry.list_operators():
            # teams-only
            if not registry.can_execute(operator.uri):
                continue

            placement = resolve_placement(operator, data)
            if placement is not None:
                placements.append(
                    {
                        "operator_uri": operator.uri,
                        "placement": placement.to_json(),
                    }
                )

        return {"placements": placements}


class ExecuteOperator(HTTPEndpoint):
    @route
    async def post(self, request: Request, data: dict) -> dict:
        user = request.get("user", None)
        dataset_name = resolve_dataset_name(data)
        dataset_ids = [dataset_name]
        operator_uri = data.get("operator_uri", None)
        if operator_uri is None:
            raise ValueError("Operator URI must be provided")

        registry = await _get_operator_registry_for_route(
            self.__class__, request, dataset_ids=dataset_ids
        )
        if registry.can_execute(operator_uri) is False:
            return create_permission_error(operator_uri)

        if registry.operator_exists(operator_uri) is False:
            error_detail = {
                "message": "Operator '%s' does not exist" % operator_uri
                or "None",
                "loading_errors": registry.list_errors(),
            }
            raise HTTPException(status_code=404, detail=error_detail)
        request_token = get_token_from_request(request)

        result = await execute_or_delegate_operator(
            operator_uri,
            data,
            request_token=request_token,
            user=(user.sub if user else None),
        )
        return result.to_json()


def create_response_generator(generator):
    for generated_message in generator:
        if isinstance(generated_message, GeneratedMessage):
            line = generated_message.to_json_line()
            yield line


async def create_response_async_generator(generator):
    async for generated_message in generator:
        if isinstance(generated_message, GeneratedMessage):
            line = generated_message.to_json_line()
            yield line


def create_permission_error(uri):
    message = "User does not have permission to execute operator '%s'" % uri
    return JSONResponse(
        {"error": {"message": message}},
        status_code=403,
    )


class ExecuteOperatorAsGenerator(HTTPEndpoint):
    @route
    async def post(self, request: Request, data: dict) -> dict:
        user = request.get("user", None)
        dataset_name = resolve_dataset_name(data)
        dataset_ids = [dataset_name]
        operator_uri = data.get("operator_uri", None)
        if operator_uri is None:
            raise ValueError("Operator URI must be provided")

        registry = await _get_operator_registry_for_route(
            self.__class__, request, dataset_ids=dataset_ids
        )
        if registry.can_execute(operator_uri) is False:
            return create_permission_error(operator_uri)

        if registry.operator_exists(operator_uri) is False:
            error_detail = {
                "message": "Operator '%s' does not exist" % operator_uri
                or "None",
                "loading_errors": registry.list_errors(),
            }
            raise HTTPException(status_code=404, detail=error_detail)
        # request token is teams-only
        request_token = get_token_from_request(request)
        execution_result = await execute_or_delegate_operator(
            operator_uri,
            data,
            request_token=request_token,
            user=(user.sub if user else None),
        )
        if execution_result.is_generator:
            result = execution_result.result
            generator = (
                create_response_async_generator(result)
                if isinstance(result, types.AsyncGeneratorType)
                else create_response_generator(result)
            )
            return StreamingResponse(
                generator,
                media_type="application/json",
                headers={
                    "Cache-Control": "no-cache, no-transform",
                    "X-Accel-Buffering": "no",
                },
            )
        else:
            return execution_result.to_json()


class ResolveType(HTTPEndpoint):
    @route
    async def post(self, request: Request, data: dict) -> dict:
        dataset_name = resolve_dataset_name(data)
        dataset_ids = [dataset_name]
        operator_uri = data.get("operator_uri", None)
        if operator_uri is None:
            raise ValueError("Operator URI must be provided")

        registry = await _get_operator_registry_for_route(
            self.__class__, request, dataset_ids=dataset_ids
        )
        if registry.can_execute(operator_uri) is False:
            return create_permission_error(operator_uri)

        if registry.operator_exists(operator_uri) is False:
            error_detail = {
                "message": "Operator '%s' does not exist" % operator_uri,
                "loading_errors": registry.list_errors(),
            }
            raise HTTPException(status_code=404, detail=error_detail)

<<<<<<< HEAD
        result = await resolve_type(registry, operator_uri, data)
=======
        # request token is teams-only
        request_token = get_token_from_request(request)

        result = await resolve_type(
            registry, operator_uri, data, request_token=request_token
        )
>>>>>>> da080e81
        return result.to_json() if result else {}


class ResolveExecutionOptions(HTTPEndpoint):
    @route
    async def post(self, request: Request, data: dict) -> dict:
        dataset_name = resolve_dataset_name(data)
        dataset_ids = [dataset_name]
        operator_uri = data.get("operator_uri", None)
        if operator_uri is None:
            raise ValueError("Operator URI must be provided")

        registry = await _get_operator_registry_for_route(
            self.__class__, request, dataset_ids=dataset_ids
        )
        if registry.can_execute(operator_uri) is False:
            return create_permission_error(operator_uri)

        if registry.operator_exists(operator_uri) is False:
            error_detail = {
                "message": "Operator '%s' does not exist" % operator_uri,
                "loading_errors": registry.list_errors(),
            }
            raise HTTPException(status_code=404, detail=error_detail)

<<<<<<< HEAD
        result = await resolve_execution_options(registry, operator_uri, data)
=======
        # request token is teams-only
        request_token = get_token_from_request(request)

        result = await resolve_execution_options(
            registry, operator_uri, data, request_token=request_token
        )
>>>>>>> da080e81
        return result.to_dict() if result else {}


OperatorRoutes = [
    ("/operators", ListOperators),
    ("/operators/execute", ExecuteOperator),
    ("/operators/execute/generator", ExecuteOperatorAsGenerator),
    ("/operators/resolve-type", ResolveType),
    ("/operators/resolve-placements", ResolvePlacements),
    ("/operators/resolve-execution-options", ResolveExecutionOptions),
]<|MERGE_RESOLUTION|>--- conflicted
+++ resolved
@@ -241,16 +241,12 @@
             }
             raise HTTPException(status_code=404, detail=error_detail)
 
-<<<<<<< HEAD
-        result = await resolve_type(registry, operator_uri, data)
-=======
         # request token is teams-only
         request_token = get_token_from_request(request)
 
         result = await resolve_type(
             registry, operator_uri, data, request_token=request_token
         )
->>>>>>> da080e81
         return result.to_json() if result else {}
 
 
@@ -276,16 +272,12 @@
             }
             raise HTTPException(status_code=404, detail=error_detail)
 
-<<<<<<< HEAD
-        result = await resolve_execution_options(registry, operator_uri, data)
-=======
         # request token is teams-only
         request_token = get_token_from_request(request)
 
         result = await resolve_execution_options(
             registry, operator_uri, data, request_token=request_token
         )
->>>>>>> da080e81
         return result.to_dict() if result else {}
 
 
