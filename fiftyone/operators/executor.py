--- conflicted
+++ resolved
@@ -391,11 +391,6 @@
         return ExecutionResult(error=traceback.format_exc())
 
 
-<<<<<<< HEAD
-async def resolve_execution_options(
-    registry, operator_uri, request_params, request_token=None
-):
-=======
 async def resolve_type_with_context(context, target: str = None):
     """Resolves the "inputs" or "outputs" schema of an operator with the given context.
 
@@ -414,8 +409,9 @@
     return await resolve_type(registry, operator_uri, request_params)
 
 
-async def resolve_execution_options(registry, operator_uri, request_params):
->>>>>>> a78d4e6b
+async def resolve_execution_options(
+    registry, operator_uri, request_params, request_token=None
+):
     """Resolves the execution options of the operator with the given name.
 
     Args:
