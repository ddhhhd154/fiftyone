--- conflicted
+++ resolved
@@ -329,10 +329,7 @@
     set_progress=None,
     delegated_operation_id=None,
     request_token=None,  # teams-only
-<<<<<<< HEAD
-=======
     api_key=None,  # teams-only
->>>>>>> 13b6ad97
     user=None,  # teams-only
 ):
     registry = OperatorRegistry()
@@ -343,11 +340,7 @@
     executor = Executor()
     dataset = request_params.get("dataset_name", None)
     user = await resolve_operation_user(
-<<<<<<< HEAD
-        id=user, dataset=dataset, token=request_token
-=======
         id=user, dataset=dataset, token=request_token, api_key=api_key
->>>>>>> 13b6ad97
     )
     execution_context_user = (
         ExecutionContextUser.from_dict(user) if user else None
@@ -523,17 +516,10 @@
         operator_uri=operator_uri,
         required_secrets=operator._plugin_secrets,
         user=execution_context_user,
-<<<<<<< HEAD
     )
     await ctx.resolve_secret_values(
         operator._plugin_secrets, request_token=request_token
     )
-=======
-    )
-    await ctx.resolve_secret_values(
-        operator._plugin_secrets, request_token=request_token
-    )
->>>>>>> 13b6ad97
     orc_svc = OrchestratorService()
     await ctx.resolve_secret_values(operator._plugin_secrets)
     try:
@@ -589,82 +575,47 @@
     """Represents the user executing the operator.
 
     Args:
-<<<<<<< HEAD
-        name (None): the user name
-        id (None): the user ID
-        email (None): the user email
-        role (None): the user role
-        dataset_permission (None): the dataset permission
-=======
         id (None): the user ID
         email (None): the user email
         name (None): the user name
         role (None): the user role
         dataset_permission (None): the user's dataset permission
->>>>>>> 13b6ad97
     """
 
     def __init__(
         self,
-<<<<<<< HEAD
-        email=None,
-        id=None,
-=======
         id=None,
         email=None,
->>>>>>> 13b6ad97
         name=None,
         role=None,
         dataset_permission=None,
         _request_token=None,
-<<<<<<< HEAD
-    ):
-        self.email = email
-        self.id = id
-=======
         _api_key=None,
     ):
         self.id = id
         self.email = email
->>>>>>> 13b6ad97
         self.name = name
         self.role = role
         self.dataset_permission = dataset_permission
         self._request_token = _request_token
-<<<<<<< HEAD
-=======
         self._api_key = _api_key
->>>>>>> 13b6ad97
 
     @classmethod
     def from_dict(self, user):
         return ExecutionContextUser(
-<<<<<<< HEAD
-            email=user.get("email", None),
-            id=user.get("id", None),
-=======
             id=user.get("id", None),
             email=user.get("email", None),
->>>>>>> 13b6ad97
             name=user.get("name", None),
             role=user.get("role", None),
             dataset_permission=user.get("dataset_permission", None),
             _request_token=user.get("_request_token"),
-<<<<<<< HEAD
-=======
             _api_key=user.get("_api_key"),
->>>>>>> 13b6ad97
         )
 
     def to_dict(self):
         return {
-<<<<<<< HEAD
-            "email": self.email,
-            "id": self.id,
-=======
             "id": self.id,
             "email": self.email,
->>>>>>> 13b6ad97
             "name": self.name,
             "role": self.role,
             "dataset_permission": self.dataset_permission,
@@ -701,7 +652,6 @@
         executor=None,
         set_progress=None,
         delegated_operation_id=None,
-        user: ExecutionContextUser = None,
         operator_uri=None,
         required_secrets=None,
         user=None,
@@ -732,8 +682,6 @@
 
         self.__context_tokens = None
 
-<<<<<<< HEAD
-=======
     def __enter__(self):
         if self.__context_tokens:
             raise RuntimeError(
@@ -767,7 +715,6 @@
             ficv.running_user_api_key.set(None)
             ficv.no_singleton_cache.set(False)
 
->>>>>>> 13b6ad97
     @property
     def dataset(self):
         """The :class:`fiftyone.core.dataset.Dataset` being operated on."""
@@ -934,13 +881,10 @@
         return self.user._request_token if self.user else None
 
     @property
-<<<<<<< HEAD
-=======
     def user_api_key(self):
         return self.user._api_key if self.user else None
 
     @property
->>>>>>> 13b6ad97
     def panel_id(self):
         """The ID of the panel that invoked the operator, if any."""
         # @todo: move panel_id to top level param
@@ -1005,41 +949,10 @@
         """The current group slice of the view (if any)."""
         return self.request_params.get("group_slice", None)
 
-<<<<<<< HEAD
-    def __enter__(self):
-        if self.__context_tokens:
-            raise RuntimeError(
-                "ExecutionContext can't run with nested with expressions"
-            )
-
-        self.__context_tokens = [
-            ficv.running_user_id.set(self.user_id),
-            ficv.running_user_request_token.set(self.user_request_token),
-            ficv.no_singleton_cache.set(True),
-        ]
-
-    def __exit__(self, exc_type, exc_val, exc_tb):
-        try:
-            (
-                running_uid_tok,
-                running_user_request_token,
-                singleton_token,
-            ) = self.__context_tokens
-            self.__context_tokens = None
-            ficv.running_user_id.reset(running_uid_tok)
-            ficv.running_user_request_token.reset(running_user_request_token)
-            ficv.no_singleton_cache.reset(singleton_token)
-        except ValueError:
-            # In case of any error, swallow and just reset to defaults.
-            ficv.running_user_id.set(None)
-            ficv.running_user_request_token.set(None)
-            ficv.no_singleton_cache.set(False)
-=======
     @property
     def query_performance(self):
         """Whether query performance is enabled."""
         return self.request_params.get("query_performance", None)
->>>>>>> 13b6ad97
 
     def prompt(
         self,
