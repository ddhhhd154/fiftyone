--- conflicted
+++ resolved
@@ -290,12 +290,7 @@
         delegated_operation_id=delegated_operation_id,
         operator_uri=operator_uri,
         required_secrets=operator._plugin_secrets,
-<<<<<<< HEAD
         user=user,
-        delegation_target=request_params.get("delegation_target", None),
-        request_delegation=request_params.get("request_delegation", False),
-=======
->>>>>>> af5ff4c4
     )
 
     await ctx.resolve_secret_values(
@@ -385,7 +380,6 @@
     )
     orc_svc = OrchestratorService()
     try:
-<<<<<<< HEAD
         search_params = {}
         search_params[operator.uri] = ["available_operators"]
         matching_orcs = orc_svc.list(search=search_params)
@@ -393,9 +387,6 @@
         execution_options.update(available_orchestrators=matching_orcs)
         return execution_options
 
-=======
-        return operator.resolve_execution_options(ctx)
->>>>>>> af5ff4c4
     except Exception as e:
         return ExecutionResult(error=traceback.format_exc())
 
