--- conflicted
+++ resolved
@@ -399,11 +399,8 @@
         operator_uri=operator_uri,
         required_secrets=operator._plugin_secrets,
     )
-<<<<<<< HEAD
     orc_svc = OrchestratorService()
-=======
     await ctx.resolve_secret_values(operator._plugin_secrets)
->>>>>>> aff97ce6
     try:
         search_params = {}
         search_params[operator.uri] = ["available_operators"]
