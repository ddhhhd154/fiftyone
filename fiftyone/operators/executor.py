"""
FiftyOne operator execution.

| Copyright 2017-2024, Voxel51, Inc.
| `voxel51.com <https://voxel51.com/>`_
|
"""

import asyncio
import collections
import inspect
import logging
import os
import traceback

from typing import Optional

import fiftyone as fo
import fiftyone.core.dataset as fod
import fiftyone.core.odm.utils as focu
import fiftyone.core.utils as fou
import fiftyone.core.view as fov
from fiftyone.operators.decorators import coroutine_timeout
from fiftyone.operators.message import GeneratedMessage, MessageType
from fiftyone.operators.operations import Operations
from fiftyone.operators.panel import PanelRef
from fiftyone.operators.registry import OperatorRegistry
import fiftyone.operators.types as types
from fiftyone.plugins.secrets import PluginSecretsResolver, SecretsDictionary
import fiftyone.server.view as fosv
from fiftyone.operators.utils import resolve_operation_user


logger = logging.getLogger(__name__)


class ExecutionRunState(object):
    """Enumeration of the available operator run states."""

    QUEUED = "queued"
    RUNNING = "running"
    COMPLETED = "completed"
    FAILED = "failed"


class InvocationRequest(object):
    """Represents a request to invoke an operator.

    Args:
        operator_uri: the URI of the operator to invoke
        params (None): an optional dictionary of parameters
    """

    def __init__(self, operator_uri, params=None):
        self.operator_uri = operator_uri
        self.params = params or {}

    def to_json(self):
        return {
            "operator_uri": self.operator_uri,
            "params": self.params,
        }


class ExecutionProgress(object):
    """Represents the status of an operator execution.

    Args:
        progress (None): an optional float between 0 and 1 (0% to 100%)
        label (None): an optional label to display
    """

    def __init__(self, progress=None, label=None):
        self.progress = progress
        self.label = label
        self.updated_at = None


class Executor(object):
    """Handles the execution phase of the operator lifecycle.

    Args:
        requests (None): an optional list of InvocationRequest objects
        logs (None): an optional list of log messages
    """

    def __init__(self, requests=None, logs=None):
        self._requests = requests or []
        self._logs = logs or []

    def trigger(self, operator_name, params=None):
        """Triggers an invocation of the operator with the given name.

        Args:
            operator_name: the name of the operator
            params (None): a dictionary of parameters for the operator

        Returns:
            a :class:`fiftyone.operators.message.GeneratedMessage` containing
            instructions for the FiftyOne App to invoke the operator
        """
        inv_req = InvocationRequest(operator_name, params=params)
        self._requests.append(inv_req)
        return GeneratedMessage(
            MessageType.SUCCESS, cls=InvocationRequest, body=inv_req
        )

    def log(self, message):
        """Logs a message."""
        self._logs.append(message)

    def to_json(self):
        return {
            "requests": [t.to_json() for t in self._requests],
            "logs": self._logs,
        }


def execute_operator(operator_uri, ctx=None, **kwargs):
    """Executes the operator with the given name.

    Args:
        operator_uri: the URI of the operator
        ctx (None): a dictionary of parameters defining the execution context.
            The supported keys are:

            -   ``dataset``: a :class:`fiftyone.core.dataset.Dataset` or the
                name of a dataset to process. This is required unless a
                ``view`` is provided
            -   ``view`` (None): an optional
                :class:`fiftyone.core.view.DatasetView` to process
            -   ``selected`` ([]): an optional list of selected sample IDs
            -   ``selected_labels`` ([]): an optional list of selected labels
                in the format returned by
                :attr:`fiftyone.core.session.Session.selected_labels`
            -   ``current_sample`` (None): an optional ID of the current sample
                being processed
            -   ``params``: a dictionary of parameters for the operator.
                Consult the operator's documentation for details
            -   ``request_delegation`` (False): whether to request delegated
                execution, if supported by the operator
            -   ``delegation_target`` (None): an optional orchestrator on which
                to schedule the operation, if it is delegated
        **kwargs: you can optionally provide any of the supported ``ctx`` keys
            as keyword arguments rather than including them in ``ctx``

    Returns:
        an :class:`ExecutionResult`, or an ``asyncio.Task`` if you run this
        method in a notebook context

    Raises:
        ExecutionError: if an error occurred while immediately executing an
            operation or scheduling a delegated operation
    """
    request_params = _parse_ctx(ctx=ctx, **kwargs)
    coroutine = execute_or_delegate_operator(
        operator_uri, request_params, exhaust=True
    )

    try:
        # Some contexts like notebooks already have event loops running, so we
        # must use the existing loop
        loop = asyncio.get_running_loop()
    except:
        loop = None

    if loop is not None:
        # @todo is it possible to await result here?
        # Sadly, run_until_complete() is not allowed in Jupyter notebooks
        # https://nocomplexity.com/documents/jupyterlab/tip-asyncio.html
        result = loop.create_task(coroutine)
    else:
        result = asyncio.run(coroutine)
        result.raise_exceptions()

    return result


def _parse_ctx(ctx=None, **kwargs):
    if ctx is None:
        ctx = {}

    ctx = {**ctx, **kwargs}  # don't modify input `ctx` in-place
    dataset = ctx.pop("dataset", None)
    view = ctx.pop("view", None)

    if dataset is None and isinstance(view, fov.DatasetView):
        dataset = view._root_dataset

    if view is None:
        if isinstance(dataset, str):
            dataset = fod.load_dataset(dataset)

        if dataset is not None:
            view = dataset.view()

    if view is not None:
        view = view._serialize()

    if isinstance(dataset, fod.Dataset):
        dataset_name = dataset.name
    else:
        dataset_name = dataset

    return dict(dataset_name=dataset_name, view=view, **ctx)


@coroutine_timeout(seconds=fo.config.operator_timeout)
async def execute_or_delegate_operator(
    operator_uri,
    request_params,
    exhaust=False,
    request_token=None,  # teams-only
):
    """Executes the operator with the given name.

    Args:
        operator_uri: the URI of the operator
        request_params: a dictionary of parameters for the operator
        exhaust (False): whether to immediately exhaust generator operators
        request_token (None): the authentication token from the request

    Returns:
        an :class:`ExecutionResult`
    """
    prepared = await prepare_operator_executor(
        operator_uri,
        request_params,
        request_token=request_token,  # teams-only
    )

    if isinstance(prepared, ExecutionResult):
        raise prepared.to_exception()
    else:
        operator, executor, ctx, inputs = prepared

    execution_options = operator.resolve_execution_options(ctx)
    if (
        not execution_options.allow_immediate_execution
        and not execution_options.allow_delegated_execution
    ):
        raise RuntimeError(
            "This operation does not support immediate OR delegated execution"
        )

    should_delegate = (
        operator.resolve_delegation(ctx) or ctx.requesting_delegated_execution
    )
    if should_delegate:
        if not execution_options.allow_delegated_execution:
            logger.warning(
                "This operation does not support delegated "
                "execution; it will be executed immediately"
            )
            should_delegate = False
    else:
        if not execution_options.allow_immediate_execution:
            logger.warning(
                "This operation does not support immediate "
                "execution; it will be delegated"
            )
            should_delegate = True

    if should_delegate:
        try:
            from .delegated import DelegatedOperationService

            metadata = {"inputs_schema": None, "outputs_schema": None}

            try:
                metadata["inputs_schema"] = inputs.to_json()
            except Exception as e:
                logger.warning(
                    f"Failed to resolve inputs schema for the operation: {str(e)}"
                )

            op = DelegatedOperationService().queue_operation(
                operator=operator.uri,
                context=ctx.serialize(),
                delegation_target=ctx.delegation_target,
                label=operator.name,
                metadata=metadata,
            )

            execution = ExecutionResult(
                op.__dict__, executor, None, delegated=True
            )
            execution.result["context"] = (
                execution.result["context"].serialize()
                if execution.result["context"]
                else None
            )
            return execution
        except:
            return ExecutionResult(
                executor=executor, error=traceback.format_exc()
            )
    else:
        try:
            result = await do_execute_operator(operator, ctx, exhaust=exhaust)
        except:
            return ExecutionResult(
                executor=executor, error=traceback.format_exc()
            )

        return ExecutionResult(result=result, executor=executor)


async def prepare_operator_executor(
    operator_uri,
    request_params,
    set_progress=None,
    delegated_operation_id=None,
    request_token=None,  # teams-only
    user=None,  # teams-only
):
    registry = OperatorRegistry()
    if registry.operator_exists(operator_uri) is False:
        raise ValueError("Operator '%s' does not exist" % operator_uri)

    operator = registry.get_operator(operator_uri)
    executor = Executor()
    dataset = request_params.get("dataset_name", None)
    user = await resolve_operation_user(
        id=user, dataset=dataset, token=request_token
    )
    execution_context_user = (
        ExecutionContextUser.from_dict(user) if user else None
    )
    ctx = ExecutionContext(
        request_params=request_params,
        executor=executor,
        set_progress=set_progress,
        delegated_operation_id=delegated_operation_id,
        operator_uri=operator_uri,
        required_secrets=operator._plugin_secrets,
        user=execution_context_user,  # teams-only
    )

    await ctx.resolve_secret_values(
        operator._plugin_secrets, request_token=request_token
    )
    inputs = operator.resolve_input(ctx)
    validation_ctx = ValidationContext(ctx, inputs, operator)
    if validation_ctx.invalid:
        return ExecutionResult(
            error="Validation error", validation_ctx=validation_ctx
        )

    return operator, executor, ctx, inputs


async def do_execute_operator(operator, ctx, exhaust=False):
    result = await (
        operator.execute(ctx)
        if asyncio.iscoroutinefunction(operator.execute)
        else fou.run_sync_task(operator.execute, ctx)
    )

    if not exhaust:
        return result

    if inspect.isgenerator(result):
        # Fastest way to exhaust sync generator, re: itertools consume()
        #   https://docs.python.org/3/library/itertools.html
        collections.deque(result, maxlen=0)
    elif inspect.isasyncgen(result):
        async for _ in result:
            pass
    else:
        return result


async def resolve_type(
    registry,
    operator_uri,
    request_params,
    request_token=None,  # teams-only
    user=None,  # teams-only
):
    """Resolves the inputs property type of the operator with the given name.

    Args:
        registry: an :class:`fiftyone.operators.registry.OperatorRegistry`
        operator_uri: the URI of the operator
        request_params: a dictionary of request parameters

    Returns:
        the type of the inputs :class:`fiftyone.operators.types.Property` of
        the operator, or None
    """
    if registry.operator_exists(operator_uri) is False:
        raise ValueError("Operator '%s' does not exist" % operator_uri)

    operator = registry.get_operator(operator_uri)
    dataset = request_params.get("dataset_name", None)
    user = await resolve_operation_user(
        id=user, dataset=dataset, token=request_token
    )
    execution_context_user = (
        ExecutionContextUser.from_dict(user) if user else None
    )
    ctx = ExecutionContext(
        request_params,
        operator_uri=operator_uri,
        required_secrets=operator._plugin_secrets,
        user=execution_context_user,  # teams-only
    )
    await ctx.resolve_secret_values(
        operator._plugin_secrets, request_token=request_token
    )
    try:
        return operator.resolve_type(
            ctx, request_params.get("target", "inputs")
        )
    except Exception as e:
        return ExecutionResult(error=traceback.format_exc())


async def resolve_type_with_context(request_params, target: str = None):
    """Resolves the "inputs" or "outputs" schema of an operator with the given context.

    Args:
        request_params: a dictionary of request parameters
        target (None): the target schema ("inputs" or "outputs")

    Returns:
        the schema of "inputs" or "outputs" :class:`fiftyone.operators.types.Property` of
        an operator, or None
    """
    computed_target = target or request_params.get("target", None)
    computed_request_params = {**request_params, "target": computed_target}
    operator_uri = request_params.get("operator_uri", None)
    registry = OperatorRegistry()
    return await resolve_type(registry, operator_uri, computed_request_params)


async def resolve_execution_options(
    registry, operator_uri, request_params, request_token=None, user=None
):
    """Resolves the execution options of the operator with the given name.

    Args:
        registry: an :class:`fiftyone.operators.registry.OperatorRegistry`
        operator_uri: the URI of the operator
        request_params: a dictionary of request parameters

    Returns:
        a :class:`fiftyone.operators.executor.ExecutionOptions` or None
    """
    from fiftyone.operators.orchestrator import OrchestratorService

    if registry.operator_exists(operator_uri) is False:
        raise ValueError("Operator '%s' does not exist" % operator_uri)

    operator = registry.get_operator(operator_uri)
    dataset = request_params.get("dataset_name", None)
    user = await resolve_operation_user(
        id=user, dataset=dataset, token=request_token
    )
    execution_context_user = (
        ExecutionContextUser.from_dict(user) if user else None
    )
    ctx = ExecutionContext(
        request_params,
        operator_uri=operator_uri,
        required_secrets=operator._plugin_secrets,
        user=execution_context_user,
    )
    await ctx.resolve_secret_values(
        operator._plugin_secrets, request_token=request_token
    )
    orc_svc = OrchestratorService()
    await ctx.resolve_secret_values(operator._plugin_secrets)
    try:
        search_params = {}
        search_params[operator.uri] = ["available_operators"]
        matching_orcs = orc_svc.list(search=search_params)
        execution_options = operator.resolve_execution_options(ctx)
        execution_options.update(available_orchestrators=matching_orcs)
        return execution_options

    except Exception as e:
        return ExecutionResult(error=traceback.format_exc())


async def resolve_placement(
    operator, request_params, request_token=None, user=None
):
    """Resolves the placement of the operator with the given name.

    Args:
        operator: the :class:`fiftyone.operators.operator.Operator`
        request_params: a dictionary of request parameters

    Returns:
        the placement of the operator or ``None``
    """
    dataset = request_params.get("dataset_name", None)
    user = await resolve_operation_user(
        id=user, dataset=dataset, token=request_token
    )
    execution_context_user = (
        ExecutionContextUser.from_dict(user) if user else None
    )
    ctx = ExecutionContext(
        request_params,
        operator_uri=operator.uri,
        required_secrets=operator._plugin_secrets,
        user=execution_context_user,
    )
    try:
        return operator.resolve_placement(ctx)
    except Exception as e:
        return ExecutionResult(error=str(e))


class ExecutionContextUser(object):
    """Represents the user executing the operator.

    Args:
        name (None): the user name
        id (None): the user ID
        email (None): the user email
        role (None): the user role
        dataset_permission (None): the dataset permission
    """

    def __init__(
        self,
        email=None,
        id=None,
        name=None,
        role=None,
        dataset_permission=None,
    ):
        self.email = email
        self.id = id
        self.name = name
        self.role = role
        self.dataset_permission = dataset_permission

    @classmethod
    def from_dict(self, user):
        return ExecutionContextUser(
            email=user.get("email", None),
            id=user.get("id", None),
            name=user.get("name", None),
            role=user.get("role", None),
            dataset_permission=user.get("dataset_permission", None),
        )

    def to_dict(self):
        return {
            "email": self.email,
            "id": self.id,
            "name": self.name,
            "role": self.role,
            "dataset_permission": self.dataset_permission,
        }

    def serialize(self):
        return self.to_dict()


class ExecutionContext(object):
    """Represents the execution context of an operator.

    Operators can use the execution context to access the view, dataset, and
    selected samples, as well as to trigger other operators.

    Args:
        request_params (None): a optional dictionary of request parameters
        executor (None): an optional :class:`Executor` instance
        set_progress (None): an optional function to set the progress of the
            current operation
        delegated_operation_id (None): an optional ID of the delegated
            operation
        operator_uri (None): the unique id of the operator
        required_secrets (None): the list of required secrets from the
            plugin's definition
    """

    def __init__(
        self,
        request_params=None,
        executor=None,
        set_progress=None,
        delegated_operation_id=None,
        user: ExecutionContextUser = None,
        operator_uri=None,
        required_secrets=None,
    ):
        self.request_params = request_params or {}
        self.params = self.request_params.get("params", {})
        self.executor = executor

        self._dataset = None
        self._view = None
        self._ops = Operations(self)
        self.user = user

        self._set_progress = set_progress
        self._delegated_operation_id = delegated_operation_id
        self._operator_uri = operator_uri
        self._secrets = {}
        self._secrets_client = PluginSecretsResolver()
        self._required_secret_keys = required_secrets
        if self._required_secret_keys:
            self._secrets_client.register_operator(
                operator_uri=self._operator_uri,
                required_secrets=self._required_secret_keys,
            )
        if self.panel_id:
            self._panel_state = self.params.get("panel_state", {})
            self._panel = PanelRef(self)

    @property
    def dataset(self):
        """The :class:`fiftyone.core.dataset.Dataset` being operated on."""
        if self._dataset is not None:
            return self._dataset
        # Since dataset may have been renamed, always resolve the dataset by
        # id if it is available
        uid = self.request_params.get("dataset_id", None)
        if uid:
            self._dataset = focu.load_dataset(id=uid)
            # Set the dataset_name using the dataset object in case the dataset
            # has been renamed or changed since the context was created
            self.request_params["dataset_name"] = self._dataset.name
        else:
            uid = self.request_params.get("dataset_name", None)
            if uid:
                self._dataset = focu.load_dataset(name=uid)
        # TODO: refactor so that this additional reload post-load is not
        #  required
        if self._dataset is not None:
            self._dataset.reload()
        return self._dataset

    @property
    def dataset_name(self):
        """The name of the :class:`fiftyone.core.dataset.Dataset` being
        operated on.
        """
        return self.request_params.get("dataset_name", None)

    @property
    def dataset_id(self):
        """The ID of the :class:`fiftyone.core.dataset.Dataset` being operated
        on.
        """
        return self.request_params.get("dataset_id", None)

    @property
    def view(self):
        """The :class:`fiftyone.core.view.DatasetView` being operated on."""
        if self._view is not None:
            return self._view

        # Always derive the view from the context's dataset
        dataset = self.dataset
        view_name = self.request_params.get("view_name", None)
        stages = self.request_params.get("view", None)
        filters = self.request_params.get("filters", None)
        extended = self.request_params.get("extended", None)

        if dataset is None:
            return None

        if view_name is None:
            self._view = fosv.get_view(
                dataset,
                stages=stages,
                filters=filters,
                extended_stages=extended,
                reload=False,
            )
        else:
            self._view = dataset.load_saved_view(view_name)

        return self._view

    def target_view(self, param_name="view_target"):
        """The target :class:`fiftyone.core.view.DatasetView` for the operator
        being executed.
        """
        target = self.params.get(param_name, None)
        if target == "SELECTED_SAMPLES":
            return self.view.select(self.selected)
        if target == "DATASET":
            return self.dataset
        return self.view

    @property
    def has_custom_view(self):
        """Whether the operator has a custom view."""
        stages = self.request_params.get("view", None)
        filters = self.request_params.get("filters", None)
        extended = self.request_params.get("extended", None)
        has_stages = stages is not None and stages != [] and stages != {}
        has_filters = filters is not None and filters != [] and filters != {}
        has_extended = (
            extended is not None and extended != [] and extended != {}
        )
        return has_stages or has_filters or has_extended

    @property
    def selected(self):
        """The list of selected sample IDs (if any)."""
        return self.request_params.get("selected", [])

    @property
    def selected_labels(self):
        """A list of selected labels (if any).

        Items are dictionaries with the following keys:

        -   ``label_id``: the ID of the label
        -   ``sample_id``: the ID of the sample containing the label
        -   ``field``: the field name containing the label
        -   ``frame_number``: the frame number containing the label (only
            applicable to video samples)
        """
        return self.request_params.get("selected_labels", [])

    @property
    def current_sample(self):
        """The ID of the current sample being processed (if any).

        When executed via the FiftyOne App, this is set when the user opens a
        sample in the modal.
        """
        return self.request_params.get("current_sample", None)

    @property
    def delegated(self):
        """Whether delegated execution has been forced for the operation."""
        return self.request_params.get("delegated", False)

    @property
    def requesting_delegated_execution(self):
        """Whether delegated execution has been requested for the operation."""
        return self.request_params.get("request_delegation", False)

    @property
    def delegation_target(self):
        """The orchestrator to which the operation was delegated (if any)."""
        return self.request_params.get("delegation_target", None)

    @property
    def results(self):
        """A ``dict`` of results for the current operation."""
        return self.request_params.get("results", {})

    @property
    def secrets(self):
        """A read-only mapping of keys to their resolved values."""
        return SecretsDictionary(
            self._secrets,
            operator_uri=self._operator_uri,
            resolver_fn=self._secrets_client.get_secret_sync,
            required_keys=self._required_secret_keys,
        )

    @property
    def ops(self):
        """A :class:`fiftyone.operators.operations.Operations` instance that
        you can use to trigger builtin operations on the current context.
        """
        return self._ops

<<<<<<< HEAD
    @property
    def user_id(self) -> Optional[str]:
        """The ID of the user executing the operation."""
        return self.user.id if self.user else None
=======
    def prompt(
        self,
        operator_uri,
        params=None,
        on_success=None,
        on_error=None,
        on_cancel=None,
    ):
        """Prompts the user to execute the operator with the given URI.

        Args:
            operator_uri: the URI of the operator
            params (None): a dictionary of parameters for the operator
            on_success (None): a callback to invoke if the user successfully executes the operator
            on_error (None): a callback to invoke if the execution fails
            on_cancel (None): a callback to invoke if the user cancels the operation

        Returns:
            a :class:`fiftyone.operators.message.GeneratedMessage` containing
            instructions for the FiftyOne App to prompt the user
        """

        return self.trigger(
            "prompt_user_for_operation",
            params=_convert_callables_to_operator_uris(
                {
                    "operator_uri": operator_uri,
                    "panel_id": self.panel_id,
                    "params": params,
                    "on_success": on_success,
                    "on_error": on_error,
                }
            ),
        )
>>>>>>> 55691d10

    def secret(self, key):
        """Retrieves the secret with the given key.

        Args:
            key: a secret key

        Returns:
            the secret value
        """
        if key not in self._secrets:
            try:
                secret = self._secrets_client.get_secret_sync(
                    key, self._operator_uri
                )
                if secret:
                    self._secrets[secret.key] = secret.value

            except KeyError:
                logging.debug(f"Failed to resolve value for secret `{key}`")
        return self._secrets.get(key, None)

    async def resolve_secret_values(self, keys, **kwargs):
        """Resolves the values of the given secrets keys.

        Args:
            keys: a list of secret keys
            **kwargs: additional keyword arguments to pass to the secrets
                client for authentication if required
        """
        if None in (self._secrets_client, keys):
            return None

        for key in keys:
            secret = await self._secrets_client.get_secret(
                key, self._operator_uri, **kwargs
            )
            if secret:
                self._secrets[secret.key] = secret.value

    def trigger(self, operator_name, params=None):
        """Triggers an invocation of the operator with the given name.

        This method is only available when the operator is invoked via the
        FiftyOne App. You can check this via ``ctx.executor``.

        Example::

            def execute(self, ctx):
                # Trigger the `reload_dataset` operator after this operator
                # finishes executing
                ctx.trigger("reload_dataset")

                # Immediately trigger the `reload_dataset` operator while a
                # generator operator is executing
                yield ctx.trigger("reload_dataset")

        Args:
            operator_name: the name of the operator
            params (None): a dictionary of parameters for the operator

        Returns:
            a :class:`fiftyone.operators.message.GeneratedMessage` containing
            instructions for the FiftyOne App to invoke the operator
        """
        if self.executor is None:
            raise ValueError("No executor available")

        return self.executor.trigger(operator_name, params)

    def log(self, message):
        """Logs a message to the browser console.

        .. note::

            This method is only available to non-delegated operators. You can
            only use this method during the execution of an operator.

        Args:
            message: a message to log

        Returns:
            a :class:`fiftyone.operators.message.GeneratedMessage` containing
            instructions for the FiftyOne App to invoke the operator
        """
        return self.trigger("console_log", {"message": message})

    @property
    def panel_id(self):
        """The ID of the panel that invoked the operator, if any."""
        #
        # TODO: move panel_id to top level params
        #
        return self.params.get("panel_id", None)

    @property
    def panel_state(self):
        return self._panel_state

    @property
    def panel(self):
        """A :class:`fiftyone.operators.panel.PanelRef` instance that you can use
        to read and write the state and data of the corresponding panel.

        Only available when the operator is invoked from a panel."""
        return self._panel

    def serialize(self):
        """Serializes the execution context.

        Returns:
            a JSON dict
        """
        return {
            "request_params": self.request_params,
            "params": self.params,
            "user": self.user_id,
        }

    def to_dict(self):
        """Returns the properties of the execution context as a dict."""
        return {
            k: v for k, v in self.__dict__.items() if not k.startswith("_")
        }

    def set_progress(self, progress=None, label=None):
        """Sets the progress of the current operation.

        Args:
            progress (None): an optional float between 0 and 1 (0% to 100%)
            label (None): an optional label to display
        """
        if self._set_progress:
            self._set_progress(
                self._delegated_operation_id,
                ExecutionProgress(progress, label),
            )
        else:
            self.log(f"Progress: {progress} - {label}")

    @property
    def extended_selection(self):
        """The extended selection of the view."""
        return self.request_params.get("extended_selection", None)


class ExecutionResult(object):
    """Represents the result of an operator execution.

    Args:
        result (None): the execution result
        executor (None): an :class:`Executor`
        error (None): an error message
        validation_ctx (None): a :class:`ValidationContext`
        delegated (False): whether execution was delegated
        outputs_schema (None): a JSON dict representing the output schema of the operator
    """

    def __init__(
        self,
        result=None,
        executor=None,
        error=None,
        validation_ctx=None,
        delegated=False,
        outputs_schema=None,
    ):
        self.result = result
        self.executor = executor
        self.error = error
        self.validation_ctx = validation_ctx
        self.delegated = delegated
        self.outputs_schema = outputs_schema

    @property
    def is_generator(self):
        """Whether the result is a generator or an async generator."""
        return inspect.isgenerator(self.result) or inspect.isasyncgen(
            self.result
        )

    def raise_exceptions(self):
        """Raises an :class:`ExecutionError` (only) if the operation failed."""
        exception = self.to_exception()
        if exception is not None:
            raise exception

    def to_exception(self):
        """Returns an :class:`ExecutionError` representing a failed execution
        result.

        Returns:
            a :class:`ExecutionError`, or None if the execution did not fail
        """
        if not self.error:
            return None

        msg = self.error

        if self.validation_ctx and self.validation_ctx.invalid:
            val_error = self.validation_ctx.errors[0]
            path = val_error.path.lstrip(".")
            reason = val_error.reason
            msg += f". Path: {path}. Reason: {reason}"

        return ExecutionError(msg)

    def to_json(self):
        """Returns a JSON dict representation of the result.

        Returns:
            a JSON dict
        """
        return {
            "result": self.result,
            "executor": self.executor.to_json() if self.executor else None,
            "error": self.error,
            "delegated": self.delegated,
            "validation_ctx": (
                self.validation_ctx.to_json() if self.validation_ctx else None
            ),
            "outputs_schema": self.outputs_schema,
        }


class ExecutionError(Exception):
    """An error that occurs while executing an operator."""


class ValidationError(object):
    """A validation error.

    Args:
        reason: the reason
        property: the property
        path: the path
    """

    def __init__(self, reason, property, path, custom=False):
        self.reason = reason
        self.error_message = property.error_message
        self.path = path
        self.custom = custom

    def to_json(self):
        """Returns a JSON dict representation of the error.

        Returns:
            a JSON dict
        """
        return {
            "reason": self.reason,
            "error_message": self.error_message,
            "path": self.path,
            "custom": self.custom,
        }


class ValidationContext(object):
    """Represents the validation context of an operator.

    Args:
        ctx: the :class:`ExecutionContext`
        inputs_property: the :class:`fiftyone.operators.types.Property` of the
            operator inputs
    """

    def __init__(self, ctx, inputs_property, operator):
        self.ctx = ctx
        self.params = ctx.params
        self.inputs_property = inputs_property
        self.errors = []
        self.disable_schema_validation = (
            operator.config.disable_schema_validation
        )
        if self.inputs_property is None:
            self.invalid = False
        else:
            self.errors = self._validate()
            self.invalid = len(self.errors) > 0

    def to_json(self):
        """Returns a JSON dict representation of the context.

        Returns:
            a JSON dict
        """
        return {
            "invalid": self.invalid,
            "errors": [e.to_json() for e in self.errors],
        }

    def add_error(self, error):
        """Adds a validation error.

        Args:
            error: a :class:`ValidationError`
        """
        if self.disable_schema_validation and error.custom != True:
            return
        self.errors.append(error)

    def _validate(self):
        params = self.params
        validation_error = self.validate_property(
            "", self.inputs_property, params
        )
        if validation_error:
            self.add_error(validation_error)

        return self.errors

    def validate_enum(self, path, property, value):
        """Validates an enum value.

        Args:
            path: the path to the property
            property: the :class:`fiftyone.operators.types.Property`
            value: the value to validate

        Returns:
            a :class:`ValidationError`, if the value is invalid
        """
        enum = property.type
        if value not in enum.values:
            return ValidationError("Invalid enum value", property, path)

    def validate_list(self, path, property, value):
        """Validates a list value.

        Args:
            path: the path to the property
            property: the :class:`fiftyone.operators.types.Property`
            value: the value to validate

        Returns:
            a :class:`ValidationError`, if the value is invalid
        """
        if not isinstance(value, list):
            return ValidationError("Invalid list", property, path)

        element_type = property.type.element_type

        for i in range(len(value)):
            item = value[i]
            item_path = f"{path}[{i}]"
            item_property = types.Property(element_type)
            validation_error = self.validate_property(
                item_path, item_property, item
            )
            if validation_error is not None:
                self.add_error(validation_error)

    def validate_property(self, path, property, value):
        """Validates a property value.

        Args:
            path: the path to the property
            property: the :class:`fiftyone.operators.types.Property`
            value: the value to validate

        Returns:
            a :class:`ValidationError`, if the value is invalid
        """
        if property.invalid:
            return ValidationError(
                property.error_message, property, path, True
            )

        if not self.exists_or_non_required(property, value):
            return ValidationError("Required property", property, path)

        if value is not None:
            if isinstance(property.type, types.Enum):
                return self.validate_enum(path, property, value)

            if isinstance(property.type, types.Object):
                return self.validate_object(path, property, value)

            if isinstance(property.type, types.List):
                return self.validate_list(path, property, value)

            return self.validate_primitive(path, property, value)

    def validate_object(self, path, property, value):
        """Validates an object value.

        Args:
            path: the path to the property
            property: the :class:`fiftyone.operators.types.Property`
            value: the value to validate

        Returns:
            a :class:`ValidationError`, if the value is invalid
        """
        propertyType = property.type
        if value is None:
            return ValidationError("Invalid object", property, path)

        for name, property in propertyType.properties.items():
            propertyValue = value.get(name, None)
            validation_error = self.validate_property(
                path + "." + name, property, propertyValue
            )
            if validation_error is not None:
                self.add_error(validation_error)

    def validate_primitive(self, path, property, value):
        """Validates a primitive value.

        Args:
            path: the path to the property
            property: the :class:`fiftyone.operators.types.Property`
            value: the value to validate

        Returns:
            a :class:`ValidationError`, if the value is invalid
        """
        type_name = property.type.__class__.__name__
        value_type = type(value)
        if type_name == "String" and value_type != str:
            return ValidationError("Invalid value type", property, path)

        if type_name == "Number":
            min = property.type.min
            min_type = type(min)
            max = property.type.max
            max_type = type(max)
            if value_type != int and value_type != float:
                return ValidationError("Invalid value type", property, path)
            if (min_type == int or min_type == float) and value < min:
                return ValidationError(
                    f"Value must be greater than {min}", property, path
                )
            if (max_type == int or max_type == float) and value > max:
                return ValidationError(
                    f"Value must be less than {max}", property, path
                )

        if type_name == "Boolean" and value_type != bool:
            return ValidationError("Invalid value type", property, path)

    def exists_or_non_required(self, property, value):
        if not property.required:
            return True

        type_name = property.type.__class__.__name__

        if type_name == "String":
            allow_empty = property.type.allow_empty
            if not allow_empty and value == "":
                return False

        return value is not None


# TODO: move to utils
def _convert_callables_to_operator_uris(d):
    updated = {**d}
    for key, value in updated.items():
        if callable(value):
            updated[key] = f"{value.__self__.uri}#{value.__name__}"
    return updated


class ExecutionOptions(object):
    """Represents the execution options of an operation.

    Args:
        allow_immediate_execution (True): whether the operation can be executed
            immediately
        allow_delegated_execution (False): whether the operation can be
            delegated to an orchestrator
        default_choice_to_delegated (False): whether to default to delegated
            execution, if allowed
    """

    def __init__(
        self,
        allow_immediate_execution=True,
        allow_delegated_execution=False,
        default_choice_to_delegated=False,
    ):
        self._allow_immediate_execution = allow_immediate_execution
        self._allow_delegated_execution = allow_delegated_execution
        self._default_choice_to_delegated = default_choice_to_delegated
        self._available_orchestrators = []

        if not allow_delegated_execution and not allow_immediate_execution:
            self._allow_immediate_execution = True

    @property
    def allow_immediate_execution(self):
        return self._allow_immediate_execution

    @property
    def allow_delegated_execution(self):
        return self._allow_delegated_execution

    @property
    def default_choice_to_delegated(self):
        return self._default_choice_to_delegated

    @property
    def available_orchestrators(self):
        return self._available_orchestrators or []

    @property
    def orchestrator_registration_enabled(self):
        return (
            os.environ.get(
                "FIFTYONE_ENABLE_ORCHESTRATOR_REGISTRATION", "false"
            ).lower()
            == "true"
        )

    def update(self, available_orchestrators=None):
        self._available_orchestrators = available_orchestrators

    def to_dict(self):
        return {
            "allow_immediate_execution": self._allow_immediate_execution,
            "allow_delegated_execution": self._allow_delegated_execution,
            "default_choice_to_delegated": self._default_choice_to_delegated,
            "orchestrator_registration_enabled": self.orchestrator_registration_enabled,
            "available_orchestrators": [
                x.__dict__ for x in self.available_orchestrators
            ],
        }<|MERGE_RESOLUTION|>--- conflicted
+++ resolved
@@ -770,12 +770,11 @@
         """
         return self._ops
 
-<<<<<<< HEAD
     @property
     def user_id(self) -> Optional[str]:
         """The ID of the user executing the operation."""
         return self.user.id if self.user else None
-=======
+
     def prompt(
         self,
         operator_uri,
@@ -810,7 +809,6 @@
                 }
             ),
         )
->>>>>>> 55691d10
 
     def secret(self, key):
         """Retrieves the secret with the given key.
