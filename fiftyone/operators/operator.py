--- conflicted
+++ resolved
@@ -39,13 +39,10 @@
         unlisted=False,
         on_startup=False,
         disable_schema_validation=False,
-<<<<<<< HEAD
         delegation_target=None,
-=======
         icon=None,
         light_icon=None,
         dark_icon=None,
->>>>>>> 4a829134
     ):
         self.name = name
         self.label = label or name
@@ -55,13 +52,10 @@
         self.unlisted = unlisted
         self.on_startup = on_startup
         self.disable_schema_validation = disable_schema_validation
-<<<<<<< HEAD
         self.delegation_target = delegation_target
-=======
         self.icon = icon
         self.dark_icon = dark_icon
         self.light_icon = light_icon
->>>>>>> 4a829134
 
     def to_json(self):
         return {
@@ -73,13 +67,10 @@
             "dynamic": self.dynamic,
             "on_startup": self.on_startup,
             "disable_schema_validation": self.disable_schema_validation,
-<<<<<<< HEAD
             "delegation_target": self.delegation_target,
-=======
             "icon": self.icon,
             "dark_icon": self.dark_icon,
             "light_icon": self.light_icon,
->>>>>>> 4a829134
         }
 
 
