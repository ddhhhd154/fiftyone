--- conflicted
+++ resolved
@@ -16,11 +16,8 @@
 
 _foo.establish_db_conn(config)
 _foca.init_media_cache(media_cache_config)
-<<<<<<< HEAD
-=======
 
 media_cache = _foca.media_cache
->>>>>>> ac854c71
 
 from .core.aggregations import (
     Aggregation,
