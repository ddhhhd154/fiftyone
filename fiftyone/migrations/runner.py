--- conflicted
+++ resolved
@@ -102,26 +102,6 @@
     if not fo.config.database_admin:
         if use_client_version:
             raise EnvironmentError(
-<<<<<<< HEAD
-                "You are currently running FiftyOne Teams v%s with open "
-                "source compatibility fiftyone==%s and database_admin=%s, but "
-                "the database you are trying to connect to has open source "
-                "compatibility fiftyone==%s. Contact your system "
-                "administrator to learn what version of the Teams Python "
-                "client you should install"
-                % (
-                    foc.TEAMS_VERSION,
-                    foc.VERSION,
-                    fo.config.database_admin,
-                    head,
-                )
-            )
-        else:
-            raise EnvironmentError(
-                "Cannot migrate database from open source compatibility v%s "
-                "to v%s when database_admin=%s. Refer to the FiftyOne Teams "
-                "User Manual for more information"
-=======
                 "Cannot connect to database v%s with client v%s when database_admin=%s. "
                 "See https://voxel51.com/docs/fiftyone/user_guide/config.html#database-migrations "
                 "for more information"
@@ -132,7 +112,6 @@
                 "Cannot migrate database from v%s to v%s when database_admin=%s. "
                 "See https://voxel51.com/docs/fiftyone/user_guide/config.html#database-migrations "
                 "for more information"
->>>>>>> 503078b1
                 % (head, destination, fo.config.database_admin)
             )
 
@@ -202,22 +181,12 @@
     if head == destination:
         return
 
-<<<<<<< HEAD
-    # @todo fully disallow migrations for non-admins?
-    if not fo.config.database_admin and destination != foc.VERSION:
-        raise EnvironmentError(
-            "Cannot migrate dataset '%s' from open source compatibility v%s "
-            "to v%s. Datasets can only be migrated to the current revision "
-            "(v%s) when database_admin=%s. Refer to the FiftyOne Teams User "
-            "Manual for more information"
-=======
     if not fo.config.database_admin and destination != foc.VERSION:
         raise EnvironmentError(
             "Cannot migrate dataset '%s' from v%s to v%s. Datasets can only "
             "be migrated to the current revision (v%s) when database_admin=%s."
             "See https://voxel51.com/docs/fiftyone/user_guide/config.html#database-migrations "
             "for more information"
->>>>>>> 503078b1
             % (name, head, destination, foc.VERSION, fo.config.database_admin)
         )
 
