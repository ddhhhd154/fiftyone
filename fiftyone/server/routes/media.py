"""
FiftyOne Server /media route

| Copyright 2017-2022, Voxel51, Inc.
| `voxel51.com <https://voxel51.com/>`_
|
"""
<<<<<<< HEAD
import os

=======
import typing as t

import aiofiles
from aiofiles.threadpool.binary import AsyncBufferedReader
from aiofiles.os import stat as aio_stat
>>>>>>> 6391adff
from starlette.endpoints import HTTPEndpoint
from starlette.requests import Request
from starlette.responses import (
    FileResponse,
    Response,
    StreamingResponse,
    guess_type,
)


async def ranged(
    file: AsyncBufferedReader,
    start: int = 0,
    end: int = None,
    block_size: int = 8192,
) -> t.AsyncGenerator:
    consumed = 0

    await file.seek(start)

    while True:
        data_length = (
            min(block_size, end - start - consumed) if end else block_size
        )

        if data_length <= 0:
            break

        data = await file.read(data_length)

        if not data:
            break

        consumed += data_length

        yield data

    if hasattr(file, "close"):
        await file.close()

from fiftyone.core.cache import media_cache


class Media(HTTPEndpoint):
    async def get(
        self, request: Request
    ) -> t.Union[FileResponse, StreamingResponse]:
        path = request.query_params["filepath"]

<<<<<<< HEAD
        if media_cache.is_local(path) and os.name != "nt":
            path = os.path.join("/", path)

        if media_cache.is_local_or_cached(path):
            path = media_cache.get_local_path(path)

        return FileResponse(
            path,
            headers={
=======
        response: t.Union[FileResponse, StreamingResponse]
        if request.headers.get("range"):
            response = await self.ranged_file_response(path, request)
        else:
            response = FileResponse(
                path,
            )
        response.headers["Accept-Ranges"] = "bytes"

        return response

    async def ranged_file_response(
        self, path: str, request: Request
    ) -> StreamingResponse:
        file = await aiofiles.open(path, "rb")
        file_size = (await aio_stat(path)).st_size
        content_range = request.headers.get("range")
        content_length = file_size
        status_code = 200
        headers = {}

        if content_range is not None:
            content_range = content_range.strip().lower()

            content_ranges = content_range.split("=")[-1]

            range_start, range_end, *_ = map(
                str.strip, (content_ranges + "-").split("-")
            )

            start, end = (
                int(range_start) if range_start else 0,
                int(range_end) if range_end else file_size - 1,
            )
            range_start = max(0, start)
            range_end = min(file_size - 1, int(end))

            content_length = (end - start) + 1

            file_response = ranged(file, start=start, end=end + 1)

            status_code = 206

            headers["Content-Range"] = f"bytes {start}-{end}/{file_size}"

        response = StreamingResponse(
            file_response,
            media_type=guess_type(path)[0],
            status_code=status_code,
        )

        response.headers.update(
            {
>>>>>>> 6391adff
                "Accept-Ranges": "bytes",
                "Content-Length": str(content_length),
                **headers,
            }
        )

        return response

    async def head(self, request: Request) -> Response:
        path = request.query_params["filepath"]
        response = Response()
        size = (await aio_stat(path)).st_size
        response.headers.update(
            {
                "Accept-Ranges": "bytes",
                "Content-Type": guess_type(path)[0],
                "Content-Length": size,
            }
        )
        return response

    async def options(self, request: Request) -> Response:
        response = Response()
        response.headers["Accept-Ranges"] = "bytes"
        response.headers["Allow"] = "OPTIONS, GET, HEAD"
        return response<|MERGE_RESOLUTION|>--- conflicted
+++ resolved
@@ -5,16 +5,12 @@
 | `voxel51.com <https://voxel51.com/>`_
 |
 """
-<<<<<<< HEAD
 import os
-
-=======
 import typing as t
 
 import aiofiles
 from aiofiles.threadpool.binary import AsyncBufferedReader
 from aiofiles.os import stat as aio_stat
->>>>>>> 6391adff
 from starlette.endpoints import HTTPEndpoint
 from starlette.requests import Request
 from starlette.responses import (
@@ -23,6 +19,8 @@
     StreamingResponse,
     guess_type,
 )
+
+from fiftyone.core.cache import media_cache
 
 
 async def ranged(
@@ -55,26 +53,18 @@
     if hasattr(file, "close"):
         await file.close()
 
-from fiftyone.core.cache import media_cache
-
 
 class Media(HTTPEndpoint):
     async def get(
         self, request: Request
     ) -> t.Union[FileResponse, StreamingResponse]:
         path = request.query_params["filepath"]
-
-<<<<<<< HEAD
         if media_cache.is_local(path) and os.name != "nt":
             path = os.path.join("/", path)
 
         if media_cache.is_local_or_cached(path):
             path = media_cache.get_local_path(path)
 
-        return FileResponse(
-            path,
-            headers={
-=======
         response: t.Union[FileResponse, StreamingResponse]
         if request.headers.get("range"):
             response = await self.ranged_file_response(path, request)
@@ -128,7 +118,6 @@
 
         response.headers.update(
             {
->>>>>>> 6391adff
                 "Accept-Ranges": "bytes",
                 "Content-Length": str(content_length),
                 **headers,
