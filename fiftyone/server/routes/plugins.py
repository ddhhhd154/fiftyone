--- conflicted
+++ resolved
@@ -16,9 +16,6 @@
 class Plugins(HTTPEndpoint):
     @route
     async def get(self, request: Request, data: dict):
-<<<<<<< HEAD
-        return {"plugins": [pd.to_dict() for pd in list_plugins()]}
-=======
         plugin_dicts = [pd.to_dict() for pd in list_plugins()]
         return {"plugins": filter_disabled_plugins(request, plugin_dicts)}
 
@@ -29,5 +26,4 @@
         d
         for d in plugin_dicts
         if managed_plugins.has_enabled_plugin(d.get("name", None))
-    ]
->>>>>>> 3894b52f
+    ]