"""
FiftyOne Server /sort route

| Copyright 2017-2023, Voxel51, Inc.
| `voxel51.com <https://voxel51.com/>`_
|
"""
from dataclasses import asdict

from starlette.endpoints import HTTPEndpoint
from starlette.requests import Request

from fiftyone.server.decorators import route
import fiftyone.server.events as fose
from fiftyone.server.query import serialize_dataset
import fiftyone.server.view as fosv


class Sort(HTTPEndpoint):
    @route
    async def post(self, request: Request, data: dict):
        dataset_name = data.get("dataset", None)
        filters = data.get("filters", {})
        stages = data.get("view", None)
        subscription = data.get("subscription", None)
        fosv.get_view(
            dataset_name,
            stages=stages,
            filters=filters,
            extended_stages={
                "fiftyone.core.stages.SortBySimilarity": data["extended"]
            },
        )
        state = fose.get_state()
        state.selected = []

        await fose.dispatch_event(subscription, fose.StateUpdate(state))
        return {
<<<<<<< HEAD
            "dataset": await serialize_dataset(
                dataset_name=dataset_name,
                serialized_view=stages,
                saved_view_slug=view.name,
            )
            if changed
            else None,
            "state": state.serialize(),
=======
            "dataset": asdict(
                await serialize_dataset(
                    dataset_name=dataset_name,
                    serialized_view=stages,
                )
            ),
            "state": state,
>>>>>>> e816986f
        }<|MERGE_RESOLUTION|>--- conflicted
+++ resolved
@@ -36,16 +36,6 @@
 
         await fose.dispatch_event(subscription, fose.StateUpdate(state))
         return {
-<<<<<<< HEAD
-            "dataset": await serialize_dataset(
-                dataset_name=dataset_name,
-                serialized_view=stages,
-                saved_view_slug=view.name,
-            )
-            if changed
-            else None,
-            "state": state.serialize(),
-=======
             "dataset": asdict(
                 await serialize_dataset(
                     dataset_name=dataset_name,
@@ -53,5 +43,4 @@
                 )
             ),
             "state": state,
->>>>>>> e816986f
         }