--- conflicted
+++ resolved
@@ -170,7 +170,7 @@
     raise TypeError("Cannot serialize label type: " + str(type(label)))
 
 
-def _make_frame_labels(name, label, frame_number):
+def _make_frame_labels(name, label, frame_number, prefix=""):
     label = fol.ImageLabel.from_dict(label)
     labels = etav.VideoFrameLabels.from_image_labels(
         label.to_image_labels(name=name), frame_number,
@@ -334,9 +334,6 @@
         return state
 
     @_catch_errors
-<<<<<<< HEAD
-    def on_get_video_data(self, sample_d):
-=======
     @_load_state()
     def on_set_selected_objects(self, state, selected_objects):
         """Sets the entire selected object list.
@@ -354,8 +351,7 @@
         return state
 
     @_catch_errors
-    def on_get_frame_labels(self, sample_id):
->>>>>>> 375b9ace
+    def on_get_video_data(self, sample_d):
         """Gets the frame labels for video samples
 
         Args:
@@ -369,27 +365,17 @@
         find_d = {"_sample_id": ObjectId(sample_d["_id"])}
         labels = etav.VideoLabels()
         frames = list(state.dataset._frame_collection.find(find_d))
-<<<<<<< HEAD
         sample = state.dataset[sample_d["_id"]].to_mongo_dict()
-=======
         convert(frames)
-        sample = state.dataset[sample_id].to_mongo_dict()
->>>>>>> 375b9ace
 
         for frame_dict in frames:
             frame_number = frame_dict["frame_number"]
             frame_labels = etav.VideoFrameLabels(frame_number=frame_number)
             for k, v in frame_dict.items():
                 if isinstance(v, dict) and "_cls" in v:
-<<<<<<< HEAD
-                    field_labels = _make_image_labels(k, v, frame_number)
-                    for obj in field_labels.objects:
-                        obj.frame_number = frame_number
-                        obj.name = "frames." + obj.name
-
-=======
-                    field_labels = _make_frame_labels(k, v, frame_number)
->>>>>>> 375b9ace
+                    field_labels = _make_frame_labels(
+                        k, v, frame_number, prefix="frames."
+                    )
                     frame_labels.merge_labels(field_labels)
 
             labels.add_frame(frame_labels)
