"""
FiftyOne Server JIT metadata utilities.

| Copyright 2017-2023, Voxel51, Inc.
| `voxel51.com <https://voxel51.com/>`_
|
"""
from enum import Enum
import logging
import requests
import shutil
import struct
import typing as t

from functools import reduce

import asyncio
import aiofiles
import aiohttp
import backoff
import strawberry as gql

import eta.core.serial as etas
import eta.core.utils as etau
import eta.core.video as etav
from fiftyone.core.collections import SampleCollection
from fiftyone.utils.utils3d import OrthographicProjectionMetadata

import fiftyone.core.cache as foc
import fiftyone.core.media as fom
import fiftyone.core.metadata as fome
import fiftyone.core.utils as fou
from fiftyone.core.config import HTTPRetryConfig


logger = logging.getLogger(__name__)

_FFPROBE_BINARY_PATH = shutil.which("ffprobe")


@gql.enum
class MediaType(Enum):
    image = "image"
    group = "group"
    point_cloud = "point-cloud"
    video = "video"


async def get_metadata(
    collection: SampleCollection,
    sample: t.Dict,
    media_type: t.Dict[str, t.Dict],
    metadata_cache: t.Dict[str, t.Dict[str, str]],
    url_cache: t.Dict[str, str],
    session: aiohttp.ClientSession,
):
    """Gets the metadata for the given local or remote media file.

    Args:
        collection: the collection being processed
        sample: the sample dict
        media_type: the file's media type
        metadata_cache: the metadata cache
        url_cache: the URL cache
        session: an ``aiohttp.ClientSession`` to use if necessary

    Returns:
        metadata dict
    """
    filepath = sample["filepath"]
    metadata = sample.get("metadata", None)

    opm_field = _get_orthographic_projection_metadata_field_name(collection)
    if opm_field:
        opm_field_filepath_ref = opm_field + ".filepath"
        additional_fields = [opm_field_filepath_ref]
    else:
        additional_fields = None

    filepath_url, urls = await _create_media_urls(
        collection,
        sample,
        url_cache,
        session,
        additional_fields=additional_fields,
    )

    local_only = (
        collection.media_type == fom.IMAGE
        and foc.media_cache.config.cache_app_images
    )

    is_video = media_type == fom.VIDEO

    # If sufficient pre-existing metadata exists, use it
    if filepath not in metadata_cache and metadata:
        if is_video:
            width = metadata.get("frame_width", None)
            height = metadata.get("frame_height", None)
            frame_rate = metadata.get("frame_rate", None)

            if width and height and frame_rate:
                metadata_cache[filepath] = dict(
                    aspect_ratio=width / height,
                    frame_rate=frame_rate,
                )
        elif opm_field:
<<<<<<< HEAD
            for field_url in urls:
                if field_url["field"] == opm_field_filepath_ref:
                    opm_img_url = field_url["url"]
                    metadata_cache[filepath] = await read_metadata(
                        session,
                        sample[opm_field]["filepath"],
                        opm_img_url,
                        local_only,
                        False,
                    )
                    break
=======
            opm_img_path = _deep_get(sample, opm_field + ".filepath")
            if opm_img_path:
                metadata_cache[filepath] = await read_metadata(
                    opm_img_path, False
                )
>>>>>>> 3ed35186
        else:
            width = metadata.get("width", None)
            height = metadata.get("height", None)

            if width and height:
                metadata_cache[sample["filepath"]] = dict(
                    aspect_ratio=width / height,
                )

    if filepath not in metadata_cache:
        metadata_cache[filepath] = await read_metadata(
            session, filepath, filepath_url, local_only, is_video
        )

    return dict(urls=urls, **metadata_cache[filepath])


async def read_metadata(session, filepath, filepath_url, local_only, is_video):
    try:
        if local_only or foc.media_cache.is_local_or_cached(filepath):
            # Retrieve media metadata from local disk
            local_path = await foc.media_cache._async_get_local_path(
                filepath, session, download=True
            )
            return await read_local_metadata(local_path, is_video)
        else:
            # Retrieve metadata from remote source
            return await read_url_metadata(session, filepath_url, is_video)
    except Exception as exc:
        # Immediately fail so the user knows they should install FFmpeg
        if isinstance(exc, FFmpegNotFoundException):
            raise exc

        # Something went wrong (ie non-existent file), so we gracefully
        # return some placeholder metadata so the App grid can be rendered
        if is_video:
            return dict(aspect_ratio=1, frame_rate=30)
        else:
            return dict(aspect_ratio=1)


async def read_url_metadata(session, url, is_video):
    """Calculates the metadata for the given media URL.

    Args:
        session: an ``aiohttp.ClientSession`` to use
        url: a file URL
        is_video: whether the file is a video

    Returns:
        metadata dict
    """
    if is_video:
        info = await get_stream_info(url, session=session)
        return {
            "aspect_ratio": info.frame_size[0] / info.frame_size[1],
            "frame_rate": info.frame_rate,
        }

    width, height = await get_url_image_dimensions(session, url)

    #
    # Here's an alternative that uses PIL.Image
    # Our async get_url_image_dimensions() seems to be a bit faster, so we
    # won't use this unless PIL's presumably wider range of supported image
    # formats becomes important
    #
    """
    loop = asyncio.get_event_loop()
    width, height, _ = await loop.run_in_executor(
        None, _get_url_image_dimensions, url
    )
    """

    return {"aspect_ratio": width / height}


async def read_local_metadata(local_path, is_video):
    """Calculates the metadata for the given local media path.

    Args:
        local_path: a local filepath
        is_video: whether the file is a video

    Returns:
        dict
    """
    if is_video:
        info = await get_stream_info(local_path)
        return dict(
            aspect_ratio=info.frame_size[0] / info.frame_size[1],
            frame_rate=info.frame_rate,
        )

    async with aiofiles.open(local_path, "rb") as f:
        width, height = await get_image_dimensions(f)
        return dict(aspect_ratio=width / height)


class Reader(object):
    """Asynchronous file-like reader.

    Args:
        content: a :class:`aiohttp.StreamReader`
    """

    def __init__(self, content):
        self._data = b""
        self._content = content

    async def read(self, bytes):
        data = await self._content.read(bytes)
        self._data += data
        return data

    async def seek(self, bytes):
        delta = bytes - len(self._data)
        if delta < 0:
            data = self._data[delta:]
            self._data = data[:delta]
            self._content.unread_data(data)
        else:
            self._data += await self._content.read(delta)


@backoff.on_exception(
    backoff.expo,
    aiohttp.ClientResponseError,
    factor=HTTPRetryConfig.FACTOR,
    max_tries=HTTPRetryConfig.MAX_TRIES,
    giveup=lambda e: e.status not in HTTPRetryConfig.RETRY_CODES,
    logger=None,
)
async def get_url_image_dimensions(session, url):
    url = foc._safe_aiohttp_url(url)
    async with session.get(url) as r:
        r.raise_for_status()
        return await get_image_dimensions(Reader(r.content))


@backoff.on_exception(
    backoff.expo,
    requests.exceptions.RequestException,
    factor=HTTPRetryConfig.FACTOR,
    max_tries=HTTPRetryConfig.MAX_TRIES,
    giveup=lambda e: e.response.status_code not in HTTPRetryConfig.RETRY_CODES,
    logger=None,
)
def _get_url_image_dimensions(url):
    with requests.get(url, stream=True) as r:
        r.raise_for_status()
        return fome.get_image_info(fou.ResponseStream(r))


@backoff.on_exception(
    backoff.expo,
    aiohttp.ClientResponseError,
    factor=HTTPRetryConfig.FACTOR,
    max_tries=HTTPRetryConfig.MAX_TRIES,
    giveup=lambda e: e.status not in HTTPRetryConfig.RETRY_CODES,
    logger=None,
)
async def get_stream_info(path, session=None):
    """Returns a :class:`eta.core.video.VideoStreamInfo` instance for the
    provided video path or URL.

    Args:
        path: a video filepath or URL
        session (None): a ``aiohttp.ClientSession`` to use when ``path`` is a
            URL

    Returns:
        a :class:`eta.core.video.VideoStreamInfo`
    """
    if _FFPROBE_BINARY_PATH is None:
        raise FFmpegNotFoundException(
            "You must have ffmpeg installed on your machine in order to view "
            "video datasets in the App, but we failed to find it"
        )

    proc = await asyncio.create_subprocess_exec(
        _FFPROBE_BINARY_PATH,
        "-loglevel",
        "error",
        "-show_format",
        "-show_streams",
        "-print_format",
        "json",
        "-i",
        path,
        stdout=asyncio.subprocess.PIPE,
        stderr=asyncio.subprocess.PIPE,
    )

    stdout, stderr = await proc.communicate()

    # Something went wrong; if we get a retryable code when pinging the URL,
    # trigger a retry
    if stderr and session is not None:
        url = foc._safe_aiohttp_url(path)
        async with session.get(url) as r:
            r.raise_for_status()

    if stderr:
        raise RuntimeError(stderr)

    info = etas.load_json(stdout.decode("utf8"))

    video_streams = [s for s in info["streams"] if s["codec_type"] == "video"]
    num_video_streams = len(video_streams)
    if num_video_streams == 1:
        stream_info = video_streams[0]
    elif num_video_streams == 0:
        logger.debug("No video stream found; defaulting to first stream")
        stream_info = info["streams"][0]
    else:
        logger.debug("Found multiple video streams; using first stream")
        stream_info = video_streams[0]

    format_info = info["format"]
    mime_type = etau.guess_mime_type(path)

    return etav.VideoStreamInfo(stream_info, format_info, mime_type=mime_type)


async def get_image_dimensions(input):
    """Gets the dimensions of an image from its file-like asynchronous byte
    stream.

    Args:
        input: file-like object with async read and seek methods

    Returns:
        the ``(width, height)``
    """
    height = -1
    width = -1
    data = await input.read(26)
    size = len(data)

    if (size >= 10) and data[:6] in (b"GIF87a", b"GIF89a"):
        # GIFs
        w, h = struct.unpack("<HH", data[6:10])
        width = int(w)
        height = int(h)
    elif (
        (size >= 24)
        and data.startswith(b"\211PNG\r\n\032\n")
        and (data[12:16] == b"IHDR")
    ):
        # PNGs
        w, h = struct.unpack(">LL", data[16:24])
        width = int(w)
        height = int(h)
    elif (size >= 16) and data.startswith(b"\211PNG\r\n\032\n"):
        # older PNGs
        w, h = struct.unpack(">LL", data[8:16])
        width = int(w)
        height = int(h)
    elif (size >= 2) and data.startswith(b"\377\330"):
        await input.seek(2)
        b = await input.read(1)
        while b and ord(b) != 0xDA:
            while ord(b) != 0xFF:
                b = await input.read(1)
            while ord(b) == 0xFF:
                b = await input.read(1)
            if ord(b) >= 0xC0 and ord(b) <= 0xC3:
                await input.read(3)
                tmp = await input.read(4)
                h, w = struct.unpack(">HH", tmp)
                break
            else:
                tmp = await input.read(2)
                await input.read(int(struct.unpack(">H", tmp)[0]) - 2)
            b = await input.read(1)
        width = int(w)
        height = int(h)
    elif (size >= 26) and data.startswith(b"BM"):
        # BMP
        headersize = struct.unpack("<I", data[14:18])[0]
        if headersize == 12:
            w, h = struct.unpack("<HH", data[18:22])
            width = int(w)
            height = int(h)
        elif headersize >= 40:
            w, h = struct.unpack("<ii", data[18:26])
            width = int(w)
            # as h is negative when stored upside down
            height = abs(int(h))
        else:
            raise MetadataException(
                "Unkown DIB header size: %s" % str(headersize)
            )
    elif (size >= 8) and data[:4] in (b"II\052\000", b"MM\000\052"):
        # Standard TIFF, big- or little-endian
        # BigTIFF and other different but TIFF-like formats are not
        # supported currently
        byteOrder = data[:2]
        boChar = ">" if byteOrder == "MM" else "<"
        # maps TIFF type id to size (in bytes)
        # and python format char for struct
        tiffTypes = {
            1: (1, boChar + "B"),  # BYTE
            2: (1, boChar + "c"),  # ASCII
            3: (2, boChar + "H"),  # SHORT
            4: (4, boChar + "L"),  # LONG
            5: (8, boChar + "LL"),  # RATIONAL
            6: (1, boChar + "b"),  # SBYTE
            7: (1, boChar + "c"),  # UNDEFINED
            8: (2, boChar + "h"),  # SSHORT
            9: (4, boChar + "l"),  # SLONG
            10: (8, boChar + "ll"),  # SRATIONAL
            11: (4, boChar + "f"),  # FLOAT
            12: (8, boChar + "d"),  # DOUBLE
        }
        ifdOffset = struct.unpack(boChar + "L", data[4:8])[0]

        countSize = 2
        await input.seek(ifdOffset)
        ec = await input.read(countSize)
        ifdEntryCount = struct.unpack(boChar + "H", ec)[0]
        # 2 bytes: TagId + 2 bytes: type + 4 bytes: count of values + 4
        # bytes: value offset
        ifdEntrySize = 12
        for i in range(ifdEntryCount):
            entryOffset = ifdOffset + countSize + i * ifdEntrySize
            await input.seek(entryOffset)
            tag = await input.read(2)
            tag = struct.unpack(boChar + "H", tag)[0]
            if tag == 256 or tag == 257:
                # if type indicates that value fits into 4 bytes, value
                # offset is not an offset but value itself
                type = await input.read(2)
                type = struct.unpack(boChar + "H", type)[0]
                if type not in tiffTypes:
                    raise MetadataException("Unable to read metadata")
                typeSize = tiffTypes[type][0]
                typeChar = tiffTypes[type][1]
                await input.seek(entryOffset + 8)
                value = await input.read(typeSize)
                value = int(struct.unpack(typeChar, value)[0])
                if tag == 256:
                    width = value
                else:
                    height = value
            if width > -1 and height > -1:
                break

    elif size >= 2:
        await input.seek(0)
        reserved = await input.read(2)
        if 0 != struct.unpack("<H", reserved)[0]:
            raise MetadataException("Unable to read metadata")
        format = await input.read(2)
        if 1 != struct.unpack("<H", format)[0]:
            raise MetadataException("Unable to read metadata")
        num = await input.read(2)
        num = struct.unpack("<H", num)[0]

        # http://msdn.microsoft.com/en-us/library/ms997538.aspx
        w = await input.read(1)
        h = await input.read(1)
        width = ord(w)
        height = ord(h)

    return width, height


class MetadataException(Exception):
    """Exception raised when metadata for a media file cannot be computed."""

    pass


class FFmpegNotFoundException(RuntimeError):
    """Exception raised when FFmpeg or FFprobe cannot be found."""

    pass


async def _create_media_urls(
    collection: SampleCollection,
    sample: t.Dict,
    cache: t.Dict,
    session: aiohttp.ClientSession,
    additional_fields: t.Optional[t.List[str]] = None,
) -> t.Tuple[str, t.List[t.Dict[str, str]]]:
    filepath_url = None
    local_only = (
        collection.media_type == fom.IMAGE
        and foc.media_cache.config.cache_app_images
    )
    media_fields = (
        collection.app_config.media_fields
        if collection.app_config
        else ["filepath"]
    )

    if additional_fields is not None:
        media_fields.extend(additional_fields)

    media_urls = []

    for field in media_fields:
        path = _deep_get(sample, field)

        if path in cache:
            if field == "filepath":
                filepath_url = cache[path]

            media_urls.append(dict(field=field, url=cache[path]))
            continue

        if local_only or foc.media_cache.is_local_or_cached(path):
            # Get local path to media on disk, downloading any uncached remote
            # files if necessary
            url = await foc.media_cache._async_get_local_path(
                path, session, download=True
            )
        else:
            # Get a URL to use to retrieve metadata (if necessary) and for the App
            # to use to serve the media
            url = foc.media_cache.get_url(path, method="GET", hours=24)

        cache[path] = url
        media_urls.append(dict(field=field, url=url))
        if field == "filepath":
            filepath_url = cache[path]

    return filepath_url, media_urls


def _get_orthographic_projection_metadata_field_name(
    collection: SampleCollection,
) -> t.Optional[str]:
    orthographic_projection_field = collection.get_field_schema(
        embedded_doc_type=OrthographicProjectionMetadata
    )
    media_type = collection.media_type

    has_projection_metadata = len(orthographic_projection_field) > 0 and (
        media_type == fom.POINT_CLOUD or media_type == fom.GROUP
    )

    if has_projection_metadata:
        return next(iter(orthographic_projection_field))

    return None


def _deep_get(sample, keys, default=None):
    """
    Get a value from a nested dictionary by specifying keys delimited by '.',
    similar to lodash's ``_.get()``.
    """
    return reduce(
        lambda d, key: d.get(key, default) if isinstance(d, dict) else default,
        keys.split("."),
        sample,
    )<|MERGE_RESOLUTION|>--- conflicted
+++ resolved
@@ -72,8 +72,8 @@
 
     opm_field = _get_orthographic_projection_metadata_field_name(collection)
     if opm_field:
-        opm_field_filepath_ref = opm_field + ".filepath"
-        additional_fields = [opm_field_filepath_ref]
+        opm_path = opm_field + ".filepath"
+        additional_fields = [opm_path]
     else:
         additional_fields = None
 
@@ -105,33 +105,25 @@
                     frame_rate=frame_rate,
                 )
         elif opm_field:
-<<<<<<< HEAD
             for field_url in urls:
-                if field_url["field"] == opm_field_filepath_ref:
-                    opm_img_url = field_url["url"]
-                    metadata_cache[filepath] = await read_metadata(
-                        session,
-                        sample[opm_field]["filepath"],
-                        opm_img_url,
-                        local_only,
-                        False,
-                    )
+                if field_url["field"] == opm_path:
+                    opm_img_path = _deep_get(sample, opm_path)
+                    if opm_img_path:
+                        metadata_cache[filepath] = await read_metadata(
+                            session,
+                            opm_img_path,
+                            field_url["url"],
+                            local_only,
+                            False,
+                        )
+
                     break
-=======
-            opm_img_path = _deep_get(sample, opm_field + ".filepath")
-            if opm_img_path:
-                metadata_cache[filepath] = await read_metadata(
-                    opm_img_path, False
-                )
->>>>>>> 3ed35186
         else:
             width = metadata.get("width", None)
             height = metadata.get("height", None)
 
             if width and height:
-                metadata_cache[sample["filepath"]] = dict(
-                    aspect_ratio=width / height,
-                )
+                metadata_cache[filepath] = dict(aspect_ratio=width / height)
 
     if filepath not in metadata_cache:
         metadata_cache[filepath] = await read_metadata(
