"""
FiftyOne Server JIT metadata utilities

| Copyright 2017-2022, Voxel51, Inc.
| `voxel51.com <https://voxel51.com/>`_
|
"""
import logging
<<<<<<< HEAD
import requests
=======
>>>>>>> 3cc83295
import shutil
import struct

import asyncio
import aiofiles
import aiohttp

import eta.core.serial as etas
import eta.core.utils as etau
import eta.core.video as etav

import fiftyone.core.cache as foc
import fiftyone.core.media as fom
import fiftyone.core.metadata as fome
import fiftyone.core.utils as fou

logger = logging.getLogger(__name__)

_FFPROBE_BINARY_PATH = shutil.which("ffprobe")


async def get_metadata(filepath, media_type, metadata=None):
    """Gets the metadata for the given local or remote media file.

    Args:
        filepath: the path to the file
        metadata (None): a pre-existing metadata dict to use if possible

    Returns:
        metadata dict
    """
    media_type = fom.get_media_type(filepath)
    is_video = media_type == fom.VIDEO

    use_local = foc.media_cache.is_local_or_cached(filepath)
    if media_type == fom.IMAGE and foc.media_cache.config.cache_app_images:
        use_local = True

    d = {}

    if use_local:
        # Get local path to media on disk, downloading any uncached remote
        # files if necessary
        local_path = await foc.media_cache.get_local_path(
            filepath, download=True, coroutine=True
        )
    else:
        # Get a URL to use to retrieve metadata (if necessary) and for the App
        # to use to serve the media
        url = foc.media_cache.get_url(filepath, method="GET", hours=24)
        d["url"] = url

    # If sufficient pre-existing metadata exists, use it
    if metadata:
        if is_video:
            width = metadata.get("frame_width", None)
            height = metadata.get("frame_height", None)
            frame_rate = metadata.get("frame_rate", None)

            if width and height and frame_rate:
                d["width"] = width
                d["height"] = height
                d["frame_rate"] = frame_rate
                return d
        else:
            width = metadata.get("width", None)
            height = metadata.get("height", None)

            if width and height:
                d["width"] = width
                d["height"] = height
                return d

    try:
        if use_local:
            # Retrieve media metadata from local disk
            metadata = await read_local_metadata(local_path, is_video)
        else:
            # Retrieve metadata from remote source
            metadata = await read_url_metadata(url, is_video)
    except:
        # Something went wrong (ie non-existent file), so we gracefully return
        # some placeholder metadata so the App grid can be rendered
        if is_video:
            metadata = {"width": 512, "height": 512, "frame_rate": 30}
        else:
            metadata = {"width": 512, "height": 512}
<<<<<<< HEAD

    d.update(metadata)

    return d


async def read_url_metadata(url, is_video):
    """Calculates the metadata for the given media URL.

    Args:
        url: a file URL
        is_video: whether the file is a video

    Returns:
        metadata dict
    """
    if is_video:
        info = await get_stream_info(url)
        return {
            "width": info.frame_size[0],
            "height": info.frame_size[1],
            "frame_rate": info.frame_rate,
        }

    #
    # Here's an alternative that uses PIL.Image
    # Our async get_image_dimensions() seems to be a bit faster, so we won't
    # use this unless PIL's presumably wider range of supported image formats
    # becomes important
    #
    """
    loop = asyncio.get_event_loop()
    width, height, _ = await loop.run_in_executor(
        None, _get_image_dimensions, url
    )
    return {"width": width, "height": height}
    """

    url = foc._safe_aiohttp_url(url)

    async with aiohttp.ClientSession() as sess, sess.get(url) as resp:
        width, height = await get_image_dimensions(Reader(resp.content))
        return {"width": width, "height": height}
=======

    d.update(metadata)
>>>>>>> 3cc83295

    return d

<<<<<<< HEAD
async def read_local_metadata(local_path, is_video):
    """Calculates the metadata for the given local media path.

    Args:
=======

async def read_url_metadata(url, is_video):
    """Calculates the metadata for the given media URL.

    Args:
        url: a file URL
        is_video: whether the file is a video

    Returns:
        metadata dict
    """
    if is_video:
        info = await get_stream_info(url)
        return {
            "width": info.frame_size[0],
            "height": info.frame_size[1],
            "frame_rate": info.frame_rate,
        }

    #
    # Here's an alternative that uses PIL.Image
    # Our async get_image_dimensions() seems to be a bit faster, so we won't
    # use this unless PIL's presumably wider range of supported image formats
    # becomes important
    #
    """
    loop = asyncio.get_event_loop()
    width, height, _ = await loop.run_in_executor(
        None, _get_image_dimensions, url
    )
    return {"width": width, "height": height}
    """

    url = foc._safe_aiohttp_url(url)

    async with aiohttp.ClientSession() as sess, sess.get(url) as resp:
        width, height = await get_image_dimensions(Reader(resp.content))
        return {"width": width, "height": height}


async def read_local_metadata(local_path, is_video):
    """Calculates the metadata for the given local media path.

    Args:
>>>>>>> 3cc83295
        local_path: a local filepath
        is_video: whether the file is a video

    Returns:
        dict
    """
    if is_video:
        info = await get_stream_info(local_path)
        return {
            "width": info.frame_size[0],
            "height": info.frame_size[1],
            "frame_rate": info.frame_rate,
        }

    async with aiofiles.open(local_path, "rb") as f:
        width, height = await get_image_dimensions(f)
        return {"width": width, "height": height}


class Reader(object):
    """Asynchronous file-like reader.

    Args:
        content: a :class:`aiohttp.StreamReader`
    """

    def __init__(self, content):
        self._data = b""
        self._content = content

    async def read(self, bytes):
        data = await self._content.read(bytes)
        self._data += data
        return data

    async def seek(self, bytes):
        delta = bytes - len(self._data)
        if delta < 0:
            data = self._data[delta:]
            self._data = data[:delta]
            self._content.unread_data(data)
        else:
            self._data += await self._content.read(delta)


async def get_stream_info(path):
    """Returns a :class:`eta.core.video.VideoStreamInfo` instance for the
    provided video path or URL.

    Args:
        path: a video filepath or URL

    Returns:
        a :class:`eta.core.video.VideoStreamInfo`
    """
    if _FFPROBE_BINARY_PATH is None:
        raise RuntimeError(
            "You must have ffmpeg installed on your machine in order to view "
            "video datasets in the App, but we failed to find it"
        )

    proc = await asyncio.create_subprocess_exec(
        _FFPROBE_BINARY_PATH,
        "-loglevel",
        "error",
        "-show_format",
        "-show_streams",
        "-print_format",
        "json",
        "-i",
        path,
        stdout=asyncio.subprocess.PIPE,
        stderr=asyncio.subprocess.PIPE,
    )

    stdout, stderr = await proc.communicate()
    if stderr:
        raise ValueError(stderr)

    info = etas.load_json(stdout.decode("utf8"))

    video_streams = [s for s in info["streams"] if s["codec_type"] == "video"]
    num_video_streams = len(video_streams)
    if num_video_streams == 1:
        stream_info = video_streams[0]
    elif num_video_streams == 0:
        logger.debug("No video stream found; defaulting to first stream")
        stream_info = info["streams"][0]
    else:
        logger.debug("Found multiple video streams; using first stream")
        stream_info = video_streams[0]

    format_info = info["format"]
    mime_type = etau.guess_mime_type(path)

    return etav.VideoStreamInfo(stream_info, format_info, mime_type=mime_type)


def _get_image_dimensions(url):
    with requests.get(url, stream=True) as r:
        return fome.get_image_info(fou.ResponseStream(r))


async def get_image_dimensions(input):
    """Gets the dimensions of an image from its file-like asynchronous byte
    stream.

    Args:
        input: file-like object with async read and seek methods

    Returns:
        the ``(width, height)``
    """
    height = -1
    width = -1
    data = await input.read(26)
    size = len(data)

    if (size >= 10) and data[:6] in (b"GIF87a", b"GIF89a"):
        # GIFs
        w, h = struct.unpack("<HH", data[6:10])
        width = int(w)
        height = int(h)
    elif (
        (size >= 24)
        and data.startswith(b"\211PNG\r\n\032\n")
        and (data[12:16] == b"IHDR")
    ):
        # PNGs
        w, h = struct.unpack(">LL", data[16:24])
        width = int(w)
        height = int(h)
    elif (size >= 16) and data.startswith(b"\211PNG\r\n\032\n"):
        # older PNGs
        w, h = struct.unpack(">LL", data[8:16])
        width = int(w)
        height = int(h)
    elif (size >= 2) and data.startswith(b"\377\330"):
        await input.seek(2)
        b = await input.read(1)
        while b and ord(b) != 0xDA:
            while ord(b) != 0xFF:
                b = await input.read(1)
            while ord(b) == 0xFF:
                b = await input.read(1)
            if ord(b) >= 0xC0 and ord(b) <= 0xC3:
                await input.read(3)
                tmp = await input.read(4)
                h, w = struct.unpack(">HH", tmp)
                break
            else:
                tmp = await input.read(2)
                await input.read(int(struct.unpack(">H", tmp)[0]) - 2)
            b = await input.read(1)
        width = int(w)
        height = int(h)
    elif (size >= 26) and data.startswith(b"BM"):
        # BMP
        headersize = struct.unpack("<I", data[14:18])[0]
        if headersize == 12:
            w, h = struct.unpack("<HH", data[18:22])
            width = int(w)
            height = int(h)
        elif headersize >= 40:
            w, h = struct.unpack("<ii", data[18:26])
            width = int(w)
            # as h is negative when stored upside down
            height = abs(int(h))
        else:
            raise MetadataException(
                "Unkown DIB header size: %s" % str(headersize)
            )
    elif (size >= 8) and data[:4] in (b"II\052\000", b"MM\000\052"):
        # Standard TIFF, big- or little-endian
        # BigTIFF and other different but TIFF-like formats are not
        # supported currently
        byteOrder = data[:2]
        boChar = ">" if byteOrder == "MM" else "<"
        # maps TIFF type id to size (in bytes)
        # and python format char for struct
        tiffTypes = {
            1: (1, boChar + "B"),  # BYTE
            2: (1, boChar + "c"),  # ASCII
            3: (2, boChar + "H"),  # SHORT
            4: (4, boChar + "L"),  # LONG
            5: (8, boChar + "LL"),  # RATIONAL
            6: (1, boChar + "b"),  # SBYTE
            7: (1, boChar + "c"),  # UNDEFINED
            8: (2, boChar + "h"),  # SSHORT
            9: (4, boChar + "l"),  # SLONG
            10: (8, boChar + "ll"),  # SRATIONAL
            11: (4, boChar + "f"),  # FLOAT
            12: (8, boChar + "d"),  # DOUBLE
        }
        ifdOffset = struct.unpack(boChar + "L", data[4:8])[0]

        countSize = 2
        await input.seek(ifdOffset)
        ec = await input.read(countSize)
        ifdEntryCount = struct.unpack(boChar + "H", ec)[0]
        # 2 bytes: TagId + 2 bytes: type + 4 bytes: count of values + 4
        # bytes: value offset
        ifdEntrySize = 12
        for i in range(ifdEntryCount):
            entryOffset = ifdOffset + countSize + i * ifdEntrySize
            await input.seek(entryOffset)
            tag = await input.read(2)
            tag = struct.unpack(boChar + "H", tag)[0]
            if tag == 256 or tag == 257:
                # if type indicates that value fits into 4 bytes, value
                # offset is not an offset but value itself
                type = await input.read(2)
                type = struct.unpack(boChar + "H", type)[0]
                if type not in tiffTypes:
                    raise MetadataException("Unable to read metadata")
                typeSize = tiffTypes[type][0]
                typeChar = tiffTypes[type][1]
                await input.seek(entryOffset + 8)
                value = await input.read(typeSize)
                value = int(struct.unpack(typeChar, value)[0])
                if tag == 256:
                    width = value
                else:
                    height = value
            if width > -1 and height > -1:
                break

    elif size >= 2:
        await input.seek(0)
        reserved = await input.read(2)
        if 0 != struct.unpack("<H", reserved)[0]:
            raise MetadataException("Unable to read metadata")
        format = await input.read(2)
        if 1 != struct.unpack("<H", format)[0]:
            raise MetadataException("Unable to read metadata")
        num = await input.read(2)
        num = struct.unpack("<H", num)[0]

        # http://msdn.microsoft.com/en-us/library/ms997538.aspx
        w = await input.read(1)
        h = await input.read(1)
        width = ord(w)
        height = ord(h)

    return width, height


class MetadataException(Exception):
    """ "Exception raised when metadata for a media file cannot be computed."""
<<<<<<< HEAD
=======

    pass

>>>>>>> 3cc83295

def _is_video(filepath):
    mime_type = etau.guess_mime_type(filepath)
    return mime_type and mime_type.startswith("video/")<|MERGE_RESOLUTION|>--- conflicted
+++ resolved
@@ -6,10 +6,7 @@
 |
 """
 import logging
-<<<<<<< HEAD
 import requests
-=======
->>>>>>> 3cc83295
 import shutil
 import struct
 
@@ -23,8 +20,6 @@
 
 import fiftyone.core.cache as foc
 import fiftyone.core.media as fom
-import fiftyone.core.metadata as fome
-import fiftyone.core.utils as fou
 
 logger = logging.getLogger(__name__)
 
@@ -97,7 +92,6 @@
             metadata = {"width": 512, "height": 512, "frame_rate": 30}
         else:
             metadata = {"width": 512, "height": 512}
-<<<<<<< HEAD
 
     d.update(metadata)
 
@@ -141,64 +135,12 @@
     async with aiohttp.ClientSession() as sess, sess.get(url) as resp:
         width, height = await get_image_dimensions(Reader(resp.content))
         return {"width": width, "height": height}
-=======
-
-    d.update(metadata)
->>>>>>> 3cc83295
-
-    return d
-
-<<<<<<< HEAD
+
+
 async def read_local_metadata(local_path, is_video):
     """Calculates the metadata for the given local media path.
 
     Args:
-=======
-
-async def read_url_metadata(url, is_video):
-    """Calculates the metadata for the given media URL.
-
-    Args:
-        url: a file URL
-        is_video: whether the file is a video
-
-    Returns:
-        metadata dict
-    """
-    if is_video:
-        info = await get_stream_info(url)
-        return {
-            "width": info.frame_size[0],
-            "height": info.frame_size[1],
-            "frame_rate": info.frame_rate,
-        }
-
-    #
-    # Here's an alternative that uses PIL.Image
-    # Our async get_image_dimensions() seems to be a bit faster, so we won't
-    # use this unless PIL's presumably wider range of supported image formats
-    # becomes important
-    #
-    """
-    loop = asyncio.get_event_loop()
-    width, height, _ = await loop.run_in_executor(
-        None, _get_image_dimensions, url
-    )
-    return {"width": width, "height": height}
-    """
-
-    url = foc._safe_aiohttp_url(url)
-
-    async with aiohttp.ClientSession() as sess, sess.get(url) as resp:
-        width, height = await get_image_dimensions(Reader(resp.content))
-        return {"width": width, "height": height}
-
-
-async def read_local_metadata(local_path, is_video):
-    """Calculates the metadata for the given local media path.
-
-    Args:
->>>>>>> 3cc83295
         local_path: a local filepath
         is_video: whether the file is a video
 
@@ -295,11 +237,6 @@
     mime_type = etau.guess_mime_type(path)
 
     return etav.VideoStreamInfo(stream_info, format_info, mime_type=mime_type)
-
-
-def _get_image_dimensions(url):
-    with requests.get(url, stream=True) as r:
-        return fome.get_image_info(fou.ResponseStream(r))
 
 
 async def get_image_dimensions(input):
@@ -448,13 +385,5 @@
 
 class MetadataException(Exception):
     """ "Exception raised when metadata for a media file cannot be computed."""
-<<<<<<< HEAD
-=======
-
-    pass
-
->>>>>>> 3cc83295
-
-def _is_video(filepath):
-    mime_type = etau.guess_mime_type(filepath)
-    return mime_type and mime_type.startswith("video/")+
+    pass