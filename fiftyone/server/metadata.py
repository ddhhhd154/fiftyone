--- conflicted
+++ resolved
@@ -76,20 +76,9 @@
     filepath = sample["filepath"]
     metadata = sample.get("metadata", None)
 
-<<<<<<< HEAD
-    opm_field = _get_orthographic_projection_metadata_field_name(collection)
-    if opm_field:
-        opm_path = opm_field + ".filepath"
-        additional_fields = [opm_path]
-    else:
-        additional_fields = None
-
-    filepath_url, urls = await _create_media_urls(
-=======
     opm_field, additional_fields = _get_additional_media_fields(collection)
 
     filepath_result, filepath_source, urls = _create_media_urls(
->>>>>>> 618f61c6
         collection,
         sample,
         url_cache,
@@ -119,58 +108,17 @@
                     aspect_ratio=width / height,
                     frame_rate=frame_rate,
                 )
-<<<<<<< HEAD
-        elif opm_field:
-            for field_url in urls:
-                if field_url["field"] == opm_path:
-                    opm_img_path = _deep_get(sample, opm_path)
-                    if opm_img_path:
-                        metadata_cache[filepath] = await read_metadata(
-                            session,
-                            opm_img_path,
-                            field_url["url"],
-                            local_only,
-                            False,
-                        )
-
-                    break
-=======
->>>>>>> 618f61c6
         else:
             width = metadata.get("width", None)
             height = metadata.get("height", None)
 
             if width and height:
-<<<<<<< HEAD
                 metadata_cache[filepath] = dict(aspect_ratio=width / height)
 
     if filepath not in metadata_cache:
         metadata_cache[filepath] = await read_metadata(
-            session, filepath, filepath_url, local_only, is_video
+            session, filepath, filepath_source, local_only, is_video
         )
-=======
-                metadata_cache[filepath] = dict(
-                    aspect_ratio=width / height,
-                )
-
-    if filepath not in metadata_cache:
-        try:
-            # Retrieve media metadata from disk
-            metadata_cache[filepath] = await read_metadata(
-                filepath_source, is_video
-            )
-        except Exception as exc:
-            # Immediately fail so the user knows they should install FFmpeg
-            if isinstance(exc, FFmpegNotFoundException):
-                raise exc
-
-            # Something went wrong (ie non-existent file), so we gracefully
-            # return some placeholder metadata so the App grid can be rendered
-            if is_video:
-                metadata_cache[filepath] = dict(aspect_ratio=1, frame_rate=30)
-            else:
-                metadata_cache[filepath] = dict(aspect_ratio=1)
->>>>>>> 618f61c6
 
     return dict(urls=urls, **metadata_cache[filepath])
 
@@ -545,24 +493,10 @@
     cache: t.Dict,
     session: aiohttp.ClientSession,
     additional_fields: t.Optional[t.List[str]] = None,
-<<<<<<< HEAD
-) -> t.Tuple[str, t.List[t.Dict[str, str]]]:
-    filepath_url = None
-    local_only = (
-        collection.media_type == fom.IMAGE
-        and foc.media_cache.config.cache_app_images
-    )
-    media_fields = (
-        collection.app_config.media_fields
-        if collection.app_config
-        else ["filepath"]
-    )
-=======
     opm_field: t.Optional[str] = None,
 ) -> t.Dict[str, str]:
     filepath_source = None
     media_fields = collection.app_config.media_fields.copy()
->>>>>>> 618f61c6
 
     if additional_fields is not None:
         media_fields.extend(additional_fields)
@@ -600,25 +534,12 @@
             # to use to serve the media
             url = foc.media_cache.get_url(path, method="GET", hours=24)
 
-<<<<<<< HEAD
         cache[path] = url
         media_urls.append(dict(field=field, url=url))
         if field == "filepath":
             filepath_url = cache[path]
 
     return filepath_url, media_urls
-=======
-        if opm_filepath == field:
-            filepath_source = path
-            filepath = path
-        elif not opm_filepath and field == "filepath":
-            filepath_source = path
-            filepath = path
-
-        media_urls.append(dict(field=field, url=path))
-
-    return filepath, filepath_source, media_urls
->>>>>>> 618f61c6
 
 
 def _get_additional_media_fields(
