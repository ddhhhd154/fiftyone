--- conflicted
+++ resolved
@@ -7,11 +7,8 @@
 """
 from bson import ObjectId, json_util
 from collections import OrderedDict
-<<<<<<< HEAD
-=======
 from datetime import date, datetime
 from json import JSONEncoder
->>>>>>> 7051ca1e
 
 from fiftyone.core.sample import Sample, SampleView
 from fiftyone.core.stages import ViewStage
@@ -58,12 +55,7 @@
                 d[k] = str(v)
             elif isinstance(v, (dict, OrderedDict, list)):
                 convert(v)
-<<<<<<< HEAD
-            elif isinstance(v, bytes):
-                d[k] = _handle_numpy_array(v, d.get("_cls", None))
-=======
 
->>>>>>> 7051ca1e
     if isinstance(d, list):
         for idx, i in enumerate(d):
             if isinstance(i, tuple):
