"""
Package-wide constants.

| Copyright 2017-2022, Voxel51, Inc.
| `voxel51.com <https://voxel51.com/>`_
|
"""
from datetime import datetime
import os

from packaging.version import Version

try:
    from importlib.metadata import metadata  # Python 3.8
except ImportError:
    from importlib_metadata import metadata  # Python < 3.8

<<<<<<< HEAD
D = {"s": False}
=======

CLIENT_TYPE = "fiftyone"

>>>>>>> a71fa76b
FIFTYONE_DIR = os.path.dirname(os.path.abspath(__file__))
FIFTYONE_CONFIG_DIR = os.path.join(os.path.expanduser("~"), ".fiftyone")
FIFTYONE_CONFIG_PATH = os.path.join(FIFTYONE_CONFIG_DIR, "config.json")
FIFTYONE_ANNOTATION_CONFIG_PATH = os.path.join(
    FIFTYONE_CONFIG_DIR, "annotation_config.json"
)
FIFTYONE_APP_CONFIG_PATH = os.path.join(FIFTYONE_CONFIG_DIR, "app_config.json")
BASE_DIR = os.path.dirname(FIFTYONE_DIR)
TEAMS_PATH = os.path.join(FIFTYONE_CONFIG_DIR, "var", "teams.json")
RESOURCES_DIR = os.path.join(FIFTYONE_DIR, "resources")

# Package metadata
_META = metadata("fiftyone")
NAME = _META["name"]
VERSION = _META["version"]
DESCRIPTION = _META["summary"]
AUTHOR = _META["author"]
AUTHOR_EMAIL = _META["author-email"]
URL = _META["home-page"]
LICENSE = _META["license"]
VERSION_LONG = "FiftyOne v%s, %s" % (VERSION, AUTHOR)
COPYRIGHT = "2017-%d, %s" % (datetime.now().year, AUTHOR)

DEV_INSTALL = os.path.isdir(
    os.path.normpath(
        os.path.join(os.path.dirname(os.path.abspath(__file__)), "..", ".git")
    )
)
RC_INSTALL = "rc" in VERSION

# App configuration
DEFAULT_APP_COLOR_POOL = [
    "#ee0000",
    "#ee6600",
    "#993300",
    "#996633",
    "#999900",
    "#009900",
    "#003300",
    "#009999",
    "#000099",
    "#0066ff",
    "#6600ff",
    "#cc33cc",
    "#777799",
]

# MongoDB setup
try:
    from fiftyone.db import FIFTYONE_DB_BIN_DIR
except ImportError:
    # development installation
    FIFTYONE_DB_BIN_DIR = os.path.join(FIFTYONE_CONFIG_DIR, "bin")

DEFAULT_DB_DIR = os.path.join(FIFTYONE_CONFIG_DIR, "var", "lib", "mongo")
MIGRATIONS_PATH = os.path.join(FIFTYONE_CONFIG_DIR, "migrations")
MIGRATIONS_HEAD_PATH = os.path.join(MIGRATIONS_PATH, "head.json")
MIGRATIONS_REVISIONS_DIR = os.path.join(
    FIFTYONE_DIR, "migrations", "revisions"
)
<<<<<<< HEAD
MIN_MONGODB_VERSION = Version("4.4")
=======
MONGODB_VERSION_RANGE = (Version("4.4"), Version("4.5"))  # [min, max)
DATABASE_APPNAME = "fiftyone"
>>>>>>> a71fa76b

# Server setup
SERVER_DIR = os.path.join(FIFTYONE_DIR, "server")

# App setup
try:
    from fiftyone.desktop import FIFTYONE_DESKTOP_APP_DIR
except ImportError:
    FIFTYONE_DESKTOP_APP_DIR = os.path.normpath(
        os.path.join(FIFTYONE_DIR, "../app")
    )

# Analytics
UA_DEV = "UA-141773487-10"
UA_PROD = "UA-141773487-9"
UA_ID = UA_DEV if DEV_INSTALL or RC_INSTALL else UA_PROD<|MERGE_RESOLUTION|>--- conflicted
+++ resolved
@@ -15,13 +15,9 @@
 except ImportError:
     from importlib_metadata import metadata  # Python < 3.8
 
-<<<<<<< HEAD
-D = {"s": False}
-=======
 
 CLIENT_TYPE = "fiftyone"
 
->>>>>>> a71fa76b
 FIFTYONE_DIR = os.path.dirname(os.path.abspath(__file__))
 FIFTYONE_CONFIG_DIR = os.path.join(os.path.expanduser("~"), ".fiftyone")
 FIFTYONE_CONFIG_PATH = os.path.join(FIFTYONE_CONFIG_DIR, "config.json")
@@ -82,12 +78,9 @@
 MIGRATIONS_REVISIONS_DIR = os.path.join(
     FIFTYONE_DIR, "migrations", "revisions"
 )
-<<<<<<< HEAD
+
 MIN_MONGODB_VERSION = Version("4.4")
-=======
-MONGODB_VERSION_RANGE = (Version("4.4"), Version("4.5"))  # [min, max)
 DATABASE_APPNAME = "fiftyone"
->>>>>>> a71fa76b
 
 # Server setup
 SERVER_DIR = os.path.join(FIFTYONE_DIR, "server")
