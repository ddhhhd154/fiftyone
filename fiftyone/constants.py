--- conflicted
+++ resolved
@@ -50,11 +50,7 @@
 # Package metadata
 _META = metadata("fiftyone")
 NAME = _META["name"]
-<<<<<<< HEAD
-VERSION = "1.0.0"  # open source compatibility version
-=======
 VERSION = "1.0.1"  # open source compatibility version
->>>>>>> f1a7390f
 TEAMS_VERSION = _META["version"]
 DESCRIPTION = _META["summary"]
 AUTHOR = _META["author"]
