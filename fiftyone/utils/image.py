"""
Image utilities.

| Copyright 2017-2022, Voxel51, Inc.
| `voxel51.com <https://voxel51.com/>`_
|
"""
import logging
import multiprocessing
import os

import eta.core.image as etai
import eta.core.utils as etau

import fiftyone.core.cache as foc
import fiftyone.core.storage as fos
import fiftyone.core.utils as fou
import fiftyone.core.validation as fov


logger = logging.getLogger(__name__)


def read(path, include_alpha=False, flag=None):
    """Reads the image from the given path as a numpy array.

    Color images are returned as RGB arrays.

    Args:
        path: the path to the image
        include_alpha (False): whether to include the alpha channel of the
            image, if present, in the returned array
        flag (None): an optional OpenCV image format flag to use. If provided,
            this flag takes precedence over ``include_alpha``

    Returns:
        a uint8 numpy array containing the image
    """
    fs = fos.get_file_system(path)

    if fs == fos.FileSystem.LOCAL:
        return etai.read(path, include_alpha=include_alpha, flag=flag)

    client = fos.get_client(fs)
    b = client.download_bytes(path)

    return etai.decode(b, include_alpha=include_alpha, flag=flag)


def write(img, path):
    """Writes image to file.

    Args:
        img: a numpy array
        path: the output path
    """
    fs = fos.get_file_system(path)

    if fs == fos.FileSystem.LOCAL:
        etai.write(img, path)
        return

    ext = os.path.splitext(path)[1]
    b = etai.encode(img, ext)

    client = fos.get_client(fs)
    client.upload_bytes(b, path)


def reencode_images(
    sample_collection,
    ext=".png",
    force_reencode=True,
    media_field="filepath",
    output_field=None,
    output_dir=None,
    rel_dir=None,
    delete_originals=False,
    num_workers=None,
    skip_failures=False,
):
    """Re-encodes the images in the sample collection to the given format.

    .. note::

        This method will not update the ``metadata`` field of the collection
        after transforming. You can repopulate the ``metadata`` field if needed
        by calling::

            sample_collection.compute_metadata(overwrite=True)

    Args:
        sample_collection: a
            :class:`fiftyone.core.collections.SampleCollection`
        ext (".png"): the image format to use (e.g., ".png" or ".jpg")
        force_reencode (True): whether to re-encode images whose extension
            already matches ``ext``
        media_field ("filepath"): the input field containing the image paths to
            transform
        output_field (None): an optional field in which to store the paths to
            the transformed images. By default, ``media_field`` is updated
            in-place
        output_dir (None): an optional output directory in which to write the
            transformed images. If none is provided, the images are updated
            in-place
        rel_dir (None): an optional relative directory to strip from each input
            filepath to generate a unique identifier that is joined with
            ``output_dir`` to generate an output path for each image. This
            argument allows for populating nested subdirectories in
            ``output_dir`` that match the shape of the input paths
        delete_originals (False): whether to delete the original images after
            re-encoding. This parameter has no effect if the images are being
            updated in-place
        num_workers (None): the number of worker processes to use. By default,
            ``multiprocessing.cpu_count()`` is used
        skip_failures (False): whether to gracefully continue without raising
            an error if an image cannot be re-encoded
    """
    fov.validate_image_collection(sample_collection)

    _transform_images(
        sample_collection,
        ext=ext,
        force_reencode=force_reencode,
        media_field=media_field,
        output_field=output_field,
        output_dir=output_dir,
        rel_dir=rel_dir,
        delete_originals=delete_originals,
        num_workers=num_workers,
        skip_failures=skip_failures,
    )


def transform_images(
    sample_collection,
    size=None,
    min_size=None,
    max_size=None,
    interpolation=None,
    ext=None,
    force_reencode=False,
    media_field="filepath",
    output_field=None,
    output_dir=None,
    rel_dir=None,
    delete_originals=False,
    num_workers=None,
    skip_failures=False,
):
    """Transforms the images in the sample collection according to the provided
    parameters.

    .. note::

        This method will not update the ``metadata`` field of the collection
        after transforming. You can repopulate the ``metadata`` field if needed
        by calling::

            sample_collection.compute_metadata(overwrite=True)

    Args:
        sample_collection: a
            :class:`fiftyone.core.collections.SampleCollection`
        size (None): an optional ``(width, height)`` for each image. One
            dimension can be -1, in which case the aspect ratio is preserved
        min_size (None): an optional minimum ``(width, height)`` for each
            image. A dimension can be -1 if no constraint should be applied.
            The images are resized (aspect-preserving) if necessary to meet
            this constraint
        max_size (None): an optional maximum ``(width, height)`` for each
            image. A dimension can be -1 if no constraint should be applied.
            The images are resized (aspect-preserving) if necessary to meet
            this constraint
        interpolation (None): an optional ``interpolation`` argument for
            ``cv2.resize()``
        ext (None): an optional image format to re-encode the source images
            into (e.g., ".png" or ".jpg")
        force_reencode (False): whether to re-encode images whose parameters
            already match the specified values
        media_field ("filepath"): the input field containing the image paths to
            transform
        output_field (None): an optional field in which to store the paths to
            the transformed images. By default, ``media_field`` is updated
            in-place
        output_dir (None): an optional output directory in which to write the
            transformed images. If none is provided, the images are updated
            in-place
        rel_dir (None): an optional relative directory to strip from each input
            filepath to generate a unique identifier that is joined with
            ``output_dir`` to generate an output path for each image. This
            argument allows for populating nested subdirectories in
            ``output_dir`` that match the shape of the input paths
        delete_originals (False): whether to delete the original images if any
            transformation was applied. This parameter has no effect if the
            images are being updated in-place
        num_workers (None): the number of worker processes to use. By default,
            ``multiprocessing.cpu_count()`` is used
        skip_failures (False): whether to gracefully continue without raising
            an error if an image cannot be transformed
    """
    fov.validate_image_collection(sample_collection)

    _transform_images(
        sample_collection,
        size=size,
        min_size=min_size,
        max_size=max_size,
        interpolation=interpolation,
        ext=ext,
        force_reencode=force_reencode,
        media_field=media_field,
        output_field=output_field,
        output_dir=output_dir,
        rel_dir=rel_dir,
        delete_originals=delete_originals,
        num_workers=num_workers,
        skip_failures=skip_failures,
    )


def reencode_image(input_path, output_path):
    """Re-encodes the image to the format specified by the given output path.

    Args:
        input_path: the path to the input image
        output_path: the path to write the output image
    """
    _transform_image(input_path, output_path, force_reencode=True)


def transform_image(
    input_path,
    output_path,
    size=None,
    min_size=None,
    max_size=None,
    interpolation=None,
):
    """Transforms the image according to the provided parameters.

    Args:
        input_path: the path to the input image
        output_path: the path to write the output image
        size (None): an optional ``(width, height)`` for the image. One
            dimension can be -1, in which case the aspect ratio is preserved
        min_size (None): an optional minimum ``(width, height)`` for the image.
            A dimension can be -1 if no constraint should be applied. The image
            is resized (aspect-preserving) if necessary to meet this constraint
        max_size (None): an optional maximum ``(width, height)`` for the image.
            A dimension can be -1 if no constraint should be applied. The image
            is resized (aspect-preserving) if necessary to meet this constraint
        interpolation (None): an optional ``interpolation`` argument for
            ``cv2.resize()``
    """
    _transform_image(
        input_path,
        output_path,
        size=size,
        min_size=min_size,
        max_size=max_size,
        interpolation=interpolation,
    )


def _transform_images(
    sample_collection,
    size=None,
    min_size=None,
    max_size=None,
    interpolation=None,
    ext=None,
    force_reencode=False,
    media_field="filepath",
    output_field=None,
    output_dir=None,
    rel_dir=None,
    delete_originals=False,
    num_workers=None,
    skip_failures=False,
):
    ext = _parse_ext(ext)

    if num_workers is None:
        num_workers = multiprocessing.cpu_count()

    if num_workers <= 1:
        _transform_images_single(
            sample_collection,
            size=size,
            min_size=min_size,
            max_size=max_size,
            interpolation=interpolation,
            ext=ext,
            force_reencode=force_reencode,
            media_field=media_field,
            output_field=output_field,
            output_dir=output_dir,
            rel_dir=rel_dir,
            delete_originals=delete_originals,
            skip_failures=skip_failures,
        )
    else:
        _transform_images_multi(
            sample_collection,
            num_workers,
            size=size,
            min_size=min_size,
            max_size=max_size,
            interpolation=interpolation,
            ext=ext,
            force_reencode=force_reencode,
            media_field=media_field,
            output_field=output_field,
            output_dir=output_dir,
            rel_dir=rel_dir,
            delete_originals=delete_originals,
            skip_failures=skip_failures,
        )


def _transform_images_single(
    sample_collection,
    size=None,
    min_size=None,
    max_size=None,
    interpolation=None,
    ext=None,
    force_reencode=False,
    media_field="filepath",
    output_field=None,
    output_dir=None,
    rel_dir=None,
    delete_originals=False,
    skip_failures=False,
):
    if output_field is None:
        output_field = media_field

    diff_field = output_field != media_field

    view = sample_collection.select_fields(media_field)
    stale_paths = []

    with fou.ProgressBar() as pb:
        for sample in pb(view):
            inpath = sample[media_field]

            outpath = _get_outpath(
                inpath, output_dir=output_dir, rel_dir=rel_dir
            )

            if ext is not None:
                outpath = os.path.splitext(outpath)[0] + ext

            did_transform = _transform_image(
                inpath,
                outpath,
                size=size,
                min_size=min_size,
                max_size=max_size,
                interpolation=interpolation,
                force_reencode=force_reencode,
                delete_original=delete_originals,
                skip_failures=skip_failures,
            )

            if diff_field or outpath != inpath:
                sample[output_field] = outpath
                sample.save()

                if delete_originals:
                    stale_paths.append(inpath)
            elif did_transform:
                stale_paths.append(inpath)

    foc.media_cache.clear(filepaths=stale_paths)


def _transform_images_multi(
    sample_collection,
    num_workers,
    size=None,
    min_size=None,
    max_size=None,
    interpolation=None,
    ext=None,
    force_reencode=False,
    media_field="filepath",
    output_field=None,
    output_dir=None,
    rel_dir=None,
    delete_originals=False,
    skip_failures=False,
):
    if output_field is None:
        output_field = media_field

    diff_field = output_field != media_field

    sample_ids, inpaths = sample_collection.values(["id", media_field])

    inputs = []
    for sample_id, inpath in zip(sample_ids, inpaths):
        outpath = _get_outpath(inpath, output_dir=output_dir, rel_dir=rel_dir)

        if ext is not None:
            outpath = os.path.splitext(outpath)[0] + ext

        inputs.append(
            (
                sample_id,
                inpath,
                outpath,
                size,
                min_size,
                max_size,
                interpolation,
                force_reencode,
                delete_originals,
                skip_failures,
            )
        )

    outpaths = {}
    stale_paths = []

    try:
        with fou.ProgressBar(inputs) as pb:
            with fou.get_multiprocessing_context().Pool(
                processes=num_workers
            ) as pool:
                for sample_id, inpath, outpath, did_transform in pb(
                    pool.imap_unordered(_do_transform, inputs)
                ):
                    if diff_field or outpath != inpath:
                        outpaths[sample_id] = outpath

                        if delete_originals:
                            stale_paths.append(inpath)
                    elif did_transform:
                        stale_paths.append(inpath)
    finally:
        sample_collection.set_values(output_field, outpaths, key_field="id")

    foc.media_cache.clear(filepaths=stale_paths)


def _do_transform(args):
    sample_id, inpath, outpath = args[:3]
    did_transform = _transform_image(inpath, outpath, *args[3:])
    return sample_id, inpath, outpath, did_transform


def _transform_image(
    inpath,
    outpath,
    size=None,
    min_size=None,
    max_size=None,
    interpolation=None,
    force_reencode=False,
    delete_original=False,
    skip_failures=False,
):
    inpath = fos.normalize_path(inpath)
    outpath = fos.normalize_path(outpath)
    in_ext = os.path.splitext(inpath)[1]
    out_ext = os.path.splitext(outpath)[1]

    did_transform = False

    try:
        if (
            size is not None
            or min_size is not None
            or max_size is not None
            or in_ext != out_ext
            or force_reencode
        ):
            img = read(inpath)
            size = _parse_parameters(img, size, min_size, max_size)

        if size is not None:
<<<<<<< HEAD
            img = etai.resize(img, width=size[0], height=size[1])
            write(img, outpath)
=======
            if interpolation is not None:
                kwargs = dict(interpolation=interpolation)
            else:
                kwargs = {}

            img = etai.resize(img, width=size[0], height=size[1], **kwargs)
            etai.write(img, outpath)
>>>>>>> 5fa30cbe
            did_transform = True
        elif force_reencode or (in_ext != out_ext):
            write(img, outpath)
            did_transform = True
        elif inpath != outpath:
            fos.copy_file(inpath, outpath)

        if delete_original and inpath != outpath:
            fos.delete_file(inpath)
    except Exception as e:
        if not skip_failures:
            raise

        logger.warning(e)

    return did_transform


def _parse_parameters(img, size, min_size, max_size):
    isize = (img.shape[1], img.shape[0])

    if size is not None:
        osize = etai.infer_missing_dims(size, isize)
    else:
        osize = isize

    osize = etai.clip_frame_size(osize, min_size=min_size, max_size=max_size)

    return osize if osize != isize else None


def _parse_ext(ext):
    if ext is None:
        return None

    if not ext.startswith("."):
        ext = "." + ext

    return ext.lower()


def _get_outpath(inpath, output_dir=None, rel_dir=None):
    if output_dir is None:
        return inpath

    if rel_dir is not None:
        rel_dir = fos.normalize_path(rel_dir)
        filename = os.path.relpath(inpath, rel_dir)
    else:
        filename = os.path.basename(inpath)

    return fos.join(output_dir, filename)<|MERGE_RESOLUTION|>--- conflicted
+++ resolved
@@ -482,18 +482,13 @@
             size = _parse_parameters(img, size, min_size, max_size)
 
         if size is not None:
-<<<<<<< HEAD
-            img = etai.resize(img, width=size[0], height=size[1])
-            write(img, outpath)
-=======
             if interpolation is not None:
                 kwargs = dict(interpolation=interpolation)
             else:
                 kwargs = {}
 
             img = etai.resize(img, width=size[0], height=size[1], **kwargs)
-            etai.write(img, outpath)
->>>>>>> 5fa30cbe
+            write(img, outpath)
             did_transform = True
         elif force_reencode or (in_ext != out_ext):
             write(img, outpath)
