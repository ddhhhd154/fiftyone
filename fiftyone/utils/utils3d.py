--- conflicted
+++ resolved
@@ -5,6 +5,7 @@
 | `voxel51.com <https://voxel51.com/>`_
 |
 """
+
 import contextlib
 import itertools
 import logging
@@ -551,44 +552,16 @@
         fov.validate_collection(samples, media_type=fom.GROUP)
         group_field = samples.group_field
 
-<<<<<<< HEAD
-        three_d_view = samples.select_group_slices(in_group_slice)
-        fov.validate_collection(three_d_view, media_type=fom.POINT_CLOUD)
-
-        filepaths, groups = three_d_view.values(["filepath", group_field])
-    else:
-        try:
-            fov.validate_collection(samples, media_type=fom.THREE_D)
-        except ValueError:
-            fov.validate_collection(samples, media_type=fom.POINT_CLOUD)
-
-        three_d_view = samples
-
-        filepaths = three_d_view.values("filepath")
-        groups = itertools.repeat(None)
-
-    local_paths = three_d_view.get_local_paths()
-
-    if three_d_view.media_type == fom.THREE_D:
-        # read through all the fo3d files, and collect point cloud filepaths
-        scenes = [Scene.from_fo3d(filepath) for filepath in local_paths]
-        scenes_filepaths = list(zip(scenes, filepaths))
-        filepaths = [
-            _get_pcd_filepath_from_fo3d_scene(scene, scene_path)
-            for scene, scene_path in scenes_filepaths
-        ]
-        local_paths = [
-            foc.media_cache.get_local_path(path) for path in filepaths
-        ]
-=======
+    if in_group_slice is None and samples.media_type == fom.GROUP:
+        in_group_slice = _get_3d_slice(samples)
+
         view = samples.select_group_slices(in_group_slice).select_fields(
             group_field
         )
     else:
         view = samples.select_fields()
 
-    fov.validate_collection(view, media_type=fom.POINT_CLOUD)
->>>>>>> da080e81
+    fov.validate_collection(view, media_type={fom.POINT_CLOUD, fom.THREE_D})
 
     if out_group_slice is not None:
         out_samples = []
@@ -643,12 +616,8 @@
                 s[metadata_field] = metadata
                 out_samples.append(s)
 
-<<<<<<< HEAD
-    three_d_view.set_values(metadata_field, all_metadata)
-=======
     if out_group_slice is not None:
         samples._root_dataset.add_samples(out_samples)
->>>>>>> da080e81
 
 
 def compute_orthographic_projection_image(
