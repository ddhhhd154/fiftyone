--- conflicted
+++ resolved
@@ -564,13 +564,8 @@
                     bounds=bounds,
                 )
 
-<<<<<<< HEAD
-                etai.write(img, local_image_path)
+                foui.write(img, local_image_path)
                 metadata.filepath = image_path
-=======
-            foui.write(img, image_path)
-            metadata.filepath = image_path
->>>>>>> 74d71e33
 
                 if out_group_slice is not None:
                     sample = Sample(filepath=image_path)
