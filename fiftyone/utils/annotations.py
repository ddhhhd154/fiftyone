--- conflicted
+++ resolved
@@ -2371,9 +2371,8 @@
     output_ext = fo.config.default_image_ext
 
     outpaths = []
-<<<<<<< HEAD
     with fos.FileWriter(type_str="images") as writer:
-        for sample in samples.iter_samples(progress=True):
+        for sample in samples.iter_samples(progress=progress):
             outpath = filename_maker.get_output_path(
                 sample.local_path, output_ext=output_ext
             )
@@ -2383,16 +2382,6 @@
                 sample, local_path, label_fields=label_fields, config=config
             )
             outpaths.append(outpath)
-=======
-    for sample in samples.iter_samples(progress=progress):
-        outpath = filename_maker.get_output_path(
-            sample.filepath, output_ext=output_ext
-        )
-        draw_labeled_image(
-            sample, outpath, label_fields=label_fields, config=config
-        )
-        outpaths.append(outpath)
->>>>>>> 9fe0f7f2
 
     return outpaths
 
