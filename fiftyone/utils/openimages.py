"""
Utilities for working with the
`Open Images <https://storage.googleapis.com/openimages/web/index.html>`
dataset.

| Copyright 2017-2021, Voxel51, Inc.
| `voxel51.com <https://voxel51.com/>`_
|
"""
from collections import defaultdict
import csv
import logging
<<<<<<< HEAD
import multiprocessing
import multiprocessing.dummy
=======
>>>>>>> af2e5fc0
import os
import random
import warnings

import pandas as pd

import eta.core.image as etai
import eta.core.serial as etas
import eta.core.utils as etau
import eta.core.web as etaw

import fiftyone as fo
import fiftyone.core.labels as fol
import fiftyone.utils.aws as foua
import fiftyone.utils.data as foud


logger = logging.getLogger(__name__)


class OpenImagesV6DatasetImporter(foud.LabeledImageDatasetImporter):
    """Base class for importing datasets in Open Images V6 format.

    See :class:`fiftyone.types.dataset_types.OpenImagesV6Dataset` for format
    details.

    Args:
        dataset_dir: the dataset directory
        label_types (None): a label type or list of label types to load. The
            supported values are
            ``("detections", "classifications", "relationships", "segmentations")``.
            By default, all label types are loaded
        classes (None): a string or list of strings specifying required classes
            to load. If provided, only samples containing at least one instance
            of a specified class will be loaded
        attrs (None): a string or list of strings specifying required
            relationship attributes to load. Only applicable when
            ``label_types`` includes "relationships". If provided, only samples
            containing at least one instance of a specified attribute will be
            loaded
        image_ids (None): an optional list of specific image IDs to load. Can
            be provided in any of the following formats:

            -   a list of ``<image-id>`` strings
            -   a list of ``<split>/<image-id>`` strings
            -   the path to a text (newline-separated), JSON, or CSV file
                containing the list of image IDs to load in either of the first
                two formats
        include_id (True): whether to load the Open Images ID for each sample
            along with the labels
        only_matching (False): whether to only load labels that match the
            ``classes`` or ``attrs`` requirements that you provide (True), or
            to load all labels for samples that match the requirements (False)
        load_hierarchy (True): whether to load the classes hiearchy and add it
            to the dataset's ``info`` dictionary
        shuffle (False): whether to randomly shuffle the order in which the
            samples are imported
        seed (None): a random seed to use when shuffling
        max_samples (None): a maximum number of samples to load. If
            ``label_types``, ``classes``, and/or ``attrs`` are also specified,
            first priority will be given to samples that contain all of the
            specified label types, classes, and/or attributes, followed by
            samples that contain at least one of the specified labels types or
            classes. The actual number of samples loaded may be less than this
            maximum value if the dataset does not contain sufficient samples
            matching your requirements. By default, all matching samples are
            loaded
    """

    def __init__(
        self,
        dataset_dir,
        label_types=None,
        classes=None,
        attrs=None,
        image_ids=None,
        include_id=True,
        only_matching=False,
        load_hierarchy=True,
        shuffle=False,
        seed=None,
        max_samples=None,
    ):
        _label_types = _parse_label_types(label_types)
        if include_id:
            _label_types.append("open_images_id")

        super().__init__(
            dataset_dir=dataset_dir,
            shuffle=shuffle,
            seed=seed,
            max_samples=max_samples,
        )

        self.label_types = label_types
        self.classes = classes
        self.attrs = attrs
        self.image_ids = image_ids
        self.only_matching = only_matching
        self.load_hierarchy = load_hierarchy

        self._label_types = _label_types
        self._images_map = None
        self._info = None
        self._classes_map = None
        self._attrs_map = None
        self._cls_data = None
        self._det_data = None
        self._rel_data = None
        self._seg_data = None
        self._uuids = None
        self._iter_uuids = None

    def __iter__(self):
        self._iter_uuids = iter(self._uuids)
        return self

    def __len__(self):
        return len(self._uuids)

    def __next__(self):
        image_id = next(self._iter_uuids)

        image_path = self._images_map[image_id]

        label = {}

        if "classifications" in self._label_types:
            # Add labels
            pos_labels, neg_labels = _create_classifications(
                self._cls_data, image_id, self._classes_map
            )
            if pos_labels is not None:
                label["positive_labels"] = pos_labels

            if neg_labels is not None:
                label["negative_labels"] = neg_labels

        if "detections" in self._label_types:
            # Add detections
            detections = _create_detections(
                self._det_data, image_id, self._classes_map
            )
            if detections is not None:
                label["detections"] = detections

        if "segmentations" in self._label_types:
            # Add segmentations
            segmentations = _create_segmentations(
                self._seg_data, image_id, self._classes_map, self.dataset_dir,
            )
            if segmentations is not None:
                label["segmentations"] = segmentations

        if "relationships" in self._label_types:
            # Add relationships
            relationships = _create_relationships(
                self._rel_data, image_id, self._classes_map, self._attrs_map
            )
            if relationships is not None:
                label["relationships"] = relationships

        if "open_images_id" in self._label_types:
            label["open_images_id"] = image_id

        if self._has_scalar_labels:
            label = next(iter(label.values())) if label else None

        return image_path, None, label

    @property
    def has_dataset_info(self):
        return True

    @property
    def has_image_metadata(self):
        return False

    @property
    def _has_scalar_labels(self):
        return (
            len(self._label_types) == 1
            and self._label_types[0] != "classifications"
        )

    @property
    def label_cls(self):
        types = {
            "classifications": fol.Classifications,
            "detections": fol.Detections,
            "segmentations": fol.Detections,
            "relationships": fol.Detections,
            "open_images_id": str,
        }

        if self._has_scalar_labels:
            return types[self._label_types[0]]

        return {k: v for k, v in types.items() if k in self._label_types}

    def setup(self):
        dataset_dir = self.dataset_dir
        seed = self.seed
        shuffle = self.shuffle
        max_samples = self.max_samples
        label_types = self.label_types
        classes = self.classes
        attrs = self.attrs
        image_ids = self.image_ids

        data_dir = os.path.join(self.dataset_dir, "data")

        images_map = {
            os.path.splitext(filename)[0]: os.path.join(data_dir, filename)
            for filename in etau.list_files(data_dir)
        }
        available_ids = list(images_map.keys())

        info = {}

        self._images_map = images_map
        self._info = info

        if not available_ids:
            self._uuids = []
            return

        if image_ids:
            image_ids = _parse_image_ids(image_ids, ignore_split=True)
            image_ids = list(set(image_ids) & set(available_ids))
        else:
            image_ids = available_ids

        (
            classes_map,
            all_classes,
            classes,
            oi_classes,
            attrs_map,
            all_attrs,
            attrs,
            oi_attrs,
            seg_classes,
            _,
        ) = _setup(
            dataset_dir,
            label_types=label_types,
            classes=classes,
            attrs=attrs,
            seed=seed,
            download=False,
        )

        (
            cls_data,
            det_data,
            rel_data,
            seg_data,
            all_label_ids,
            any_label_ids,
            _,
        ) = _get_all_label_data(
            dataset_dir,
            image_ids,
            label_types=label_types,
            classes=classes,
            oi_classes=oi_classes,
            attrs=attrs,
            oi_attrs=oi_attrs,
            seg_classes=seg_classes,
            ids_only=False,
            track_all_ids=max_samples is not None,
            only_matching=self.only_matching,
            download=False,
        )

        if max_samples is not None:
            if self.classes is None and self.attrs is None:
                # No requirements were provided, so always make all samples
                # available
                extra_ids = set(image_ids) - set(any_label_ids)
            else:
                extra_ids = set()

            # Prioritize samples with all labels, then any, then extras
            not_all_ids = any_label_ids - all_label_ids
            all_label_ids = sorted(all_label_ids)
            not_all_ids = sorted(not_all_ids)
            extra_ids = sorted(extra_ids)

            if shuffle:
                random.shuffle(all_label_ids)
                random.shuffle(not_all_ids)
                random.shuffle(extra_ids)

            valid_ids = all_label_ids + not_all_ids + extra_ids
            valid_ids = valid_ids[:max_samples]
        else:
            if self.classes is None and self.attrs is None:
                # No requirements were provided, so always make all samples
                # available
                valid_ids = sorted(image_ids)
            else:
                valid_ids = sorted(any_label_ids)

            if shuffle:
                random.shuffle(valid_ids)

        if self.load_hierarchy:
            hierarchy, _ = _get_hierarchy(dataset_dir, download=False)
            info["hierarchy"] = hierarchy

        if attrs_map:
            info["attributes_map"] = attrs_map

        if all_attrs:
            info["attributes"] = all_attrs

        if seg_classes:
            info["segmentation_classes"] = seg_classes

        info["classes_map"] = classes_map
        info["classes"] = all_classes

        self._classes_map = classes_map
        self._attrs_map = attrs_map
        self._cls_data = cls_data
        self._det_data = det_data
        self._rel_data = rel_data
        self._seg_data = seg_data
        self._uuids = valid_ids

    def get_dataset_info(self):
        return self._info


def get_attributes(version="v6", dataset_dir=None):
    """Gets the list of relationship attributes in the Open Images dataset.

    Args:
        version ("v6"): the version of the Open Images dataset. Supported
            values are ``("v6")``
        dataset_dir (None): an optional root directory the in which the dataset
            is downloaded

    Returns:
        a sorted list of attribute names
    """
    _verify_version(version)

    if dataset_dir is None:
        dataset_dir = os.path.join(
            fo.config.dataset_zoo_dir, "open-images-%s" % version
        )

    try:
        # Try to use already downloaded file
        attrs_map, _ = _get_attrs_map(dataset_dir, download=False)
    except:
        # Download file to temporary location
        with etau.TempDir() as tmp_dir:
            attrs_map, _ = _get_attrs_map(tmp_dir, download=True)

    return sorted(attrs_map.values())


def get_classes(version="v6", dataset_dir=None):
    """Gets the boxable classes that exist in classifications, detections, and
    relationships in the Open Images dataset.

    This method can be called in isolation without downloading the dataset.

    Args:
        version ("v6"): the version of the Open Images dataset. Supported
            values are ``("v6")``
        dataset_dir (None): an optional root directory the in which the dataset
            is downloaded

    Returns:
        a sorted list of class name strings
    """
    _verify_version(version)

    if dataset_dir is None:
        dataset_dir = os.path.join(
            fo.config.dataset_zoo_dir, "open-images-%s" % version
        )

    try:
        # Try to use already downloaded file
        classes_map, _ = _get_classes_map(dataset_dir, download=False)
    except:
        # Download file to temporary location
        with etau.TempDir() as tmp_dir:
            classes_map, _ = _get_classes_map(tmp_dir, download=True)

    return sorted(classes_map.values())


def get_segmentation_classes(version="v6", dataset_dir=None):
    """Gets the list of classes (350) that are labeled with segmentations in
    the Open Images V6 dataset.

    This method can be called in isolation without downloading the dataset.

    Args:
        version ("v6"): the version of the Open Images dataset. Supported
            values are ``("v6")``
        dataset_dir (None): an optional root directory the in which the dataset
            is downloaded

    Returns:
        a sorted list of segmentation class name strings
    """
    _verify_version(version)

    if dataset_dir is None:
        dataset_dir = os.path.join(
            fo.config.dataset_zoo_dir, "open-images-%s" % version
        )

    try:
        # Try to use already downloaded file
        seg_classes, _ = _get_seg_classes(dataset_dir, download=False)
    except:
        # Download file to temporary location
        with etau.TempDir() as tmp_dir:
            seg_classes, _ = _get_seg_classes(tmp_dir, download=True)

    return seg_classes


def download_open_images_split(
    dataset_dir,
    split,
    version="v6",
    label_types=None,
    classes=None,
    attrs=None,
    image_ids=None,
    num_workers=None,
    shuffle=None,
    seed=None,
    max_samples=None,
):
    """Utility that downloads full or partial splits of the
    `Open Images dataset <https://storage.googleapis.com/openimages/web/index.html>`_.

    See :class:`fiftyone.types.dataset_types.OpenImagesV6Dataset` for the
    format in which ``dataset_dir`` will be arranged.

    Any existing files are not re-downloaded.

    This method specifically downloads the subsets of annotations corresponding
    to the 600 boxable classes of Open Images.
    `See here <https://storage.googleapis.com/openimages/web/download.html>`_
    for other download options.

    Args:
        dataset_dir: the directory to download the dataset
        split: the split to download. Supported values are
            ``("train", "validation", "test")``
        version ("v6"): the version of the Open Images dataset to download.
            Supported values are ``("v6")``
        label_types (None): a label type or list of label types to load. The
            supported values are
            ``("detections", "classifications", "relationships", "segmentations")``.
            By default, all label types are loaded
        classes (None): a string or list of strings specifying required classes
            to load. If provided, only samples containing at least one instance
            of a specified class will be loaded
        attrs (None): a string or list of strings specifying required
            relationship attributes to load. Only applicable when
            ``label_types`` includes "relationships". If provided, only samples
            containing at least one instance of a specified attribute will be
            loaded
        image_ids (None): an optional list of specific image IDs to load. Can
            be provided in any of the following formats:

            -   a list of ``<image-id>`` strings
            -   a list of ``<split>/<image-id>`` strings
            -   the path to a text (newline-separated), JSON, or CSV file
                containing the list of image IDs to load in either of the first
                two formats
        num_workers (None): the number of processes to use when downloading
            individual images. By default, ``multiprocessing.cpu_count()`` is
            used
        shuffle (False): whether to randomly shuffle the order in which samples
            are chosen for partial downloads
        seed (None): a random seed to use when shuffling
        max_samples (None): a maximum number of samples to load per split. If
            ``label_types``, ``classes``, and/or ``attrs`` are also specified,
            first priority will be given to samples that contain all of the
            specified label types, classes, and/or attributes, followed by
            samples that contain at least one of the specified labels types or
            classes. The actual number of samples loaded may be less than this
            maximum value if the dataset does not contain sufficient samples
            matching your requirements. By default, all matching samples are
            loaded

    Returns:
        a tuple of:

        -   num_samples: the total number of downloaded images, or ``None`` if
            everything was already downloaded
        -   classes: the list of all classes, or ``None`` if everything was
            already downloaded
        -   did_download: whether any content was downloaded (True) or if all
            necessary files were already downloaded (False)
    """
    _verify_version(version)

    did_download = False

    if image_ids is not None:
        image_ids, _did_download = _parse_and_verify_image_ids(
            image_ids, dataset_dir, split, download=True
        )
        did_download |= _did_download
    else:
        image_ids, _did_download = _load_all_image_ids(
            dataset_dir, split=split, download=True
        )
        did_download |= _did_download

    downloaded_ids = _get_downloaded_image_ids(dataset_dir)

    (
        classes_map,
        all_classes,
        classes,
        oi_classes,
        attrs_map,
        all_attrs,
        attrs,
        oi_attrs,
        seg_classes,
        _did_download,
    ) = _setup(
        dataset_dir,
        label_types=label_types,
        classes=classes,
        attrs=attrs,
        seed=seed,
        download=True,
    )
    did_download |= _did_download

    # Download class hierarchy if necessary (used in evaluation)
    _, _did_download = _get_hierarchy(
        dataset_dir, classes_map=classes_map, download=True
    )
    did_download |= _did_download

    num_samples, _did_download = _download(
        image_ids,
        downloaded_ids,
        oi_classes,
        oi_attrs,
        seg_classes,
        dataset_dir,
        split,
        label_types=label_types,
        classes=classes,
        attrs=attrs,
        max_samples=max_samples,
        shuffle=shuffle,
        num_workers=num_workers,
        download=True,
    )
    did_download |= _did_download

    return num_samples, all_classes, did_download


def _setup(
    dataset_dir,
    label_types=None,
    classes=None,
    attrs=None,
    seed=None,
    download=False,
):
    did_download = False
    _label_types = _parse_label_types(label_types)

    if etau.is_str(classes):
        classes = [classes]

    if etau.is_str(attrs):
        attrs = [attrs]

    if seed is not None:
        random.seed(seed)

    # Map of class IDs to class names
    classes_map, _did_download = _get_classes_map(
        dataset_dir, download=download
    )
    classes_map_rev = {v: k for k, v in classes_map.items()}
    did_download |= _did_download

    all_classes = sorted(classes_map.values())

    if classes is not None:
        oi_classes = []
        missing_classes = []
        filtered_classes = []
        for c in classes:
            if c in classes_map_rev:
                oi_classes.append(classes_map_rev[c])
                filtered_classes.append(c)
            else:
                missing_classes.append(c)

        classes = filtered_classes
        if missing_classes:
            logger.warning(
                "Ignoring invalid classes %s\nYou can view the available "
                "classes via `fiftyone.utils.openimages.get_classes()`",
                missing_classes,
            )
    else:
        oi_classes = None

    if "relationships" in _label_types:
        # Map of attribute IDs to attribute names
        attrs_map, _did_download = _get_attrs_map(
            dataset_dir, download=download
        )
        attrs_map_rev = {v: k for k, v in attrs_map.items()}
        did_download |= _did_download

        all_attrs = sorted(attrs_map.values())

        if attrs is None:
            oi_attrs = [attrs_map_rev[a] for a in all_attrs]
        else:
            oi_attrs = []
            missing_attrs = []
            filtered_attrs = []
            for a in attrs:
                if a in attrs_map_rev:
                    oi_attrs.append(attrs_map_rev[a])
                    filtered_attrs.append(a)
                else:
                    missing_attrs.append(a)

            attrs = filtered_attrs
            if missing_attrs:
                logger.warning(
                    "Ignoring invalid attributes %s\nYou can view the "
                    "available attributes via "
                    "`fiftyone.utils.openimages.get_attributes()`",
                    missing_attrs,
                )
    else:
        attrs = None
        attrs_map = None
        oi_attrs = None
        all_attrs = None

    if "segmentations" in _label_types:
        seg_classes, _did_download = _get_seg_classes(
            dataset_dir, classes_map=classes_map, download=download
        )
        did_download |= _did_download
    else:
        seg_classes = None

    return (
        classes_map,
        all_classes,
        classes,
        oi_classes,
        attrs_map,
        all_attrs,
        attrs,
        oi_attrs,
        seg_classes,
        did_download,
    )


def _get_general_metadata_file(dataset_dir, filename, url, download=True):
    filepath = os.path.join(dataset_dir, "metadata", filename)
    if not os.path.exists(filepath):
        for split in _SUPPORTED_SPLITS:
            split_filepath = os.path.join(
                dataset_dir, split, "metadata", filename
            )
            if os.path.exists(split_filepath):
                return split_filepath, False

    did_download = _download_file_if_necessary(
        filepath, url, quiet=0, download=download
    )

    return filepath, did_download


def _get_attrs_map(dataset_dir, download=True):
    url = _ANNOTATION_DOWNLOAD_URLS["general"]["attr_names"]
    attrs_csv, did_download = _get_general_metadata_file(
        dataset_dir, "attributes.csv", url, download=download
    )
    attrs_data = _parse_csv(attrs_csv)
    attrs_map = {k: v for k, v in attrs_data}
    return attrs_map, did_download


def _get_classes_map(dataset_dir, download=True):
    url = _ANNOTATION_DOWNLOAD_URLS["general"]["class_names"]
    cls_csv, did_download = _get_general_metadata_file(
        dataset_dir, "classes.csv", url, download=download
    )
    cls_data = _parse_csv(cls_csv)
    classes_map = {k: v for k, v in cls_data}
    return classes_map, did_download


def _get_seg_classes(dataset_dir, classes_map=None, download=True):
    did_download = False

    if not classes_map:
        classes_map, _did_download = _get_classes_map(
            dataset_dir, download=download
        )
        did_download |= _did_download

    url = _ANNOTATION_DOWNLOAD_URLS["general"]["segmentation_classes"]
    seg_cls_txt, _did_download = _get_general_metadata_file(
        dataset_dir, "segmentation_classes.csv", url, download=download
    )
    did_download |= _did_download

    with open(seg_cls_txt, "r", encoding="utf8") as f:
        seg_classes_oi = [l.rstrip("\n") for l in f]

    seg_classes = [classes_map[c] for c in seg_classes_oi]

    return sorted(seg_classes), did_download


def _get_hierarchy(dataset_dir, classes_map=None, download=True):
    hierarchy_path = os.path.join(dataset_dir, "metadata", "hierarchy.json")

    if os.path.exists(hierarchy_path):
        hierarchy = etas.load_json(hierarchy_path)
        return hierarchy, False

    if not download:
        raise ValueError("Hierarchy file '%s' not found" % hierarchy_path)

    with etau.TempDir() as tmp_dir:
        url = _ANNOTATION_DOWNLOAD_URLS["general"]["hierarchy"]
        tmp_filepath, _ = _get_general_metadata_file(
            tmp_dir, "hierarchy.json", url, download=download
        )

        hierarchy = etas.load_json(tmp_filepath)

        if classes_map is None:
            classes_map, _ = _get_classes_map(tmp_dir, download=download)

        # Not included in standard classes
        entity_classes_map = {"/m/0bl9f": "Entity"}
        entity_classes_map.update(classes_map)
        hierarchy = _rename_subcategories(hierarchy, entity_classes_map)
        etas.write_json(hierarchy, hierarchy_path)

    return hierarchy, True


def _rename_subcategories(hierarchy, classes_map):
    if "LabelName" in hierarchy.keys():
        curr_label = hierarchy["LabelName"]
        hierarchy["LabelName"] = classes_map[curr_label]

    if "Subcategory" in hierarchy.keys():
        subs = []
        for sub in hierarchy["Subcategory"]:
            subs.append(_rename_subcategories(sub, classes_map))

        hierarchy["Subcategory"] = subs

    if "Part" in hierarchy.keys():
        parts = []
        for part in hierarchy["Part"]:
            parts.append(_rename_subcategories(part, classes_map))

        hierarchy["Part"] = parts

    return hierarchy


def _parse_csv(filename, dataframe=False, index_col=None):
    if dataframe:
        data = pd.read_csv(filename, index_col=index_col)
    else:
        with open(filename, "r", newline="", encoding="utf8") as csvfile:
            dialect = csv.Sniffer().sniff(csvfile.read(10240))
            csvfile.seek(0)
            if dialect.delimiter in _CSV_DELIMITERS:
                reader = csv.reader(csvfile, dialect)
            else:
                reader = csv.reader(csvfile)

            data = [row for row in reader]

    return data


def _parse_image_ids(image_ids, ignore_split=False):
    # Load IDs from file
    if etau.is_str(image_ids):
        image_ids_path = image_ids
        ext = os.path.splitext(image_ids_path)[-1]
        if ext == ".txt":
            with open(image_ids_path, "r") as f:
                image_ids = [i for i in f.readlines()]

        elif ext == ".json":
            image_ids = etas.load_json(image_ids_path)

        elif ext == ".csv":
            image_ids = _parse_csv(image_ids_path)
            if isinstance(image_ids[0], list):
                # Flatten list
                image_ids = [i for lst in image_ids for i in lst]

        else:
            raise ValueError(
                "Invalid image ID file '%s'. Supported formats are .txt, "
                ".csv, and .json" % ext
            )

    image_ids = [i.strip() for i in image_ids]

    if ignore_split:
        # Remove `split/` prefix, if any
        image_ids = [os.path.basename(i) for i in image_ids]

    return image_ids


def _parse_and_verify_image_ids(image_ids, dataset_dir, split, download=True):
    image_ids = _parse_image_ids(image_ids)

    split_image_ids = []
    unspecified_split_ids = []

    # Ignore images from other splits
    for image_id in image_ids:
        if "/" in image_id:
            _split, image_id = image_id.split("/")
            if _split not in _SUPPORTED_SPLITS:
                raise ValueError(
                    "Invalid split '%s'. Supported splits are %s"
                    % (_split, _SUPPORTED_SPLITS)
                )

            if _split != split:
                continue

            split_image_ids.append(image_id)
        else:
            unspecified_split_ids.append(image_id)

    return _verify_image_ids(
        split_image_ids,
        unspecified_split_ids,
        dataset_dir,
        split,
        download=download,
    )


def _parse_label_types(label_types):
    if label_types is None:
        return _SUPPORTED_LABEL_TYPES

    if etau.is_str(label_types):
        label_types = [label_types]
    else:
        label_types = list(label_types)

    bad_types = [l for l in label_types if l not in _SUPPORTED_LABEL_TYPES]

    if len(bad_types) == 1:
        raise ValueError(
            "Unsupported label type '%s'. Supported types are %s"
            % (bad_types[0], _SUPPORTED_LABEL_TYPES)
        )

    if len(bad_types) > 1:
        raise ValueError(
            "Unsupported label types %s. Supported types are %s"
            % (bad_types, _SUPPORTED_LABEL_TYPES)
        )

    return label_types


def _verify_image_ids(
    selected_split_ids, unspecified_ids, dataset_dir, split, download=True
):
    # Download all image IDs, verify given IDs, sort unspecified IDs into
    # current split

    split_ids, did_download = _load_all_image_ids(
        dataset_dir, split=split, download=download
    )

    # Verify image IDs are in correct split
    sid_set = set(split_ids)
    ssid_set = set(selected_split_ids)
    verified_split_ids = sid_set & ssid_set
    incorrect_split_ids = ssid_set - verified_split_ids
    if incorrect_split_ids:
        logger.warning(
            "Found %d IDs that do not belong to split '%s': %s",
            len(incorrect_split_ids),
            split,
            incorrect_split_ids,
        )

    # Find any unspecified IDs in this split and add them
    uids_set = set(unspecified_ids)
    unspecified_ids_in_split = sid_set & uids_set

    split_image_ids = list(verified_split_ids) + list(unspecified_ids_in_split)

    return split_image_ids, did_download


def _get_downloaded_image_ids(dataset_dir):
    data_dir = os.path.join(dataset_dir, "data")
    if not os.path.exists(data_dir):
        return []

    return [os.path.splitext(n)[0] for n in etau.list_files(data_dir)]


def _get_all_label_data(
    dataset_dir,
    image_ids,
    label_types=None,
    classes=None,
    oi_classes=None,
    attrs=None,
    oi_attrs=None,
    seg_classes=None,
    download_only=False,
    ids_only=False,
    track_all_ids=True,
    only_matching=False,
    split=None,
    download=False,
):
    cls_data = {}
    det_data = {}
    rel_data = {}
    seg_data = {}

    all_classes_ids = set(image_ids)
    any_classes_ids = set()

    all_attrs_ids = set(image_ids)
    any_attrs_ids = set()

    _label_types = _parse_label_types(label_types)

    did_download = False

    if "classifications" in _label_types:
        if download:
            url = _ANNOTATION_DOWNLOAD_URLS[split]["classifications"]
        else:
            url = None

        cls_all_ids, cls_any_ids, cls_data, _did_download = _get_label_data(
            dataset_dir,
            image_ids,
            "classifications",
            classes=classes,
            oi_classes=oi_classes,
            download_only=download_only,
            ids_only=ids_only,
            track_all_ids=track_all_ids,
            only_matching=only_matching,
            url=url,
            download=download,
        )
        did_download |= _did_download

        # Classifications only capture the label schema, so don't use them for
        # ID list purposes unless they were the only label type requested
        if len(_label_types) == 1:
            all_classes_ids &= cls_all_ids
            any_classes_ids |= cls_any_ids

    if "detections" in _label_types:
        if download:
            url = _ANNOTATION_DOWNLOAD_URLS[split]["detections"]
        else:
            url = None

        det_all_ids, det_any_ids, det_data, _did_download = _get_label_data(
            dataset_dir,
            image_ids,
            "detections",
            classes=classes,
            oi_classes=oi_classes,
            url=url,
            download=download,
            download_only=download_only,
            ids_only=ids_only,
            track_all_ids=track_all_ids,
            only_matching=only_matching,
        )
        did_download |= _did_download

        all_classes_ids &= det_all_ids
        any_classes_ids |= det_any_ids

    if "relationships" in _label_types:
        if download:
            url = _ANNOTATION_DOWNLOAD_URLS[split]["relationships"]
        else:
            url = None

        rel_all_ids, rel_any_ids, rel_data, _did_download = _get_label_data(
            dataset_dir,
            image_ids,
            "relationships",
            classes=attrs,
            oi_classes=oi_attrs,
            download_only=download_only,
            ids_only=ids_only,
            track_all_ids=track_all_ids,
            only_matching=only_matching,
            url=url,
            download=download,
        )
        did_download |= _did_download

        all_attrs_ids &= rel_all_ids
        any_attrs_ids |= rel_any_ids

    if "segmentations" in _label_types:
        if classes is not None and label_types is not None:
            non_seg_classes = sorted(set(classes) - set(seg_classes))
            if non_seg_classes:
                logger.warning(
                    "No segmentations exist for classes %s\nYou can view the "
                    "available segmentation classes via "
                    "`get_segmentation_classes()`",
                    non_seg_classes,
                )

        if download:
            url = _ANNOTATION_DOWNLOAD_URLS[split]["segmentations"]["mask_csv"]
        else:
            url = None

        seg_all_ids, seg_any_ids, seg_data, _did_download = _get_label_data(
            dataset_dir,
            image_ids,
            "segmentations",
            classes=classes,
            oi_classes=oi_classes,
            download_only=download_only,
            ids_only=ids_only,
            track_all_ids=track_all_ids,
            only_matching=only_matching,
            url=url,
            download=download,
        )
        did_download |= _did_download

        all_classes_ids &= seg_all_ids
        any_classes_ids |= seg_any_ids

    if classes is not None:
        all_label_ids = all_classes_ids
        any_label_ids = any_classes_ids

        if attrs is not None:
            all_label_ids &= all_attrs_ids
            any_label_ids &= any_attrs_ids
    elif attrs is not None:
        all_label_ids = all_attrs_ids
        any_label_ids = any_attrs_ids
    else:
        all_label_ids = all_classes_ids & all_attrs_ids
        any_label_ids = any_classes_ids | any_attrs_ids

    return (
        cls_data,
        det_data,
        rel_data,
        seg_data,
        all_label_ids,
        any_label_ids,
        did_download,
    )


def _get_label_data(
    dataset_dir,
    image_ids,
    label_type,
    classes=None,
    oi_classes=None,
    download_only=False,
    ids_only=False,
    track_all_ids=True,
    only_matching=False,
    url=None,
    download=True,
):
    csv_path = os.path.join(dataset_dir, "labels", label_type + ".csv")
    did_download = _download_file_if_necessary(
        csv_path, url, quiet=0, download=download
    )

    if download_only:
        return set(), set(), {}, did_download

    df = _parse_csv(csv_path, dataframe=True)
    df.set_index("ImageID", drop=False, inplace=True)
    df = df.loc[df.index.intersection(image_ids)]

    if classes is not None:
        # Restrict by classes
        if label_type == "relationships":
            cols = ["LabelName1", "LabelName2"]
        else:
            cols = ["LabelName"]

        oi_classes = set(oi_classes)

        if track_all_ids:
            observed = defaultdict(set)
            for image_id, labels in zip(df["ImageID"].values, df[cols].values):
                observed[image_id].update(labels)

            all_ids = set()
            any_ids = set()
            for image_id, observed_classes in observed.items():
                if oi_classes.issubset(observed_classes):
                    all_ids.add(image_id)

                if oi_classes & observed_classes:
                    any_ids.add(image_id)
        else:
            any_df = df[df[cols].isin(oi_classes).any(axis=1)]
            all_ids = set()
            any_ids = set(any_df["ImageID"].unique())
    else:
        # No class restriction
        all_ids = set()
        any_ids = set(df["ImageID"].unique())

    if ids_only:
        return all_ids, any_ids, {}, did_download

    if classes is not None:
        if only_matching:
            # Only keep the specified labels
            relevant_df = df[df[cols].isin(oi_classes).any(axis=1)].copy()
        else:
            # Keep all labels for the relevant image IDs
            relevant_df = df.loc[df.index.intersection(any_ids)]
    else:
        relevant_df = df

    relevant_df.sort_index(inplace=True)

    data = {
        "all_ids": set(df["ImageID"].unique()),
        "relevant_ids": any_ids,
        "df": relevant_df,
    }

    return all_ids, any_ids, data, did_download


def _download(
    image_ids,
    downloaded_ids,
    oi_classes,
    oi_attrs,
    seg_classes,
    dataset_dir,
    split,
    label_types=None,
    classes=None,
    attrs=None,
    max_samples=None,
    shuffle=False,
    num_workers=None,
    download=True,
):
    # Download any necessary labels, and, if specific classes/attributes are
    # requested, determine which image IDs have the specified labels
    (
        _,
        _,
        _,
        _,
        all_label_ids,
        any_label_ids,
        did_download,
    ) = _get_all_label_data(
        dataset_dir,
        image_ids,
        label_types=label_types,
        classes=classes,
        oi_classes=oi_classes,
        attrs=attrs,
        oi_attrs=oi_attrs,
        seg_classes=seg_classes,
        download_only=classes is None and attrs is None,
        ids_only=True,
        track_all_ids=max_samples is not None,
        split=split,
        download=download,
    )

    downloaded_ids = set(downloaded_ids)

    # Make list of `target_ids`
    if classes is not None or attrs is not None:
        if max_samples is not None:
            #
            # Bias sampling to meet user requirements per the priorities below:
            # (1) samples with all labels
            # (2) already downloaded samples with relevant labels
            # (3) non-downloaded samples with relevant labels
            #

            not_all_ids = any_label_ids - all_label_ids
            existing_ids = not_all_ids & downloaded_ids
            non_existing_ids = not_all_ids - downloaded_ids

            all_label_ids = sorted(all_label_ids)
            existing_ids = sorted(existing_ids)
            non_existing_ids = sorted(non_existing_ids)

            if shuffle:
                random.shuffle(all_label_ids)
                random.shuffle(existing_ids)
                random.shuffle(non_existing_ids)

            target_ids = all_label_ids + existing_ids + non_existing_ids
            target_ids = target_ids[:max_samples]
        else:
            # Include all samples that meet any requirement
            target_ids = sorted(any_label_ids)

            if shuffle:
                random.shuffle(target_ids)
    else:
        if max_samples is not None:
            # Bias sampling towards already-downloaded samples
            image_ids = set(image_ids)
            existing_ids = sorted(image_ids & downloaded_ids)
            non_existing_ids = sorted(image_ids - downloaded_ids)

            if shuffle:
                random.shuffle(existing_ids)
                random.shuffle(non_existing_ids)

            target_ids = existing_ids + non_existing_ids
            target_ids = target_ids[:max_samples]
        else:
            # Use all available samples
            target_ids = sorted(image_ids)

            if shuffle:
                random.shuffle(target_ids)

    num_target = len(target_ids)
    all_ids = list(downloaded_ids | set(target_ids))
    num_samples = len(all_ids)  # total downloaded

    if max_samples is not None and num_target < max_samples:
        logger.warning(
            "Only found %d (<%d) samples matching your requirements",
            num_target,
            max_samples,
        )

    if "segmentations" in _parse_label_types(label_types):
        _did_download = _download_masks_if_necessary(
            all_ids, dataset_dir, split, download=download
        )
        did_download |= _did_download

    num_downloaded = _download_images_if_necessary(
        target_ids,
        split,
        dataset_dir,
        num_workers=num_workers,
        download=download,
    )

    if num_downloaded > 0:
        did_download = True

    return num_samples, did_download


def _get_dataframe_rows(df, image_id):
    left = df["ImageID"].searchsorted(image_id, "left")
    right = df["ImageID"].searchsorted(image_id, "right")
    return df[left:right]


def _create_classifications(cls_data, image_id, classes_map):
    all_label_ids = cls_data["all_ids"]
    relevant_ids = cls_data["relevant_ids"]
    df = cls_data["df"]

    if image_id not in all_label_ids:
        return None, None

    if image_id not in relevant_ids:
        pos_labels = fol.Classifications()
        neg_labels = fol.Classifications()
        return pos_labels, neg_labels

    def _make_label(row):
        # [ImageID,Source,LabelName,Confidence]
        return fol.Classification(
            label=classes_map[row["LabelName"]],
            confidence=float(row["Confidence"]),
        )

    matching_df = _get_dataframe_rows(df, image_id)
    cls = [_make_label(row[1]) for row in matching_df.iterrows()]

    pos_cls = []
    neg_cls = []
    for c in cls:
        if c.confidence > 0.1:
            pos_cls.append(c)
        else:
            neg_cls.append(c)

    pos_labels = fol.Classifications(classifications=pos_cls)
    neg_labels = fol.Classifications(classifications=neg_cls)

    return pos_labels, neg_labels


def _create_detections(det_data, image_id, classes_map):
    all_label_ids = det_data["all_ids"]
    relevant_ids = det_data["relevant_ids"]
    df = det_data["df"]

    if image_id not in all_label_ids:
        return None

    if image_id not in relevant_ids:
        return fol.Detections()

    def _make_label(row):
        # ImageID,Source,LabelName,Confidence,XMin,XMax,YMin,YMax,IsOccluded,IsTruncated,IsGroupOf,IsDepiction,IsInside

        xmin = float(row["XMin"])
        xmax = float(row["XMax"])
        ymin = float(row["YMin"])
        ymax = float(row["YMax"])
        bounding_box = [xmin, ymin, xmax - xmin, ymax - ymin]

        return fol.Detection(
            bounding_box=bounding_box,
            label=classes_map[row["LabelName"]],
            IsOccluded=bool(int(row["IsOccluded"])),
            IsTruncated=bool(int(row["IsTruncated"])),
            IsGroupOf=bool(int(row["IsGroupOf"])),
            IsDepiction=bool(int(row["IsDepiction"])),
            IsInside=bool(int(row["IsInside"])),
        )

    matching_df = _get_dataframe_rows(df, image_id)
    dets = [_make_label(row[1]) for row in matching_df.iterrows()]
    return fol.Detections(detections=dets)


def _create_relationships(rel_data, image_id, classes_map, attrs_map):
    all_label_ids = rel_data["all_ids"]
    relevant_ids = rel_data["relevant_ids"]
    df = rel_data["df"]

    if image_id not in all_label_ids:
        return None

    if image_id not in relevant_ids:
        return fol.Detections()

    def _make_label(row):
        # ImageID,LabelName1,LabelName2,XMin1,XMax1,YMin1,YMax1,XMin2,XMax2,YMin2,YMax2,RelationshipLabel

        oi_label1 = row["LabelName1"]
        xmin1 = float(row["XMin1"])
        xmax1 = float(row["XMax1"])
        ymin1 = float(row["YMin1"])
        ymax1 = float(row["YMax1"])

        oi_label2 = row["LabelName2"]
        xmin2 = float(row["XMin2"])
        xmax2 = float(row["XMax2"])
        ymin2 = float(row["YMin2"])
        ymax2 = float(row["YMax2"])

        if oi_label1 in classes_map:
            label1 = classes_map[oi_label1]
        else:
            label1 = attrs_map[oi_label1]

        if oi_label2 in classes_map:
            label2 = classes_map[oi_label2]
        else:
            label2 = attrs_map[oi_label2]

        label_rel = row["RelationshipLabel"]

        xmin_int = min(xmin1, xmin2)
        ymin_int = min(ymin1, ymin2)
        xmax_int = max(xmax1, xmax2)
        ymax_int = max(ymax1, ymax2)

        bounding_box = [
            xmin_int,
            ymin_int,
            xmax_int - xmin_int,
            ymax_int - ymin_int,
        ]

        return fol.Detection(
            bounding_box=bounding_box,
            label=label_rel,
            Label1=label1,
            Label2=label2,
        )

    matching_df = _get_dataframe_rows(df, image_id)
    rels = [_make_label(row[1]) for row in matching_df.iterrows()]
    return fol.Detections(detections=rels)


def _create_segmentations(seg_data, image_id, classes_map, dataset_dir):
    all_label_ids = seg_data["all_ids"]
    relevant_ids = seg_data["relevant_ids"]
    df = seg_data["df"]

    if image_id not in all_label_ids:
        return None

    if image_id not in relevant_ids:
        return fol.Detections()

    def _make_label(row):
        # MaskPath,ImageID,LabelName,BoxID,BoxXMin,BoxXMax,BoxYMin,BoxYMax,PredictedIoU,Clicks

        mask_path = row["MaskPath"]
        label = classes_map[row["LabelName"]]
        xmin = float(row["BoxXMin"])
        xmax = float(row["BoxXMax"])
        ymin = float(row["BoxYMin"])
        ymax = float(row["BoxYMax"])

        # Convert to [top-left-x, top-left-y, width, height]
        bbox = [xmin, ymin, xmax - xmin, ymax - ymin]

        # Load boolean mask
        mask_path = os.path.join(
            dataset_dir, "labels", "masks", image_id[0].upper(), mask_path,
        )
        if not os.path.isfile(mask_path):
            msg = "Segmentation file %s does not exist", mask_path
            warnings.warn(msg)
            return None

        rgb_mask = etai.read(mask_path)
        mask = etai.rgb_to_gray(rgb_mask) > 122
        h, w = mask.shape
        cropped_mask = mask[
            int(ymin * h) : int(ymax * h), int(xmin * w) : int(xmax * w)
        ]

        return fol.Detection(bounding_box=bbox, label=label, mask=cropped_mask)

    matching_df = _get_dataframe_rows(df, image_id)
    segs = [_make_label(row[1]) for row in matching_df.iterrows()]
    segs = [s for s in segs if s is not None]
    return fol.Detections(detections=segs)


def _load_all_image_ids(dataset_dir, split=None, download=True):
    csv_filepath = os.path.join(dataset_dir, "metadata", "image_ids.csv")
    url = _ANNOTATION_DOWNLOAD_URLS[split]["image_ids"]

    quiet = -1 if split == "train" else 0
    did_download = _download_file_if_necessary(
        csv_filepath, url, quiet=quiet, download=download
    )

    csv_data = _parse_csv(csv_filepath)
    image_ids = [i[0].strip() for i in csv_data[1:]]

    return image_ids, did_download


def _download_file_if_necessary(
    filepath, url, is_zip=False, quiet=-1, download=True
):
    did_download = False

    if is_zip:
        # Check if unzipped directory exists
        unzipped_dir = os.path.splitext(filepath)[0]
        if os.path.isdir(unzipped_dir):
            return did_download

    if not os.path.isfile(filepath):
        if not download:
            raise ValueError("File '%s' is not downloaded" % filepath)

        if quiet < 1:
            logger.info("Downloading '%s' to '%s'", url, filepath)

        etau.ensure_basedir(filepath)
        etaw.download_file(url, path=filepath, quiet=quiet != -1)
        did_download = True

    if is_zip:
        etau.extract_zip(filepath, outdir=unzipped_dir, delete_zip=True)

    return did_download


def _download_masks_if_necessary(image_ids, dataset_dir, split, download=True):
    seg_zip_names = list({i[0].upper() for i in image_ids})
    mask_urls = _ANNOTATION_DOWNLOAD_URLS[split]["segmentations"]["mask_data"]
    masks_dir = os.path.join(dataset_dir, "labels", "masks")

    quiet = 1 if split == "validation" else 0
    did_download = False
    for zip_name in seg_zip_names:
        url = mask_urls[zip_name]
        zip_path = os.path.join(masks_dir, zip_name + ".zip")
        _did_download = _download_file_if_necessary(
            zip_path, url, is_zip=True, quiet=quiet, download=download
        )
        did_download |= _did_download

    return did_download


def _download_images_if_necessary(
    image_ids, split, dataset_dir, num_workers=None, download=True
):
    data_dir = os.path.join(dataset_dir, "data")
    etau.ensure_dir(data_dir)

<<<<<<< HEAD
    s3_client = boto3.client(
        "s3",
        config=botocore.config.Config(
            signature_version=botocore.UNSIGNED,
            max_pool_connections=max(10, num_workers),
        ),
    )

    inputs = []
=======
    urls = {}
>>>>>>> af2e5fc0
    num_existing = 0
    for image_id in image_ids:
        filepath = os.path.join(data_dir, image_id + ".jpg")
        obj = split + "/" + image_id + ".jpg"  # AWS path, always use "/"
        if not os.path.isfile(filepath):
<<<<<<< HEAD
            inputs.append((filepath, obj, s3_client))
=======
            url = "s3://%s/%s" % (_BUCKET_NAME, obj)
            urls[url] = filepath
>>>>>>> af2e5fc0
        else:
            num_existing += 1

    num_images = len(urls)

    if num_images == 0:
        if download:
            logger.info("Necessary images already downloaded")

        return num_images

    if not download:
        raise ValueError("%d images are not downloaded" % num_images)

    if num_existing > 0:
        logger.info(
            "Found %d images, downloading the remaining %d",
            num_existing,
            num_images,
        )
    else:
        logger.info("Downloading %d images", num_images)

<<<<<<< HEAD
    if num_workers == 1:
        with fou.ProgressBar(iters_str="images") as pb:
            for filepath, obj, s3_client in pb(inputs):
                s3_client.download_file(_BUCKET_NAME, obj, filepath)
    else:
        with fou.ProgressBar(total=num_images, iters_str="images") as pb:
            with multiprocessing.dummy.Pool(num_workers) as pool:
                for _ in pool.imap_unordered(_do_s3_download, inputs):
                    pb.update()
=======
    foua.download_from_s3(urls, num_workers=num_workers)
>>>>>>> af2e5fc0

    return num_images


<<<<<<< HEAD
def _do_s3_download(args):
    filepath, obj, s3_client = args
    s3_client.download_file(_BUCKET_NAME, obj, filepath)


=======
>>>>>>> af2e5fc0
def _verify_version(version):
    if version not in _SUPPORTED_VERSIONS:
        raise ValueError(
            "Version %s is not supported. Supported versions are: %s"
            % (version, ", ".join(_SUPPORTED_VERSIONS))
        )


_ANNOTATION_DOWNLOAD_URLS = {
    "general": {
        "class_names": "https://storage.googleapis.com/openimages/v5/class-descriptions-boxable.csv",
        "attr_names": "https://storage.googleapis.com/openimages/v6/oidv6-attributes-description.csv",
        "hierarchy": "https://storage.googleapis.com/openimages/2018_04/bbox_labels_600_hierarchy.json",
        "segmentation_classes": "https://storage.googleapis.com/openimages/v5/classes-segmentation.txt",
    },
    "train": {
        "num_images": 1743042,
        "image_ids": "https://storage.googleapis.com/openimages/2018_04/train/train-images-boxable-with-rotation.csv",
        "classifications": "https://storage.googleapis.com/openimages/v5/train-annotations-human-imagelabels-boxable.csv",
        "detections": "https://storage.googleapis.com/openimages/v6/oidv6-train-annotations-bbox.csv",
        "relationships": "https://storage.googleapis.com/openimages/v6/oidv6-train-annotations-vrd.csv",
        "segmentations": {
            "mask_csv": "https://storage.googleapis.com/openimages/v5/train-annotations-object-segmentation.csv",
            "mask_data": {
                "0": "https://storage.googleapis.com/openimages/v5/train-masks/train-masks-0.zip",
                "1": "https://storage.googleapis.com/openimages/v5/train-masks/train-masks-1.zip",
                "2": "https://storage.googleapis.com/openimages/v5/train-masks/train-masks-2.zip",
                "3": "https://storage.googleapis.com/openimages/v5/train-masks/train-masks-3.zip",
                "4": "https://storage.googleapis.com/openimages/v5/train-masks/train-masks-4.zip",
                "5": "https://storage.googleapis.com/openimages/v5/train-masks/train-masks-5.zip",
                "6": "https://storage.googleapis.com/openimages/v5/train-masks/train-masks-6.zip",
                "7": "https://storage.googleapis.com/openimages/v5/train-masks/train-masks-7.zip",
                "8": "https://storage.googleapis.com/openimages/v5/train-masks/train-masks-8.zip",
                "9": "https://storage.googleapis.com/openimages/v5/train-masks/train-masks-9.zip",
                "A": "https://storage.googleapis.com/openimages/v5/train-masks/train-masks-a.zip",
                "B": "https://storage.googleapis.com/openimages/v5/train-masks/train-masks-b.zip",
                "C": "https://storage.googleapis.com/openimages/v5/train-masks/train-masks-c.zip",
                "D": "https://storage.googleapis.com/openimages/v5/train-masks/train-masks-d.zip",
                "E": "https://storage.googleapis.com/openimages/v5/train-masks/train-masks-e.zip",
                "F": "https://storage.googleapis.com/openimages/v5/train-masks/train-masks-f.zip",
            },
        },
    },
    "test": {
        "num_images": 125436,
        "image_ids": "https://storage.googleapis.com/openimages/2018_04/test/test-images-with-rotation.csv",
        "classifications": "https://storage.googleapis.com/openimages/v5/test-annotations-human-imagelabels-boxable.csv",
        "detections": "https://storage.googleapis.com/openimages/v5/test-annotations-bbox.csv",
        "relationships": "https://storage.googleapis.com/openimages/v6/oidv6-test-annotations-vrd.csv",
        "segmentations": {
            "mask_csv": "https://storage.googleapis.com/openimages/v5/test-annotations-object-segmentation.csv",
            "mask_data": {
                "0": "https://storage.googleapis.com/openimages/v5/test-masks/test-masks-0.zip",
                "1": "https://storage.googleapis.com/openimages/v5/test-masks/test-masks-1.zip",
                "2": "https://storage.googleapis.com/openimages/v5/test-masks/test-masks-2.zip",
                "3": "https://storage.googleapis.com/openimages/v5/test-masks/test-masks-3.zip",
                "4": "https://storage.googleapis.com/openimages/v5/test-masks/test-masks-4.zip",
                "5": "https://storage.googleapis.com/openimages/v5/test-masks/test-masks-5.zip",
                "6": "https://storage.googleapis.com/openimages/v5/test-masks/test-masks-6.zip",
                "7": "https://storage.googleapis.com/openimages/v5/test-masks/test-masks-7.zip",
                "8": "https://storage.googleapis.com/openimages/v5/test-masks/test-masks-8.zip",
                "9": "https://storage.googleapis.com/openimages/v5/test-masks/test-masks-9.zip",
                "A": "https://storage.googleapis.com/openimages/v5/test-masks/test-masks-a.zip",
                "B": "https://storage.googleapis.com/openimages/v5/test-masks/test-masks-b.zip",
                "C": "https://storage.googleapis.com/openimages/v5/test-masks/test-masks-c.zip",
                "D": "https://storage.googleapis.com/openimages/v5/test-masks/test-masks-d.zip",
                "E": "https://storage.googleapis.com/openimages/v5/test-masks/test-masks-e.zip",
                "F": "https://storage.googleapis.com/openimages/v5/test-masks/test-masks-f.zip",
            },
        },
    },
    "validation": {
        "num_images": 41620,
        "image_ids": "https://storage.googleapis.com/openimages/2018_04/validation/validation-images-with-rotation.csv",
        "classifications": "https://storage.googleapis.com/openimages/v5/validation-annotations-human-imagelabels-boxable.csv",
        "detections": "https://storage.googleapis.com/openimages/v5/validation-annotations-bbox.csv",
        "relationships": "https://storage.googleapis.com/openimages/v6/oidv6-validation-annotations-vrd.csv",
        "segmentations": {
            "mask_csv": "https://storage.googleapis.com/openimages/v5/validation-annotations-object-segmentation.csv",
            "mask_data": {
                "0": "https://storage.googleapis.com/openimages/v5/validation-masks/validation-masks-0.zip",
                "1": "https://storage.googleapis.com/openimages/v5/validation-masks/validation-masks-1.zip",
                "2": "https://storage.googleapis.com/openimages/v5/validation-masks/validation-masks-2.zip",
                "3": "https://storage.googleapis.com/openimages/v5/validation-masks/validation-masks-3.zip",
                "4": "https://storage.googleapis.com/openimages/v5/validation-masks/validation-masks-4.zip",
                "5": "https://storage.googleapis.com/openimages/v5/validation-masks/validation-masks-5.zip",
                "6": "https://storage.googleapis.com/openimages/v5/validation-masks/validation-masks-6.zip",
                "7": "https://storage.googleapis.com/openimages/v5/validation-masks/validation-masks-7.zip",
                "8": "https://storage.googleapis.com/openimages/v5/validation-masks/validation-masks-8.zip",
                "9": "https://storage.googleapis.com/openimages/v5/validation-masks/validation-masks-9.zip",
                "A": "https://storage.googleapis.com/openimages/v5/validation-masks/validation-masks-a.zip",
                "B": "https://storage.googleapis.com/openimages/v5/validation-masks/validation-masks-b.zip",
                "C": "https://storage.googleapis.com/openimages/v5/validation-masks/validation-masks-c.zip",
                "D": "https://storage.googleapis.com/openimages/v5/validation-masks/validation-masks-d.zip",
                "E": "https://storage.googleapis.com/openimages/v5/validation-masks/validation-masks-e.zip",
                "F": "https://storage.googleapis.com/openimages/v5/validation-masks/validation-masks-f.zip",
            },
        },
    },
}

_BUCKET_NAME = "open-images-dataset"

_CSV_DELIMITERS = [",", ";", ":", " ", "\t", "\n"]

_SUPPORTED_LABEL_TYPES = [
    "classifications",
    "detections",
    "relationships",
    "segmentations",
]

_SUPPORTED_SPLITS = [
    "train",
    "test",
    "validation",
]

_SUPPORTED_VERSIONS = [
    "v6",
]<|MERGE_RESOLUTION|>--- conflicted
+++ resolved
@@ -10,11 +10,6 @@
 from collections import defaultdict
 import csv
 import logging
-<<<<<<< HEAD
-import multiprocessing
-import multiprocessing.dummy
-=======
->>>>>>> af2e5fc0
 import os
 import random
 import warnings
@@ -1585,30 +1580,14 @@
     data_dir = os.path.join(dataset_dir, "data")
     etau.ensure_dir(data_dir)
 
-<<<<<<< HEAD
-    s3_client = boto3.client(
-        "s3",
-        config=botocore.config.Config(
-            signature_version=botocore.UNSIGNED,
-            max_pool_connections=max(10, num_workers),
-        ),
-    )
-
-    inputs = []
-=======
     urls = {}
->>>>>>> af2e5fc0
     num_existing = 0
     for image_id in image_ids:
         filepath = os.path.join(data_dir, image_id + ".jpg")
         obj = split + "/" + image_id + ".jpg"  # AWS path, always use "/"
         if not os.path.isfile(filepath):
-<<<<<<< HEAD
-            inputs.append((filepath, obj, s3_client))
-=======
             url = "s3://%s/%s" % (_BUCKET_NAME, obj)
             urls[url] = filepath
->>>>>>> af2e5fc0
         else:
             num_existing += 1
 
@@ -1632,31 +1611,11 @@
     else:
         logger.info("Downloading %d images", num_images)
 
-<<<<<<< HEAD
-    if num_workers == 1:
-        with fou.ProgressBar(iters_str="images") as pb:
-            for filepath, obj, s3_client in pb(inputs):
-                s3_client.download_file(_BUCKET_NAME, obj, filepath)
-    else:
-        with fou.ProgressBar(total=num_images, iters_str="images") as pb:
-            with multiprocessing.dummy.Pool(num_workers) as pool:
-                for _ in pool.imap_unordered(_do_s3_download, inputs):
-                    pb.update()
-=======
     foua.download_from_s3(urls, num_workers=num_workers)
->>>>>>> af2e5fc0
 
     return num_images
 
 
-<<<<<<< HEAD
-def _do_s3_download(args):
-    filepath, obj, s3_client = args
-    s3_client.download_file(_BUCKET_NAME, obj, filepath)
-
-
-=======
->>>>>>> af2e5fc0
 def _verify_version(version):
     if version not in _SUPPORTED_VERSIONS:
         raise ValueError(
