"""
Utilities for working with datasets in YOLO format.

| Copyright 2017-2022, Voxel51, Inc.
| `voxel51.com <https://voxel51.com/>`_
|
"""
import logging
import os
import warnings

import eta.core.utils as etau

import fiftyone.core.labels as fol
import fiftyone.core.storage as fos
import fiftyone.utils.data as foud


logger = logging.getLogger(__name__)


def add_yolo_labels(
    sample_collection,
    label_field,
    labels_path,
    classes,
    include_missing=False,
):
    """Adds the given YOLO-formatted labels to the collection.

    Each YOLO txt file should be a space-delimited file whose rows define
    objects in the following format::

        <target> <x-center> <y-center> <width> <height>

    where ``target`` is the zero-based integer index of the object class label
    from ``classes`` and the bounding box coordinates are expressed as relative
    coordinates in ``[0, 1] x [0, 1]``.

    Args:
        sample_collection: a
            :class:`fiftyone.core.collections.SampleCollection`
        label_field: the label field in which to store the labels. The field
            will be created if necessary
        labels_path: the YOLO-formatted labels to load. This can be any of the
            following:

            -   a dict mapping either image filenames or absolute filepaths to
                YOLO TXT filepaths. The image filenames/filepaths should match
                those in ``sample_collection``, in any order
            -   a list of YOLO TXT filepaths corresponding 1-1 to the samples
                in ``sample_collection``
            -   a directory containing YOLO TXT files whose filenames (less
                extension) correspond to image filenames in
                ``sample_collection``, in any order
        classes: the list of class label strings
        include_missing (False): whether to insert empty
            :class:`Detections <fiftyone.core.labels.Detections>` instances for
            any samples in the input collection whose ``label_field`` is
            ``None`` after import
    """
    if isinstance(labels_path, (list, tuple)):
        # Explicit list of labels files
        with fos.LocalFiles(labels_path, "r", type_str="labels") as paths:
            labels = [load_yolo_annotations(p, classes) for p in paths]

        sample_collection.set_values(label_field, labels)
        return

    if etau.is_str(labels_path):
        # Directory of label files matching image filenames (less extension)
        txt_map = {
            os.path.splitext(p)[0]: fos.join(labels_path, p)
            for p in fos.list_files(labels_path, recursive=True)
        }
        match_type = "uuid"
    elif isinstance(labels_path, dict):
        # Dictionary mapping filename or filepath to label paths
        txt_map = labels_path
        if not txt_map:
            return

        if fos.isabs(next(iter(txt_map.keys()))):
            match_type = "filepath"
        else:
            match_type = "basename"
    else:
        raise ValueError("Unsupported `labels_path` provided")

    if not txt_map:
        return

    filepaths, ids = sample_collection.values(["filepath", "id"])

    if match_type == "uuid":
        # Match basename, no extension
        id_map = {
            os.path.splitext(os.path.basename(k))[0]: v
            for k, v in zip(filepaths, ids)
        }
    elif match_type == "basename":
        # Match basename
        id_map = {os.path.basename(k): v for k, v in zip(filepaths, ids)}
    else:
        # Match entire filepath
        id_map = {k: v for k, v in zip(filepaths, ids)}

    matched_ids = []
    matched_paths = []
    bad_paths = []
    for key, txt_path in txt_map.items():
        _id = id_map.get(key, None)
        if _id is not None:
            matched_ids.append(_id)
            matched_paths.append(txt_path)
        else:
            bad_paths.append(txt_path)

    if bad_paths:
        mtype = "filepaths" if match_type == "filepath" else "filenames"
        logger.warning(
            "Ignoring %d label files (eg '%s') that do not match %s in the "
            "sample collection",
            len(bad_paths),
            bad_paths[0],
            mtype,
        )

    with fos.LocalFiles(matched_paths, "r", type_str="labels") as paths:
        labels = [load_yolo_annotations(p, classes) for p in paths]

    view = sample_collection.select(matched_ids, ordered=True)
    view.set_values(label_field, labels)

    if include_missing:
        missing_labels = sample_collection.exists(label_field, False)
        missing_labels.set_values(
            label_field, [fol.Detections()] * len(missing_labels)
        )


class YOLOv4DatasetImporter(
    foud.LabeledImageDatasetImporter, foud.ImportPathsMixin
):
    """Importer for YOLOv4 datasets stored on disk.

    See :ref:`this page <YOLOv4Dataset-import>` for format details.

    Args:
        dataset_dir (None): the dataset directory. If omitted, ``data_path``
            and/or ``labels_path`` must be provided
        data_path (None): an optional parameter that enables explicit control
            over the location of the media. Can be any of the following:

            -   a folder name like ``"data"`` or ``"data/"`` specifying a
                subfolder of ``dataset_dir`` where the media files reside
            -   an absolute directory path where the media files reside. In
                this case, the ``dataset_dir`` has no effect on the location of
                the data

            If None, this parameter will default to whichever of ``data/`` or
            ``data.json`` exists in the dataset directory
        labels_path (None): an optional parameter that enables explicit control
            over the location of the labels. Can be any of the following:

            -   a folder name like ``"labels"`` or ``"labels/"`` specifying the
                location of the labels in ``dataset_dir``
            -   an absolute filepath to the labels. In this case,
                ``dataset_dir`` has no effect on the location of the labels

            If None, the labels are assumed to be in the same folder as the
            data
        images_path (None): an optional parameter that enables explicit
            control over the location of the image listing file. Can be any of
            the following:

            -   a filename like ``"images.txt"`` specifying the location of the
                image listing file labels in ``dataset_dir``
            -   an absolute filepath to the image listing file. In this case,
                ``dataset_dir`` has no effect on the location of the file

            If None, the parameter will default to ``images.txt``
        objects_path (None): an optional parameter that enables explicit
            control over the location of the object names file. Can be any of
            the following:

            -   a filename like ``"obj.names"`` specifying the location of the
                object names file labels in ``dataset_dir``
            -   an absolute filepath to the object names file. In this case,
                ``dataset_dir`` has no effect on the location of the file

            If None, the parameter will default to ``obj.names``
        classes (None): the list of possible class labels. This does not need
            to be provided if ``objects_path`` contains the class labels
        include_all_data (False): whether to generate samples for all images in
            the data directory (True) rather than only creating samples for
            images with labels (False)
        shuffle (False): whether to randomly shuffle the order in which the
            samples are imported
        seed (None): a random seed to use when shuffling
        max_samples (None): a maximum number of samples to import. By default,
            all samples are imported
    """

    def __init__(
        self,
        dataset_dir=None,
        data_path=None,
        labels_path=None,
        images_path=None,
        objects_path=None,
        classes=None,
        include_all_data=False,
        shuffle=False,
        seed=None,
        max_samples=None,
    ):
        if dataset_dir is None and data_path is None and labels_path is None:
            raise ValueError(
                "At least one of `dataset_dir`, `data_path`, and "
                "`labels_path` must be provided"
            )

        data_path = self._parse_data_path(
            dataset_dir=dataset_dir, data_path=data_path, default="data/"
        )

        labels_path = self._parse_labels_path(
            dataset_dir=dataset_dir, labels_path=labels_path, default=None
        )

        images_path = self._parse_labels_path(
            dataset_dir=dataset_dir,
            labels_path=images_path,
            default="images.txt",
        )

        objects_path = self._parse_labels_path(
            dataset_dir=dataset_dir,
            labels_path=objects_path,
            default="obj.names",
        )

        super().__init__(
            dataset_dir=dataset_dir,
            shuffle=shuffle,
            seed=seed,
            max_samples=max_samples,
        )

        self.data_path = data_path
        self.labels_path = labels_path
        self.images_path = images_path
        self.objects_path = objects_path
        self.classes = classes
        self.include_all_data = include_all_data

        self._info = None
        self._classes = None
        self._labels_paths_map = None
        self._local_files = None
        self._filepaths = None
        self._iter_filepaths = None
        self._num_samples = None

    def __iter__(self):
        self._iter_filepaths = iter(self._filepaths)
        return self

    def __len__(self):
        return self._num_samples

    def __next__(self):
        filepath = next(self._iter_filepaths)

        labels_path = self._labels_paths_map.get(filepath, None)
        if labels_path:
            # Labeled image
            label = load_yolo_annotations(labels_path, self._classes)
        else:
            # Unlabeled image
            label = None

        return filepath, None, label

    @property
    def has_dataset_info(self):
        return True

    @property
    def has_image_metadata(self):
        return False

    @property
    def label_cls(self):
        return fol.Detections

    def setup(self):
        if self.images_path is not None and fos.isfile(self.images_path):
            root_dir = os.path.dirname(self.images_path)

            image_paths = []
            for path in _read_file_lines(self.images_path):
                if not fos.isabs(path):
                    path = fos.join(root_dir, path)

                image_paths.append(path)
        else:
            if self.images_path is not None:
                logger.warning(
                    "Images file '%s' not found. Listing data directory '%s' "
                    "instead",
                    self.images_path,
                    self.data_path,
                )

            image_paths = [
                p
                for p in fos.list_files(
                    self.data_path, abs_paths=True, recursive=True
                )
                if not p.endswith(".txt")
            ]

        labels_paths = []
        for image_path in image_paths:
            if self.labels_path is not None:
                # Labels directory was manually specified
                uuid = os.path.splitext(os.path.basename(image_path))[0]
                labels_path = fos.join(self.labels_path, uuid + ".txt")
            else:
                # Labels are in same directory as images
                labels_path = os.path.splitext(image_path)[0] + ".txt"

            labels_paths.append(labels_path)

        exists = fos.run(fos.isfile, labels_paths)

        labels_paths_map = {
            i: l for i, l, e in zip(image_paths, labels_paths, exists) if e
        }

        filepaths = set(labels_paths_map.keys())

        if self.include_all_data:
            filepaths.update(image_paths)

        filepaths = self._preprocess_list(sorted(filepaths))

        if self.max_samples is not None:
            _filepaths = set(filepaths)
            labels_paths_map = {
                i: l for i, l in labels_paths_map.items() if i in _filepaths
            }

        local_files = fos.LocalFiles(labels_paths_map, "r", type_str="labels")
        labels_paths_map = local_files.__enter__()

        if self.classes is not None:
            classes = self.classes
        elif self.objects_path is not None and fos.isfile(self.objects_path):
            classes = _read_file_lines(self.objects_path)
        else:
            classes = None

        info = {}
        if classes is not None:
            info["classes"] = classes

        self._info = info
        self._classes = classes
        self._labels_paths_map = labels_paths_map
        self._local_files = local_files
        self._filepaths = filepaths
        self._num_samples = len(filepaths)

    def close(self, *args):
        self._local_files.__exit__(*args)

    def get_dataset_info(self):
        return self._info


class YOLOv5DatasetImporter(
    foud.LabeledImageDatasetImporter, foud.ImportPathsMixin
):
    """Importer for YOLOv5 datasets stored on disk.

    See :ref:`this page <YOLOv5Dataset-import>` for format details.

    Args:
        dataset_dir (None): the dataset directory. If omitted, ``yaml_path``
            must be provided
        yaml_path (None): an optional parameter that enables explicit control
            over the location of the dataset YAML file. Can be any of the
            following:

            -   a filename like ``"dataset.yaml"`` specifying the name of the
                YAML file in ``dataset_dir``
            -   an absolute path to the YAML file. In this case,
                ``dataset_dir`` has no effect

            If None, the parameter will default to ``dataset.yaml``
        split ("val"): the split to load. Typical values are
            ``("train", "val")``
        include_all_data (False): whether to generate samples for all images in
            the data directory (True) rather than only creating samples for
            images with labels (False)
        shuffle (False): whether to randomly shuffle the order in which the
            samples are imported
        seed (None): a random seed to use when shuffling
        max_samples (None): a maximum number of samples to import. By default,
            all samples are imported
    """

    def __init__(
        self,
        dataset_dir=None,
        yaml_path=None,
        split="val",
        include_all_data=False,
        shuffle=False,
        seed=None,
        max_samples=None,
    ):
        if dataset_dir is None and yaml_path is None:
            raise ValueError(
                "Either `dataset_dir` or `yaml_path` must be provided"
            )

        yaml_path = self._parse_labels_path(
            dataset_dir=dataset_dir,
            labels_path=yaml_path,
            default="dataset.yaml",
        )

        super().__init__(
            dataset_dir=dataset_dir,
            shuffle=shuffle,
            seed=seed,
            max_samples=max_samples,
        )

        self.yaml_path = yaml_path
        self.split = split
        self.include_all_data = include_all_data

        self._info = None
        self._classes = None
        self._local_files = None
        self._labels_paths_map = None
        self._filepaths = None
        self._iter_filepaths = None
        self._num_samples = None

    def __iter__(self):
        self._iter_filepaths = iter(self._filepaths)
        return self

    def __len__(self):
        return self._num_samples

    def __next__(self):
        filepath = next(self._iter_filepaths)

        labels_path = self._labels_paths_map.get(filepath, None)
        if labels_path:
            # Labeled image
            label = load_yolo_annotations(labels_path, self._classes)
        else:
            # Unlabeled image
            label = None

        return filepath, None, label

    @property
    def has_dataset_info(self):
        return True

    @property
    def has_image_metadata(self):
        return False

    @property
    def label_cls(self):
        return fol.Detections

    def setup(self):
        d = fos.read_yaml(self.yaml_path)

        if self.split not in d:
            raise ValueError(
                "Dataset YAML '%s' does not contain split '%s'"
                % (self.yaml_path, self.split)
            )

        data = d[self.split]
        classes = d.get("names", None)

        if etau.is_str(data) and data.endswith(".txt"):
            txt_path = _parse_yolo_v5_path(data, self.yaml_path)
            image_paths = [
                _parse_yolo_v5_path(fos.normpath(p), txt_path)
                for p in _read_file_lines(txt_path)
            ]
        else:
            if etau.is_str(data):
                data_dirs = [data]
            else:
                data_dirs = data

            image_paths = []
            for data_dir in data_dirs:
                data_dir = fos.normpath(
                    _parse_yolo_v5_path(data_dir, self.yaml_path)
                )
                image_paths.extend(
                    fos.list_files(data_dir, abs_paths=True, recursive=True)
                )

        labels_paths = [_get_yolo_v5_labels_path(p) for p in image_paths]

        exists = fos.run(fos.isfile, labels_paths)

        labels_paths_map = {
            i: l for i, l, e in zip(image_paths, labels_paths, exists) if e
        }

        filepaths = set(labels_paths_map.keys())

        if self.include_all_data:
            filepaths.update(image_paths)

        filepaths = self._preprocess_list(sorted(filepaths))

        if self.max_samples is not None:
            _filepaths = set(filepaths)
            labels_paths_map = {
                i: l for i, l in labels_paths_map.items() if i in _filepaths
            }

        local_files = fos.LocalFiles(labels_paths_map, "r", type_str="labels")
        labels_paths_map = local_files.__enter__()

        info = {}
        if classes is not None:
            info["classes"] = classes

        self._info = info
        self._classes = classes
        self._local_files = local_files
        self._labels_paths_map = labels_paths_map
        self._filepaths = filepaths
        self._num_samples = len(filepaths)

    def close(self, *args):
        self._local_files.__exit__(*args)

    def get_dataset_info(self):
        return self._info


class YOLOv4DatasetExporter(
    foud.LabeledImageDatasetExporter, foud.ExportPathsMixin
):
    """Exporter that writes YOLOv4 datasets to disk.

    See :ref:`this page <YOLOv4Dataset-export>` for format details.

    Args:
        export_dir (None): the directory to write the export. This has no
            effect if ``data_path``, ``objects_path``, and ``images_path`` are
            absolute paths
        data_path (None): an optional parameter that enables explicit control
            over the location of the exported data and labels. Can be any of
            the following:

            -   a folder name like ``"data"`` or ``"data/"`` specifying a
                subfolder of ``export_dir`` in which to export the data and
                labels
            -   an absolute directory path in which to export the data and
                labels. In this case, the ``export_dir`` has no effect on the
                location of the data

            If None, the data will be written into ``export_dir`` using the
            default folder name
        labels_path (None): an optional parameter that enables explicit
            control over the location of the exported labels. Can be any of the
            following:

            -   a folder name like ``"labels"`` or ``"labels/"`` specifying the
                location in ``export_dir`` in which to export the labels
            -   an absolute folder path to which to export the labels. In this
                case, the ``export_dir`` has no effect on the location of
                the labels

            If None, the labels will be written into the same directory as the
            exported media
        objects_path (None): an optional parameter that enables explicit
            control over the location of the object names file. Can be any of
            the following:

            -   a filename like ``"obj.names"`` specifying the location in
                ``export_dir`` in which to export the object names
            -   an absolute filepath to which to export the object names. In
                this case, the ``export_dir`` has no effect on the location of
                the object names

            If None, the object names will be written into ``export_dir``
            using the default filename, unless no media is being exported, in
            which case this file will not be written
        images_path (None): an optional parameter that enables explicit control
            over the location of the image listing file. Can be any of the
            following:

            -   a filename like ``"images.txt"`` specifying the location in
                ``export_dir`` in which to export the image listing
            -   an absolute filepath to which to export the image listing. In
                this case, the ``export_dir`` has no effect on the location of
                the image listing

            If None, the image listing will be written into ``export_dir``
            using the default filename, unless no media is being exported, in
            which case this file will not be written
        export_media (None): controls how to export the raw media. The
            supported values are:

            -   ``True``: copy all media files into the output directory
            -   ``False``: don't export media
            -   ``"move"``: move all media files into the output directory
            -   ``"symlink"``: create symlinks to the media files in the output
                directory

            If None, the default value of this parameter will be chosen based
            on the value of the ``data_path`` parameter
        classes (None): the list of possible class labels
        include_confidence (False): whether to include detection confidences in
            the export, if they exist
        image_format (None): the image format to use when writing in-memory
            images to disk. By default, ``fiftyone.config.default_image_ext``
            is used
    """

    def __init__(
        self,
        export_dir=None,
        data_path=None,
        labels_path=None,
        objects_path=None,
        images_path=None,
        export_media=None,
        classes=None,
        include_confidence=False,
        image_format=None,
    ):
        data_path, export_media = self._parse_data_path(
            export_dir=export_dir,
            data_path=data_path,
            export_media=export_media,
            default="data/",
        )

        labels_path = self._parse_labels_path(
            export_dir=export_dir, labels_path=labels_path, default="data/"
        )

        objects_path = self._parse_labels_path(
            export_dir=export_dir,
            labels_path=objects_path,
            default="obj.names",
        )

        images_path = self._parse_labels_path(
            export_dir=export_dir,
            labels_path=images_path,
            default="images.txt",
        )

        super().__init__(export_dir=export_dir)

        self.data_path = data_path
        self.labels_path = labels_path
        self.objects_path = objects_path
        self.images_path = images_path
        self.export_media = export_media
        self.classes = classes
        self.include_confidence = include_confidence
        self.image_format = image_format

        self._classes = None
        self._dynamic_classes = classes is None
        self._labels_map_rev = None
        self._rel_dir = None
        self._images = None
        self._writer = None
        self._media_exporter = None
        self._labels_exporter = None

    @property
    def requires_image_metadata(self):
        return False

    @property
    def label_cls(self):
        return fol.Detections

    def setup(self):
        if self.export_dir is None:
            rel_dir = self.data_path
        else:
            rel_dir = self.export_dir

        self._rel_dir = rel_dir

        self._classes = {}
        self._labels_map_rev = {}
        self._images = []
        self._writer = YOLOAnnotationWriter()

        self._parse_classes()

        export_path = self.data_path if self.export_media != False else None
        self._media_exporter = foud.ImageExporter(
            self.export_media,
            export_path=export_path,
            supported_modes=(True, False, "move", "symlink"),
            default_ext=self.image_format,
            ignore_exts=True,
        )
        self._media_exporter.setup()

<<<<<<< HEAD
        self._labels_exporter = foud.LabelsExporter()
        self._labels_exporter.setup()

    def log_collection(self, sample_collection):
        if self.classes is None:
            if sample_collection.default_classes:
                self.classes = sample_collection.default_classes
                self._parse_classes()
                self._dynamic_classes = False
            elif sample_collection.classes:
                self.classes = next(iter(sample_collection.classes.values()))
                self._parse_classes()
                self._dynamic_classes = False
            elif "classes" in sample_collection.info:
                self.classes = sample_collection.info["classes"]
                self._parse_classes()
                self._dynamic_classes = False

=======
>>>>>>> c0f7bdda
    def export_sample(self, image_or_path, detections, metadata=None):
        out_image_path, uuid = self._media_exporter.export(image_or_path)

        if self.export_media != False:
            self._images.append(os.path.relpath(out_image_path, self._rel_dir))

        if detections is None:
            return

        out_labels_path = fos.join(self.labels_path, uuid + ".txt")
        local_path = self._labels_exporter.get_local_path(out_labels_path)

        self._writer.write(
            detections,
            local_path,
            self._labels_map_rev,
            dynamic_classes=self._dynamic_classes,
            include_confidence=self.include_confidence,
        )

    def close(self, *args):
        self._media_exporter.close()
        self._labels_exporter.close()

        if self.export_media == False:
            return

        if self._dynamic_classes:
            classes = _to_classes(self._labels_map_rev)
        else:
            classes = self.classes

        _write_file_lines(classes, self.objects_path)
        _write_file_lines(self._images, self.images_path)

    def _parse_classes(self):
        if self.classes is not None:
            self._labels_map_rev = _to_labels_map_rev(self.classes)


class YOLOv5DatasetExporter(
    foud.LabeledImageDatasetExporter, foud.ExportPathsMixin
):
    """Exporter that writes YOLOv5 datasets to disk.

    See :ref:`this page <YOLOv5Dataset-export>` for format details.

    Args:
        export_dir (None): the directory to write the export. This has no
            effect if ``data_path``, ``labels_path``, and ``yaml_path`` are
            absolute paths
        split ("val"): the split being exported. Typical values are
            ``("train", "val")``
        data_path (None): an optional parameter that enables explicit control
            over the location of the exported media. Can be any of the
            following:

            -   a folder name like ``"images"`` or ``"images/"`` specifying a
                subfolder of ``export_dir`` in which to export the images
            -   an absolute directory path in which to export the images. In
                this case, the ``export_dir`` has no effect on the location of
                the images

            If None, the data will be written into ``export_dir`` using the
            default folder name
        labels_path (None): an optional parameter that enables explicit
            control over the location of the exported labels. Can be any of the
            following:

            -   a folder name like ``"labels"`` or ``"labels/"`` specifying the
                location in ``export_dir`` in which to export the labels
            -   an absolute folder path to which to export the labels. In this
                case, the ``export_dir`` has no effect on the location of
                the labels

            If None, the labels will be written into ``export_dir`` using the
            default folder name
        yaml_path (None): an optional parameter that enables explicit control
            over the location of the dataset YAML file. Can be any of the
            following:

            -   a filename like ``"dataset.yaml"`` specifying the location in
                ``export_dir`` to write the YAML file
            -   an absolute filepath to which to write the YAML file. In this
                case, the ``export_dir`` has no effect on the location of
                the image listing

            If None, the dataset YAML file will be written into ``export_dir``
            using the default filename, unless no media is being exported, in
            which case this file will not be written
        export_media (None): controls how to export the raw media. The
            supported values are:

            -   ``True``: copy all media files into the output directory
            -   ``False``: don't export media
            -   ``"move"``: move all media files into the output directory
            -   ``"symlink"``: create symlinks to the media files in the output
                directory

            If None, the default value of this parameter will be chosen based
            on the value of the ``data_path`` parameter
        classes (None): the list of possible class labels
        include_confidence (False): whether to include detection confidences in
            the export, if they exist
        image_format (None): the image format to use when writing in-memory
            images to disk. By default, ``fiftyone.config.default_image_ext``
            is used
    """

    def __init__(
        self,
        export_dir=None,
        split="val",
        data_path=None,
        labels_path=None,
        yaml_path=None,
        export_media=None,
        classes=None,
        include_confidence=False,
        image_format=None,
    ):
        data_path, export_media = self._parse_data_path(
            export_dir=export_dir,
            data_path=data_path,
            export_media=export_media,
            default="images/" + split,
        )

        labels_path = self._parse_labels_path(
            export_dir=export_dir,
            labels_path=labels_path,
            default="labels/" + split,
        )

        yaml_path = self._parse_labels_path(
            export_dir=export_dir,
            labels_path=yaml_path,
            default="dataset.yaml",
        )

        super().__init__(export_dir=export_dir)

        self.split = split
        self.data_path = data_path
        self.labels_path = labels_path
        self.yaml_path = yaml_path
        self.export_media = export_media
        self.classes = classes
        self.include_confidence = include_confidence
        self.image_format = image_format

        self._classes = None
        self._dynamic_classes = classes is None
        self._labels_map_rev = None
        self._rel_dir = None
        self._images = None
        self._writer = None
        self._media_exporter = None
        self._labels_exporter = None

    @property
    def requires_image_metadata(self):
        return False

    @property
    def label_cls(self):
        return fol.Detections

    def setup(self):
        self._classes = {}
        self._labels_map_rev = {}
        self._images = []
        self._writer = YOLOAnnotationWriter()

        self._parse_classes()

        self._media_exporter = foud.ImageExporter(
            self.export_media,
            export_path=self.data_path,
            supported_modes=(True, False, "move", "symlink"),
            default_ext=self.image_format,
            ignore_exts=True,
        )
        self._media_exporter.setup()

<<<<<<< HEAD
        self._labels_exporter = foud.LabelsExporter()
        self._labels_exporter.setup()

    def log_collection(self, sample_collection):
        if self.classes is None:
            if sample_collection.default_classes:
                self.classes = sample_collection.default_classes
                self._parse_classes()
                self._dynamic_classes = False
            elif sample_collection.classes:
                self.classes = next(iter(sample_collection.classes.values()))
                self._parse_classes()
                self._dynamic_classes = False
            elif "classes" in sample_collection.info:
                self.classes = sample_collection.info["classes"]
                self._parse_classes()
                self._dynamic_classes = False

=======
>>>>>>> c0f7bdda
    def export_sample(self, image_or_path, detections, metadata=None):
        _, uuid = self._media_exporter.export(image_or_path)

        if detections is None:
            return

        out_labels_path = fos.join(self.labels_path, uuid + ".txt")
        local_path = self._labels_exporter.get_local_path(out_labels_path)

        self._writer.write(
            detections,
            local_path,
            self._labels_map_rev,
            dynamic_classes=self._dynamic_classes,
            include_confidence=self.include_confidence,
        )

    def close(self, *args):
        self._media_exporter.close()
        self._labels_exporter.close()

        if self.export_media == False or self.data_path is None:
            return

        if fos.isfile(self.yaml_path):
            d = fos.read_yaml(self.yaml_path)
        else:
            d = {}

        if self._dynamic_classes:
            classes = _to_classes(self._labels_map_rev)
        else:
            classes = self.classes

        d[self.split] = _make_yolo_v5_path(self.data_path, self.yaml_path)
        d["nc"] = len(classes)
        d["names"] = list(classes)

        fos.write_yaml(d, self.yaml_path, default_flow_style=False)

    def _parse_classes(self):
        if self.classes is not None:
            self._labels_map_rev = _to_labels_map_rev(self.classes)


class YOLOAnnotationWriter(object):
    """Class for writing annotations in YOLO-style TXT format."""

    def write(
        self,
        detections,
        txt_path,
        labels_map_rev,
        dynamic_classes=False,
        include_confidence=False,
    ):
        """Writes the detections to disk.

        Args:
            detections: a :class:`fiftyone.core.labels.Detections` instance
            txt_path: the path to write the annotation TXT file
            labels_map_rev: a dictionary mapping class label strings to target
                integers
            dynamic_classes (False): whether to dynamically add new labels to
                ``labels_map_rev``
            include_confidence (False): whether to include confidences in the
                export, if they exist
        """
        rows = []
        for detection in detections.detections:
            label = detection.label

            if dynamic_classes and label not in labels_map_rev:
                target = len(labels_map_rev)
                labels_map_rev[label] = target
            elif label not in labels_map_rev:
                msg = (
                    "Ignoring detection with label '%s' not in provided "
                    "classes" % label
                )
                warnings.warn(msg)
                continue
            else:
                target = labels_map_rev[label]

            if include_confidence:
                confidence = detection.confidence
            else:
                confidence = None

            row = _make_yolo_row(
                detection.bounding_box, target, confidence=confidence
            )
            rows.append(row)

        _write_file_lines(rows, txt_path)


def load_yolo_annotations(txt_path, classes):
    """Loads the YOLO-style annotations from the given TXT file.

    The txt file should be a space-delimited file where each row corresponds
    to an object in one the following formats::

        <target> <x-center> <y-center> <width> <height>
        <target> <x-center> <y-center> <width> <height> <confidence>

    where ``target`` is the zero-based integer index of the object class label
    from ``classes`` and the bounding box coordinates are expressed as relative
    coordinates in ``[0, 1] x [0, 1]``.

    Args:
        txt_path: the path to the annotations TXT file
        classes: the list of class label strings

    Returns:
        a :class:`fiftyone.core.detections.Detections`
    """
    detections = []
    for row in _read_file_lines(txt_path):
        detection = _parse_yolo_row(row, classes)
        detections.append(detection)

    return fol.Detections(detections=detections)


def _parse_yolo_v5_path(filepath, yaml_path):
    if fos.isabs(filepath):
        return filepath

    # Interpret relative to YAML file
    root_dir = os.path.dirname(yaml_path)
    return fos.normpath(fos.join(root_dir, filepath))


def _make_yolo_v5_path(filepath, yaml_path):
    # Save path relative to YAML file
    sep = fos.sep(filepath)
    root_dir = os.path.dirname(yaml_path)
    filepath = os.path.relpath(filepath, root_dir) + sep
    if not filepath.startswith("."):
        filepath = "." + sep + filepath

    return filepath


def _get_yolo_v5_labels_path(image_path):
    sep = fos.sep(image_path)
    old = sep + "images" + sep
    new = sep + "labels" + sep

    chunks = image_path.rsplit(old, 1)

    if len(chunks) > 1:
        labels_path = new.join(chunks)
    elif image_path.startswith("images" + os.path.sep):
        labels_path = "labels" + image_path[len("images") :]
    else:
        raise ValueError(
            "Invalid image path '%s'. YOLOv5 image paths must contain '%s', "
            "which is replaced with '%s' to locate the corresponding labels"
            % (image_path, old, new)
        )

    root, ext = os.path.splitext(labels_path)

    if ext:
        ext = ".txt"

    return root + ext


def _parse_yolo_row(row, classes):
    row_vals = row.split()
    target, xc, yc, w, h = row_vals[:5]

    try:
        label = classes[int(target)]
    except:
        label = str(target)

    bounding_box = [
        (float(xc) - 0.5 * float(w)),
        (float(yc) - 0.5 * float(h)),
        float(w),
        float(h),
    ]

    if len(row_vals) > 5:
        confidence = float(row_vals[5])
    else:
        confidence = None

    return fol.Detection(
        label=label, bounding_box=bounding_box, confidence=confidence
    )


def _make_yolo_row(bounding_box, target, confidence=None):
    xtl, ytl, w, h = bounding_box
    xc = xtl + 0.5 * w
    yc = ytl + 0.5 * h
    row = "%d %f %f %f %f" % (target, xc, yc, w, h)

    if confidence is not None:
        row += " %f" % confidence

    return row


def _read_file_lines(path):
    with fos.open_file(path, "r") as f:
        lines = [l.strip() for l in f.read().splitlines()]
        return [l for l in lines if l]


def _write_file_lines(lines, outpath):
    fos.write_file("\n".join(lines), outpath)


def _to_labels_map_rev(classes):
    return {c: i for i, c in enumerate(classes)}


def _to_classes(labels_map_rev):
    targets_to_labels = {v: k for k, v in labels_map_rev.items()}

    classes = []
    for target in range(max(targets_to_labels.keys()) + 1):
        if target in targets_to_labels:
            classes.append(targets_to_labels[target])
        else:
            classes.append(str(target))

    return classes<|MERGE_RESOLUTION|>--- conflicted
+++ resolved
@@ -729,27 +729,9 @@
         )
         self._media_exporter.setup()
 
-<<<<<<< HEAD
         self._labels_exporter = foud.LabelsExporter()
         self._labels_exporter.setup()
 
-    def log_collection(self, sample_collection):
-        if self.classes is None:
-            if sample_collection.default_classes:
-                self.classes = sample_collection.default_classes
-                self._parse_classes()
-                self._dynamic_classes = False
-            elif sample_collection.classes:
-                self.classes = next(iter(sample_collection.classes.values()))
-                self._parse_classes()
-                self._dynamic_classes = False
-            elif "classes" in sample_collection.info:
-                self.classes = sample_collection.info["classes"]
-                self._parse_classes()
-                self._dynamic_classes = False
-
-=======
->>>>>>> c0f7bdda
     def export_sample(self, image_or_path, detections, metadata=None):
         out_image_path, uuid = self._media_exporter.export(image_or_path)
 
@@ -935,27 +917,9 @@
         )
         self._media_exporter.setup()
 
-<<<<<<< HEAD
         self._labels_exporter = foud.LabelsExporter()
         self._labels_exporter.setup()
 
-    def log_collection(self, sample_collection):
-        if self.classes is None:
-            if sample_collection.default_classes:
-                self.classes = sample_collection.default_classes
-                self._parse_classes()
-                self._dynamic_classes = False
-            elif sample_collection.classes:
-                self.classes = next(iter(sample_collection.classes.values()))
-                self._parse_classes()
-                self._dynamic_classes = False
-            elif "classes" in sample_collection.info:
-                self.classes = sample_collection.info["classes"]
-                self._parse_classes()
-                self._dynamic_classes = False
-
-=======
->>>>>>> c0f7bdda
     def export_sample(self, image_or_path, detections, metadata=None):
         _, uuid = self._media_exporter.export(image_or_path)
 
