--- conflicted
+++ resolved
@@ -5,6 +5,7 @@
 | `voxel51.com <https://voxel51.com/>`_
 |
 """
+
 import itertools
 import logging
 import os
@@ -509,21 +510,13 @@
         split_info = d[self.split]
         if isinstance(split_info, str):
             split_info = [split_info]
-<<<<<<< HEAD
-        data = [
-=======
         data_paths = [
->>>>>>> 48eaa46e
             fos.normpath(os.path.join(dataset_path, si)) for si in split_info
         ]
         classes = _parse_yolo_classes(d.get("names", None))
 
         image_paths = []
-<<<<<<< HEAD
-        for data_path in data:
-=======
         for data_path in data_paths:
->>>>>>> 48eaa46e
             if etau.is_str(data_path) and data_path.endswith(".txt"):
                 txt_path = _parse_yolo_v5_path(data_path, self.yaml_path)
                 image_paths.extend(
