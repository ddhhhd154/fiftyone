--- conflicted
+++ resolved
@@ -17,13 +17,8 @@
 import eta.core.video as etav
 
 import fiftyone.core.labels as fol
-<<<<<<< HEAD
-import fiftyone.core.media as fom
-import fiftyone.core.metadata as fomt
+import fiftyone.core.metadata as fom
 import fiftyone.core.storage as fos
-=======
-import fiftyone.core.metadata as fom
->>>>>>> c0f7bdda
 import fiftyone.core.utils as fou
 import fiftyone.utils.data as foud
 
@@ -178,24 +173,8 @@
         width, height = self._annotations.get_dimensions(file_id)
 
         if height is None or width is None:
-<<<<<<< HEAD
-            try:
-                sample_metadata = fomt.ImageMetadata.build_for(sample_path)
-                height, width = (
-                    sample_metadata["height"],
-                    sample_metadata["width"],
-                )
-            except KeyError:
-                logger.warning(
-                    "Could not build metadata for '%s', skipping labels..."
-                    % sample_path
-                )
-                return sample_path, None, None
-
-=======
             sample_metadata = fom.ImageMetadata.build_for(sample_path)
             height, width = sample_metadata["height"], sample_metadata["width"]
->>>>>>> c0f7bdda
         else:
             sample_metadata = fom.ImageMetadata(width=width, height=height)
 
@@ -404,26 +383,11 @@
         width, height = self._annotations.get_dimensions(file_id)
 
         if height is None or width is None:
-<<<<<<< HEAD
-            try:
-                sample_metadata = fomt.VideoMetadata.build_for(sample_path)
-                height, width = (
-                    sample_metadata["frame_height"],
-                    sample_metadata["frame_width"],
-                )
-            except KeyError:
-                logger.warning(
-                    "Could not build metadata for '%s', skipping labels..."
-                    % sample_path
-                )
-                return sample_path, None, None
-=======
             sample_metadata = fom.VideoMetadata.build_for(sample_path)
             height, width = (
                 sample_metadata["frame_height"],
                 sample_metadata["frame_width"],
             )
->>>>>>> c0f7bdda
         else:
             sample_metadata = fom.VideoMetadata(
                 frame_width=width, frame_height=height
@@ -1994,22 +1958,18 @@
 
 def _validate_file_ids(potential_file_ids, sample_paths_map, mime_type_fcn):
     file_ids = []
-<<<<<<< HEAD
-    for file_id in set(potential_file_ids):
+    potential_file_ids = set(potential_file_ids)
+
+    if None in potential_file_ids:
+        potential_file_ids.remove(None)
+
+    for file_id in potential_file_ids:
         if fos.get_file_system(file_id) == fos.FileSystem.HTTP:
             if not os.path.splitext(file_id)[1] or not mime_type_fcn(file_id):
                 continue
 
         is_file = fos.exists(file_id)
         is_media = is_file and mime_type_fcn(file_id)
-=======
-    potential_file_ids = set(potential_file_ids)
-    if None in potential_file_ids:
-        potential_file_ids.remove(None)
-
-    for file_id in potential_file_ids:
-        is_file = os.path.exists(file_id)
->>>>>>> c0f7bdda
         has_file_id = _remove_ext(file_id) in sample_paths_map
         has_basename = (
             _remove_ext(os.path.basename(file_id)) in sample_paths_map
@@ -2062,7 +2022,6 @@
     return os.path.splitext(p)[0]
 
 
-<<<<<<< HEAD
 def _ensure_video(path):
     if etav.is_video_mime_type(path):
         return True
@@ -2075,7 +2034,8 @@
         return True
 
     return False
-=======
+
+
 def _merge_frame_labels(sample_labels, frame_labels, seg_type):
     # Add frame labels to sample labels, if there is a key collision, merge the
     # labels if they are a list field otherewise skip
@@ -2146,5 +2106,4 @@
 
 def _remove_empty_label_type(sample_labels, key, label_type):
     if key in sample_labels and not sample_labels[key][label_type]:
-        sample_labels.pop(key, None)
->>>>>>> c0f7bdda
+        sample_labels.pop(key, None)