--- conflicted
+++ resolved
@@ -503,12 +503,8 @@
             object_parser = OpenLABELFramesParser()
         else:
             object_parser = OpenLABELObjectsParser()
-<<<<<<< HEAD
+
         self._parse_streams(labels, label_file_id)
-=======
-
-        self._parse_streams(labels, label_filename)
->>>>>>> 01ce8ca3
         self._parse_objects(labels, object_parser)
         self._parse_frames(labels, label_file_id, object_parser)
         self._store_objects(object_parser, label_file_id, potential_file_ids)
@@ -737,15 +733,10 @@
         else:
             self.objects.extend(new_objects)
 
-<<<<<<< HEAD
     def to_labels(
         self, frame_size, label_types, seg_type=SegmentationType.INSTANCE
     ):
-        """Converts the stored :class:`OpenLABELObject` to FiftyOne labels
-=======
-    def to_labels(self, frame_size, label_types, seg_type=SegType.INSTANCE):
         """Converts the stored :class:`OpenLABELObject` to FiftyOne labels.
->>>>>>> 01ce8ca3
 
         Args:
             frame_size: the size of the image frame in pixels (width, height)
@@ -809,24 +800,16 @@
                 obj_id, False
             ):
                 del self.framewise_objects[None][obj_id]
-<<<<<<< HEAD
+
             self.framewise_objects[frame_number][obj_id] = deepcopy(obj)
-=======
-
-            self.framewise_objects[frame_num][obj_id] = deepcopy(obj)
->>>>>>> 01ce8ca3
 
     def _get_objects_for_ids(self, ids):
         frame_objects = {}
         for frame_number, objects in self.framewise_objects.items():
             _objects = [objects[i] for i in ids if i in objects]
             if _objects:
-<<<<<<< HEAD
                 frame_objects[frame_number] = OpenLABELObjects(_objects)
-=======
-                frame_objects[frame_num] = OpenLABELObjects(_objects)
-
->>>>>>> 01ce8ca3
+
         return frame_objects
 
 
@@ -870,13 +853,8 @@
                 frame_label["segmentations"] = objects._to_segmentations(
                     frame_size, seg_type=seg_type
                 )
-<<<<<<< HEAD
             frame_labels[frame_number] = frame_label
-=======
-
-            frame_labels[frame_num] = frame_label
-
->>>>>>> 01ce8ca3
+
         return frame_labels
 
     def add_objects(self, new_objects):
@@ -1077,14 +1055,9 @@
         file_ids = []
         for k, v in self.metadata_dict.items():
             if k.lower() in self._POTENTIAL_FILENAME_KEYS:
-<<<<<<< HEAD
                 file_ids.append(v)
+
         return file_ids
-=======
-                filenames.append(v)
-
-        return filenames
->>>>>>> 01ce8ca3
 
 
 class OpenLABELObject(object):
@@ -1435,7 +1408,6 @@
         return attributes
 
 
-<<<<<<< HEAD
 def _validate_file_ids(potential_file_ids, sample_paths_map):
     file_ids = []
     for file_id in set(potential_file_ids):
@@ -1446,19 +1418,8 @@
         )
         if is_file or has_file_id or has_basename:
             file_ids.append(file_id)
+
     return file_ids
-=======
-def _validate_filenames(potential_filenames, sample_paths_map):
-    filenames = []
-    for filename in set(potential_filenames):
-        is_file = os.path.exists(filename)
-        has_uuid = _to_uuid(filename) in sample_paths_map
-        has_basename = _to_uuid(os.path.basename(filename)) in sample_paths_map
-        if is_file or has_uuid or has_basename:
-            filenames.append(filename)
-
-    return filenames
->>>>>>> 01ce8ca3
 
 
 def _parse_label_types(label_types):
