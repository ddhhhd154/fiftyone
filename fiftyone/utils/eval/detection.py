--- conflicted
+++ resolved
@@ -155,11 +155,7 @@
     eval_method.ensure_requirements()
 
     eval_method.register_run(samples, eval_key)
-<<<<<<< HEAD
-    eval_method.register_samples(samples, eval_key)
-=======
     eval_method.register_samples(samples, eval_key, dynamic=dynamic)
->>>>>>> 81f215de
 
     processing_frames = samples._is_frame_field(pred_field)
 
@@ -259,11 +255,7 @@
         self.gt_field = None
         self.pred_field = None
 
-<<<<<<< HEAD
-    def register_samples(self, samples, eval_key):
-=======
     def register_samples(self, samples, eval_key, dynamic=True):
->>>>>>> 81f215de
         """Registers the collection on which evaluation will be performed.
 
         This method will be called before the first call to :meth:`evaluate`.
@@ -273,11 +265,8 @@
         Args:
             samples: a :class:`fiftyone.core.collections.SampleCollection`
             eval_key: the evaluation key for this evaluation
-<<<<<<< HEAD
-=======
             dynamic (True): whether to declare the dynamic object-level
                 attributes that are populated on the dataset's schema
->>>>>>> 81f215de
         """
         _gt_field = self.config.gt_field
         _pred_field = self.config.pred_field
@@ -295,8 +284,6 @@
         fp_field = "%s_fp" % eval_key
         fn_field = "%s_fn" % eval_key
 
-<<<<<<< HEAD
-=======
         dataset.add_sample_field(tp_field, fof.IntField)
         dataset.add_sample_field(fp_field, fof.IntField)
         dataset.add_sample_field(fn_field, fof.IntField)
@@ -309,7 +296,6 @@
         if not dynamic:
             return
 
->>>>>>> 81f215de
         id_key = "%s_id" % eval_key
         iou_key = "%s_iou" % eval_key
 
@@ -327,19 +313,7 @@
         pred_id = pred_prefix + "." + id_key
         pred_iou = pred_prefix + "." + iou_key
 
-<<<<<<< HEAD
-        dataset.add_sample_field(tp_field, fof.IntField)
-        dataset.add_sample_field(fp_field, fof.IntField)
-        dataset.add_sample_field(fn_field, fof.IntField)
-
         if processing_frames:
-            dataset.add_frame_field(tp_field, fof.IntField)
-            dataset.add_frame_field(fp_field, fof.IntField)
-            dataset.add_frame_field(fn_field, fof.IntField)
-
-=======
-        if processing_frames:
->>>>>>> 81f215de
             dataset.add_frame_field(gt_eval, fof.StringField)
             dataset.add_frame_field(gt_id, fof.StringField)
             dataset.add_frame_field(gt_iou, fof.FloatField)
