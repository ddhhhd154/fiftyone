"""
Utilities for working with datasets in
`COCO format <https://cocodataset.org/#format-data>`_.

| Copyright 2017-2023, Voxel51, Inc.
| `voxel51.com <https://voxel51.com/>`_
|
"""
from collections import defaultdict
import csv
from datetime import datetime
from itertools import groupby
import logging
import multiprocessing
import multiprocessing.dummy
import os
import random
import shutil
import warnings

import numpy as np
from skimage import measure

import eta.core.image as etai
import eta.core.serial as etas
import eta.core.utils as etau
import eta.core.web as etaw

import fiftyone.core.fields as fof
import fiftyone.core.labels as fol
import fiftyone.core.metadata as fom
import fiftyone.core.storage as fos
import fiftyone.core.utils as fou
import fiftyone.utils.data as foud
import fiftyone.utils.eta as foue

mask_utils = fou.lazy_import(
    "pycocotools.mask", callback=lambda: fou.ensure_import("pycocotools")
)


logger = logging.getLogger(__name__)


def add_coco_labels(
    sample_collection,
    label_field,
    labels_or_path,
    classes,
    label_type="detections",
    coco_id_field=None,
    include_annotation_id=False,
    extra_attrs=True,
    use_polylines=False,
    tolerance=None,
):
    """Adds the given COCO labels to the collection.

    The ``labels_or_path`` argument can be any of the following:

    -   a list of COCO annotations in the format below
    -   the path to a JSON file containing a list of COCO annotations
    -   the path to a JSON file whose ``"annotations"`` key contains a list of
        COCO annotations

    When ``label_type="detections"``, the labels should have format::

        [
            {
                "id": 1,
                "image_id": 1,
                "category_id": 2,
                "bbox": [260, 177, 231, 199],

                # optional
                "score": 0.95,
                "area": 45969,
                "iscrowd": 0,

                # extra attrs
                ...
            },
            ...
        ]

    When ``label_type="segmentations"``, the labels should have format::

        [
            {
                "id": 1,
                "image_id": 1,
                "category_id": 2,
                "bbox": [260, 177, 231, 199],
                "segmentation": [...],

                # optional
                "score": 0.95,
                "area": 45969,
                "iscrowd": 0,

                # extra attrs
                ...
            },
            ...
        ]

    When ``label_type="keypoints"``, the labels should have format::

        [
            {
                "id": 1,
                "image_id": 1,
                "category_id": 2,
                "keypoints": [224, 226, 2, ...],
                "num_keypoints": 10,

                # extra attrs
                ...
            },
            ...
        ]

    See `this page <https://cocodataset.org/#format-data>`_ for more
    information about the COCO data format.

    Args:
        sample_collection: a
            :class:`fiftyone.core.collections.SampleCollection`
        label_field: the label field in which to store the labels. The field
            will be created if necessary
        labels_or_path: a list of COCO annotations or the path to a JSON file
            containing such data on disk
        classes: the list of class label strings
        label_type ("detections"): the type of labels to load. Supported values
            are ``("detections", "segmentations", "keypoints")``
        coco_id_field (None): this parameter determines how to map the
            predictions onto samples in ``sample_collection``. The supported
            values are:

            -   ``None`` (default): in this case, the ``image_id`` of the
                predictions are assumed to be the 1-based positional indexes of
                samples in ``sample_collection``
            -   the name of a field of ``sample_collection`` containing the
                COCO IDs for the samples that correspond to the ``image_id`` of
                the predictions
        include_annotation_id (False): whether to include the COCO ID of each
            annotation in the loaded labels
        extra_attrs (True): whether to load extra annotation attributes onto
            the imported labels. Supported values are:

            -   ``True``: load all extra attributes found
            -   ``False``: do not load extra attributes
            -   a name or list of names of specific attributes to load
        use_polylines (False): whether to represent segmentations as
            :class:`fiftyone.core.labels.Polylines` instances rather than
            :class:`fiftyone.core.labels.Detections` with dense masks
        tolerance (None): a tolerance, in pixels, when generating approximate
            polylines for instance masks. Typical values are 1-3 pixels
    """
    if etau.is_str(labels_or_path):
        labels = etas.load_json(labels_or_path)
        if isinstance(labels, dict):
            labels = labels["annotations"]
    else:
        labels = labels_or_path

    coco_objects_map = defaultdict(list)
    for d in labels:
        coco_obj = COCOObject.from_anno_dict(d, extra_attrs=extra_attrs)
        coco_objects_map[coco_obj.image_id].append(coco_obj)

    if coco_id_field is not None:
        # Use `coco_id_field` as key to match predictions with samples
        _coco_ids, _ids = sample_collection.values([coco_id_field, "id"])
        id_map = {k: v for k, v in zip(_coco_ids, _ids)}

        coco_ids = sorted(coco_objects_map.keys())
        bad_ids = set(coco_ids) - set(id_map.keys())
        if bad_ids:
            coco_ids = [_id for _id in coco_ids if _id not in bad_ids]
            logger.warning(
                "Ignoring %d labels with nonexistent COCO IDs (eg %s)",
                len(bad_ids),
                next(iter(bad_ids)),
            )

        sample_ids = [id_map[coco_id] for coco_id in coco_ids]
        view = sample_collection.select(sample_ids, ordered=True)
        coco_objects = [coco_objects_map[coco_id] for coco_id in coco_ids]
    else:
        # Assume `image_id` is 1-based sample position
        view = sample_collection
        coco_objects = [coco_objects_map[i] for i in range(1, len(view) + 1)]

    view.compute_metadata()
    widths, heights = view.values(["metadata.width", "metadata.height"])

    labels = []
    for _coco_objects, width, height in zip(coco_objects, widths, heights):
        frame_size = (width, height)

        if label_type == "detections":
            _labels = _coco_objects_to_detections(
                _coco_objects,
                frame_size,
                classes,
                None,
                False,
                include_annotation_id,
            )
        elif label_type == "segmentations":
            if use_polylines:
                _labels = _coco_objects_to_polylines(
                    _coco_objects,
                    frame_size,
                    classes,
                    None,
                    tolerance,
                    include_annotation_id,
                )
            else:
                _labels = _coco_objects_to_detections(
                    _coco_objects,
                    frame_size,
                    classes,
                    None,
                    True,
                    include_annotation_id,
                )
        elif label_type == "keypoints":
            _labels = _coco_objects_to_keypoints(
                _coco_objects,
                frame_size,
                classes,
                None,
                include_annotation_id,
            )
        else:
            raise ValueError(
                "Unsupported label_type='%s'. Supported values are %s"
                % (label_type, ("detections", "segmentations", "keypoints"))
            )

        labels.append(_labels)

    view.set_values(label_field, labels)


class COCODetectionDatasetImporter(
    foud.LabeledImageDatasetImporter, foud.ImportPathsMixin
):
    """Importer for COCO detection datasets stored on disk.

    See :ref:`this page <COCODetectionDataset-import>` for format details.

    Args:
        dataset_dir (None): the dataset directory. If omitted, ``data_path``
            and/or ``labels_path`` must be provided
        data_path (None): an optional parameter that enables explicit control
            over the location of the media. Can be any of the following:

            -   a folder name like ``"data"`` or ``"data/"`` specifying a
                subfolder of ``dataset_dir`` where the media files reside
            -   an absolute directory path where the media files reside. In
                this case, the ``dataset_dir`` has no effect on the location of
                the data
            -   a filename like ``"data.json"`` specifying the filename of the
                JSON data manifest file in ``dataset_dir``
            -   an absolute filepath specifying the location of the JSON data
                manifest. In this case, ``dataset_dir`` has no effect on the
                location of the data
            -   a dict mapping filenames to absolute filepaths

            If None, this parameter will default to whichever of ``data/`` or
            ``data.json`` exists in the dataset directory
        labels_path (None): an optional parameter that enables explicit control
            over the location of the labels. Can be any of the following:

            -   a filename like ``"labels.json"`` specifying the location of
                the labels in ``dataset_dir``
            -   an absolute filepath to the labels. In this case,
                ``dataset_dir`` has no effect on the location of the labels

            If None, the parameter will default to ``labels.json``
        label_types (None): a label type or list of label types to load. The
            supported values are
            ``("detections", "segmentations", "keypoints")``. By default, all
            label types are loaded
        classes (None): a string or list of strings specifying required classes
            to load. Only samples containing at least one instance of a
            specified class will be loaded
        image_ids (None): an optional list of specific image IDs to load. Can
            be provided in any of the following formats:

            -   a list of ``<image-id>`` ints or strings
            -   a list of ``<split>/<image-id>`` strings
            -   the path to a text (newline-separated), JSON, or CSV file
                containing the list of image IDs to load in either of the first
                two formats
        include_id (False): whether to include the COCO ID of each sample in
            the loaded labels
        include_annotation_id (False): whether to include the COCO ID of each
            annotation in the loaded labels
        include_license (False): whether to include the license ID of each
            sample in the loaded labels, if available. Supported values are:

            -   ``"False"``: don't load the license
            -   ``True``/``"name"``: store the string license name
            -   ``"id"``: store the integer license ID
            -   ``"url"``: store the license URL

            Note that the license descriptions (if available) are always loaded
            into ``dataset.info["licenses"]`` and can be used to convert
            between ID, name, and URL later
        extra_attrs (True): whether to load extra annotation attributes onto
            the imported labels. Supported values are:

            -   ``True``: load all extra attributes found
            -   ``False``: do not load extra attributes
            -   a name or list of names of specific attributes to load

        only_matching (False): whether to only load labels that match the
            ``classes`` requirement that you provide (True), or to load all
            labels for samples that match the requirements (False)
        use_polylines (False): whether to represent segmentations as
            :class:`fiftyone.core.labels.Polylines` instances rather than
            :class:`fiftyone.core.labels.Detections` with dense masks
        tolerance (None): a tolerance, in pixels, when generating approximate
            polylines for instance masks. Typical values are 1-3 pixels
        shuffle (False): whether to randomly shuffle the order in which the
            samples are imported
        seed (None): a random seed to use when shuffling
        max_samples (None): a maximum number of samples to load. If
            ``label_types`` and/or ``classes`` are also specified, first
            priority will be given to samples that contain all of the specified
            label types and/or classes, followed by samples that contain at
            least one of the specified labels types or classes. The actual
            number of samples loaded may be less than this maximum value if the
            dataset does not contain sufficient samples matching your
            requirements. By default, all matching samples are loaded
    """

    def __init__(
        self,
        dataset_dir=None,
        data_path=None,
        labels_path=None,
        label_types=None,
        classes=None,
        image_ids=None,
        include_id=False,
        include_annotation_id=False,
        include_license=False,
        extra_attrs=True,
        only_matching=False,
        use_polylines=False,
        tolerance=None,
        shuffle=False,
        seed=None,
        max_samples=None,
    ):
        if dataset_dir is None and data_path is None and labels_path is None:
            raise ValueError(
                "At least one of `dataset_dir`, `data_path`, and "
                "`labels_path` must be provided"
            )

        data_path = self._parse_data_path(
            dataset_dir=dataset_dir,
            data_path=data_path,
            default="data/",
        )

        labels_path = self._parse_labels_path(
            dataset_dir=dataset_dir,
            labels_path=labels_path,
            default="labels.json",
        )

        _label_types = _parse_label_types(label_types)

        include_license = _parse_include_license(include_license)

        if include_id:
            _label_types.append("coco_id")

        if include_license:
            _label_types.append("license")

        super().__init__(
            dataset_dir=dataset_dir,
            shuffle=shuffle,
            seed=seed,
            max_samples=max_samples,
        )

        self.data_path = data_path
        self.labels_path = labels_path
        self.label_types = label_types
        self.classes = classes
        self.image_ids = image_ids
        self.include_id = include_id
        self.include_annotation_id = include_annotation_id
        self.include_license = include_license
        self.extra_attrs = extra_attrs
        self.only_matching = only_matching
        self.use_polylines = use_polylines
        self.tolerance = tolerance

        self._label_types = _label_types
        self._info = None
        self._classes = None
        self._license_map = None
        self._supercategory_map = None
        self._image_paths_map = None
        self._image_dicts_map = None
        self._annotations = None
        self._filenames = None
        self._iter_filenames = None

    def __iter__(self):
        self._iter_filenames = iter(self._filenames)
        return self

    def __len__(self):
        return len(self._filenames)

    def __next__(self):
        filename = next(self._iter_filenames)

        if os.path.isabs(filename):
            image_path = filename
        else:
            image_path = self._image_paths_map[filename]

        image_dict = self._image_dicts_map.get(filename, None)

        if image_dict is None:
            image_metadata = fom.ImageMetadata.build_for(image_path)
            return image_path, image_metadata, None

        image_id = image_dict["id"]
        width = image_dict["width"]
        height = image_dict["height"]

        image_metadata = fom.ImageMetadata(width=width, height=height)

        label = {}

        if self._annotations is not None:
            coco_objects = self._annotations.get(image_id, [])
            frame_size = (width, height)

            if self.classes is not None and self.only_matching:
                coco_objects = _get_matching_objects(
                    coco_objects, self.classes, self._classes
                )

            if "detections" in self._label_types:
                detections = _coco_objects_to_detections(
                    coco_objects,
                    frame_size,
                    self._classes,
                    self._supercategory_map,
                    False,  # no segmentations
                    self.include_annotation_id,
                )
                if detections is not None:
                    label["detections"] = detections

            if "segmentations" in self._label_types:
                if self.use_polylines:
                    segmentations = _coco_objects_to_polylines(
                        coco_objects,
                        frame_size,
                        self._classes,
                        self._supercategory_map,
                        self.tolerance,
                        self.include_annotation_id,
                    )
                else:
                    segmentations = _coco_objects_to_detections(
                        coco_objects,
                        frame_size,
                        self._classes,
                        self._supercategory_map,
                        True,  # load segmentations
                        self.include_annotation_id,
                    )

                if segmentations is not None:
                    label["segmentations"] = segmentations

            if "keypoints" in self._label_types:
                keypoints = _coco_objects_to_keypoints(
                    coco_objects,
                    frame_size,
                    self._classes,
                    self._supercategory_map,
                    self.include_annotation_id,
                )

                if keypoints is not None:
                    label["keypoints"] = keypoints

        if "coco_id" in self._label_types:
            label["coco_id"] = image_id

        if "license" in self._label_types:
            license_id = image_dict.get("license", None)
            label["license"] = self._license_map.get(license_id, None)

        if self._has_scalar_labels:
            label = next(iter(label.values())) if label else None

        return image_path, image_metadata, label

    @property
    def has_dataset_info(self):
        return True

    @property
    def has_image_metadata(self):
        return True

    @property
    def _has_scalar_labels(self):
        return len(self._label_types) == 1

    @property
    def label_cls(self):
        seg_type = fol.Polylines if self.use_polylines else fol.Detections
        types = {
            "detections": fol.Detections,
            "segmentations": seg_type,
            "keypoints": fol.Keypoints,
            "coco_id": fof.IntField,
            "license": fof.IntField,
        }

        if self._has_scalar_labels:
            return types[self._label_types[0]]

        return {k: v for k, v in types.items() if k in self._label_types}

    def setup(self):
        image_paths_map = self._load_data_map(self.data_path, recursive=True)

        if self.labels_path is not None and os.path.isfile(self.labels_path):
            (
                info,
                classes,
                supercategory_map,
                images,
                annotations,
            ) = load_coco_detection_annotations(
                self.labels_path, extra_attrs=self.extra_attrs
            )

            if classes is not None:
                info["classes"] = classes

            image_ids = _get_matching_image_ids(
                classes,
                images,
                annotations,
                image_ids=self.image_ids,
                classes=self.classes,
                shuffle=self.shuffle,
                seed=self.seed,
                max_samples=self.max_samples,
            )

            filenames = [
                fos.normpath(images[_id]["file_name"]) for _id in image_ids
            ]

            _image_ids = set(image_ids)
            image_dicts_map = {
                fos.normpath(i["file_name"]): i
                for _id, i in images.items()
                if _id in _image_ids
            }
        else:
            info = {}
            classes = None
            supercategory_map = None
            image_dicts_map = {}
            annotations = None
            filenames = []

        if self.include_license:
            license_map = {
                l.get("id", None): l.get(self.include_license, None)
                for l in info.get("licenses", [])
            }
        else:
            license_map = None

        self._info = info
        self._classes = classes
        self._license_map = license_map
        self._supercategory_map = supercategory_map
        self._image_paths_map = image_paths_map
        self._image_dicts_map = image_dicts_map
        self._annotations = annotations
        self._filenames = filenames

    def get_dataset_info(self):
        return self._info


class COCODetectionDatasetExporter(
    foud.LabeledImageDatasetExporter, foud.ExportPathsMixin
):
    """Exporter that writes COCO detection datasets to disk.

    This class currently only supports exporting detections and instance
    segmentations.

    See :ref:`this page <COCODetectionDataset-export>` for format details.

    Args:
        export_dir (None): the directory to write the export. This has no
            effect if ``data_path`` and ``labels_path`` are absolute paths
        data_path (None): an optional parameter that enables explicit control
            over the location of the exported media. Can be any of the
            following:

            -   a folder name like ``"data"`` or ``"data/"`` specifying a
                subfolder of ``export_dir`` in which to export the media
            -   an absolute directory path in which to export the media. In
                this case, the ``export_dir`` has no effect on the location of
                the data
            -   a JSON filename like ``"data.json"`` specifying the filename of
                the manifest file in ``export_dir`` generated when
                ``export_media`` is ``"manifest"``
            -   an absolute filepath specifying the location to write the JSON
                manifest file when ``export_media`` is ``"manifest"``. In this
                case, ``export_dir`` has no effect on the location of the data

            If None, the default value of this parameter will be chosen based
            on the value of the ``export_media`` parameter
        labels_path (None): an optional parameter that enables explicit control
            over the location of the exported labels. Can be any of the
            following:

            -   a filename like ``"labels.json"`` specifying the location in
                ``export_dir`` in which to export the labels
            -   an absolute filepath to which to export the labels. In this
                case, the ``export_dir`` has no effect on the location of the
                labels

            If None, the labels will be exported into ``export_dir`` using the
            default filename
        export_media (None): controls how to export the raw media. The
            supported values are:

            -   ``True``: copy all media files into the output directory
            -   ``False``: don't export media
            -   ``"move"``: move all media files into the output directory
            -   ``"symlink"``: create symlinks to the media files in the output
                directory
            -   ``"manifest"``: create a ``data.json`` in the output directory
                that maps UUIDs used in the labels files to the filepaths of
                the source media, rather than exporting the actual media

            If None, the default value of this parameter will be chosen based
            on the value of the ``data_path`` parameter
        rel_dir (None): an optional relative directory to strip from each input
            filepath to generate a unique identifier for each image. When
            exporting media, this identifier is joined with ``data_path`` to
            generate an output path for each exported image. This argument
            allows for populating nested subdirectories that match the shape of
            the input paths. The path is converted to an absolute path (if
            necessary) via :func:`fiftyone.core.storage.normalize_path`
        abs_paths (False): whether to store absolute paths to the images in the
            exported labels
        image_format (None): the image format to use when writing in-memory
            images to disk. By default, ``fiftyone.config.default_image_ext``
            is used
        classes (None): the list of possible class labels
        info (None): a dict of info as returned by
            :meth:`load_coco_detection_annotations` to include in the exported
            JSON. If not provided, this info will be extracted when
            :meth:`log_collection` is called, if possible
        extra_attrs (True): whether to include extra object attributes in the
            exported labels. Supported values are:

            -   ``True``: export all extra attributes found
            -   ``False``: do not export extra attributes
            -   a name or list of names of specific attributes to export
        annotation_id (None): the name of a label field containing the COCO
            annotation ID of each label
        iscrowd ("iscrowd"): the name of a detection attribute that indicates
            whether an object is a crowd (the value is automatically set to 0
            if the attribute is not present)
        num_decimals (None): an optional number of decimal places at which to
            round bounding box pixel coordinates. By default, no rounding is
            done
        tolerance (None): a tolerance, in pixels, when generating approximate
            polylines for instance masks. Typical values are 1-3 pixels
    """

    def __init__(
        self,
        export_dir=None,
        data_path=None,
        labels_path=None,
        export_media=None,
        rel_dir=None,
        abs_paths=False,
        image_format=None,
        classes=None,
        info=None,
        extra_attrs=True,
        annotation_id=None,
        iscrowd="iscrowd",
        num_decimals=None,
        tolerance=None,
    ):
        data_path, export_media = self._parse_data_path(
            export_dir=export_dir,
            data_path=data_path,
            export_media=export_media,
            default="data/",
        )

        labels_path = self._parse_labels_path(
            export_dir=export_dir,
            labels_path=labels_path,
            default="labels.json",
        )

        super().__init__(export_dir=export_dir)

        self.data_path = data_path
        self.labels_path = labels_path
        self.export_media = export_media
        self.rel_dir = rel_dir
        self.abs_paths = abs_paths
        self.image_format = image_format
        self.classes = classes
        self.info = info
        self.extra_attrs = extra_attrs
        self.annotation_id = annotation_id
        self.iscrowd = iscrowd
        self.num_decimals = num_decimals
        self.tolerance = tolerance

        self._image_id = None
        self._anno_id = None
        self._images = None
        self._annotations = None
        self._classes = None
        self._dynamic_classes = classes is None
        self._labels_map_rev = None
        self._has_labels = None
        self._media_exporter = None

    @property
    def requires_image_metadata(self):
        return True

    @property
    def label_cls(self):
        return (fol.Detections, fol.Polylines, fol.Keypoints)

    def setup(self):
        self._image_id = 0
        self._anno_id = 0
        self._images = []
        self._annotations = []
        self._has_labels = False

        self._parse_classes()

        self._media_exporter = foud.ImageExporter(
            self.export_media,
            export_path=self.data_path,
            rel_dir=self.rel_dir,
            default_ext=self.image_format,
        )
        self._media_exporter.setup()

    def log_collection(self, sample_collection):
        if self.info is None:
            self.info = sample_collection.info

    def export_sample(self, image_or_path, label, metadata=None):
        out_image_path, uuid = self._media_exporter.export(image_or_path)

        if metadata is None:
            metadata = fom.ImageMetadata.build_for(image_or_path)

        if self.abs_paths:
            file_name = out_image_path
        else:
            file_name = uuid

        # @todo would be nice to support using existing COCO ID here
        self._image_id += 1

        self._images.append(
            {
                "id": self._image_id,
                "file_name": file_name,
                "height": metadata.height,
                "width": metadata.width,
                "license": None,
                "coco_url": None,
            }
        )

        if label is None:
            return

        self._has_labels = True

        if isinstance(label, fol.Detections):
            labels = label.detections
        elif isinstance(label, fol.Polylines):
            labels = label.polylines
        elif isinstance(label, fol.Keypoints):
            labels = label.keypoints
        else:
            raise ValueError(
                "Unsupported label type %s. The supported types are %s"
                % (type(label), self.label_cls)
            )

        for label in labels:
            _label = label.label

            if self._dynamic_classes:
                category_id = _label  # will be converted to int later
                self._classes.add(_label)
            else:
                if _label not in self._labels_map_rev:
                    msg = (
                        "Ignoring object with label '%s' not in provided "
                        "classes" % _label
                    )
                    warnings.warn(msg)
                    continue

                category_id = self._labels_map_rev[_label]

            self._anno_id += 1

            obj = COCOObject.from_label(
                label,
                metadata,
                image_id=self._image_id,
                category_id=category_id,
                extra_attrs=self.extra_attrs,
                id_attr=self.annotation_id,
                iscrowd=self.iscrowd,
                num_decimals=self.num_decimals,
                tolerance=self.tolerance,
            )

            if obj.id is None:
                obj.id = self._anno_id

            self._annotations.append(obj.to_anno_dict())

    def close(self, *args):
        if self._dynamic_classes:
            classes = sorted(self._classes)
            labels_map_rev = _to_labels_map_rev(classes)
            for anno in self._annotations:
                anno["category_id"] = labels_map_rev[anno["category_id"]]
        else:
            classes = self.classes

        date_created = datetime.now().replace(microsecond=0).isoformat()
        info = {
            "year": self.info.get("year", ""),
            "version": self.info.get("version", ""),
            "contributor": self.info.get("contributor", ""),
            "url": self.info.get("url", "https://voxel51.com/fiftyone"),
            "date_created": self.info.get("date_created", date_created),
        }

        licenses = self.info.get("licenses", [])

        supercategory_map = {
            c["name"]: c.get("supercategory", None)
            for c in self.info.get("categories", [])
        }

        categories = [
            {
                "id": i,
                "name": l,
                "supercategory": supercategory_map.get(l, None),
            }
            for i, l in enumerate(classes)
        ]

        labels = {
            "info": info,
            "licenses": licenses,
            "categories": categories,
            "images": self._images,
        }

        if self._has_labels:
            labels["annotations"] = self._annotations

        etas.write_json(labels, self.labels_path)

        self._media_exporter.close()

    def _parse_classes(self):
        if self._dynamic_classes:
            self._classes = set()
        else:
            self._labels_map_rev = _to_labels_map_rev(self.classes)


class COCOObject(object):
    """An object in COCO format.

    Args:
        id (None): the ID of the annotation
        image_id (None): the ID of the image in which the annotation appears
        category_id (None): the category ID of the object
        bbox (None): a bounding box for the object in
            ``[xmin, ymin, width, height]`` format
        segmentation (None): the segmentation data for the object
        keypoints (None): the keypoints data for the object
        score (None): a confidence score for the object
        area (None): the area of the bounding box, in pixels
        iscrowd (None): whether the object is a crowd
        **attributes: additional custom attributes
    """

    def __init__(
        self,
        id=None,
        image_id=None,
        category_id=None,
        bbox=None,
        segmentation=None,
        keypoints=None,
        score=None,
        area=None,
        iscrowd=None,
        **attributes,
    ):
        self.id = id
        self.image_id = image_id
        self.category_id = category_id
        self.bbox = bbox
        self.segmentation = segmentation
        self.keypoints = keypoints
        self.score = score
        self.area = area
        self.iscrowd = iscrowd
        self.attributes = attributes

    def to_polyline(
        self,
        frame_size,
        classes=None,
        supercategory_map=None,
        tolerance=None,
        include_id=False,
    ):
        """Returns a :class:`fiftyone.core.labels.Polyline` representation of
        the object.

        Args:
            frame_size: the ``(width, height)`` of the image
            classes (None): the list of classes
            supercategory_map (None): a dict mapping class names to category
                dicts
            tolerance (None): a tolerance, in pixels, when generating
                approximate polylines for instance masks. Typical values are
                1-3 pixels
            include_id (False): whether to include the COCO ID of the object as
                a label attribute

        Returns:
            a :class:`fiftyone.core.labels.Polyline`, or None if no
            segmentation data is available
        """
        if not self.segmentation:
            return None

        label, attributes = self._get_object_label_and_attributes(
            classes, supercategory_map, include_id
        )
        attributes.update(self.attributes)

        points = _get_polygons_for_segmentation(
            self.segmentation, frame_size, tolerance
        )

        return fol.Polyline(
            label=label,
            points=points,
            confidence=self.score,
            closed=False,
            filled=True,
            **attributes,
        )

    def to_keypoints(
        self,
        frame_size,
        classes=None,
        supercategory_map=None,
        include_id=False,
    ):
        """Returns a :class:`fiftyone.core.labels.Keypoint` representation of
        the object.

        Args:
            frame_size: the ``(width, height)`` of the image
            classes (None): the list of classes
            supercategory_map (None): a dict mapping class names to category
                dicts
            include_id (False): whether to include the COCO ID of the object as
                a label attribute

        Returns:
            a :class:`fiftyone.core.labels.Keypoint`, or None if no keypoints
            data is available
        """
        if self.keypoints is None:
            return None

        label, attributes = self._get_object_label_and_attributes(
            classes, supercategory_map, include_id
        )
        attributes.update(self.attributes)

        width, height = frame_size

        points = []
        for x, y, v in fou.iter_batches(self.keypoints, 3):
            if v == 0:
                points.append((float("nan"), float("nan")))
            else:
                points.append((x / width, y / height))

        return fol.Keypoint(label=label, points=points, **attributes)

    def to_detection(
        self,
        frame_size,
        classes=None,
        supercategory_map=None,
        load_segmentation=False,
        include_id=False,
    ):
        """Returns a :class:`fiftyone.core.labels.Detection` representation of
        the object.

        Args:
            frame_size: the ``(width, height)`` of the image
            classes (None): the list of classes
            supercategory_map (None): a dict mapping class names to category
                dicts
            load_segmentation (False): whether to load the segmentation mask
                for the object, if available
            include_id (False): whether to include the COCO ID of the object as
                a label attribute

        Returns:
            a :class:`fiftyone.core.labels.Detection`, or None if no bbox data
            is available
        """
        if self.bbox is None:
            return None

        label, attributes = self._get_object_label_and_attributes(
            classes, supercategory_map, include_id
        )
        attributes.update(self.attributes)

        width, height = frame_size
        x, y, w, h = self.bbox
        bounding_box = [x / width, y / height, w / width, h / height]

        if load_segmentation and self.segmentation:
            mask = _coco_segmentation_to_mask(
                self.segmentation, self.bbox, frame_size
            )
        else:
            mask = None

        return fol.Detection(
            label=label,
            bounding_box=bounding_box,
            mask=mask,
            confidence=self.score,
            **attributes,
        )

    def to_anno_dict(self):
        """Returns a COCO annotation dictionary representation of the object.

        Returns:
            a COCO annotation dict
        """
        d = {
            "id": self.id,
            "image_id": self.image_id,
            "category_id": self.category_id,
        }

        if self.bbox is not None:
            d["bbox"] = self.bbox

        if self.keypoints is not None:
            d["keypoints"] = self.keypoints
            d["num_keypoints"] = len(self.keypoints) // 3

        if self.segmentation is not None:
            d["segmentation"] = self.segmentation

        if self.score is not None:
            d["score"] = self.score

        if self.area is not None:
            d["area"] = self.area

        if self.iscrowd is not None:
            d["iscrowd"] = self.iscrowd

        if self.attributes:
            d.update(self.attributes)

        return d

    @classmethod
    def from_anno_dict(cls, d, extra_attrs=True):
        """Creates a :class:`COCOObject` from a COCO annotation dict.

        Args:
            d: a COCO annotation dict
            extra_attrs (True): whether to load extra annotation attributes.
                Supported values are:

                -   ``True``: load all extra attributes
                -   ``False``: do not load extra attributes
                -   a name or list of names of specific attributes to load

        Returns:
            a :class:`COCOObject`
        """
        # Handles CVAT exported attributes
        if "attributes" in d:
            d.update(d.pop("attributes", {}))

        if extra_attrs is True:
            return cls(**d)

        if etau.is_str(extra_attrs):
            extra_attrs = [extra_attrs]

        if extra_attrs:
            attributes = {f: d.get(f, None) for f in extra_attrs}
        else:
            attributes = {}

        return cls(
            id=d.get("id", None),
            image_id=d.get("image_id", None),
            category_id=d.get("category_id", None),
            bbox=d.get("bbox", None),
            segmentation=d.get("segmentation", None),
            keypoints=d.get("keypoints", None),
            score=d.get("score", None),
            area=d.get("area", None),
            iscrowd=d.get("iscrowd", None),
            **attributes,
        )

    @classmethod
    def from_label(
        cls,
        label,
        metadata,
        image_id=None,
        category_id=None,
        keypoint=None,
        extra_attrs=True,
        id_attr=None,
        iscrowd="iscrowd",
        num_decimals=None,
        tolerance=None,
    ):
        """Creates a :class:`COCOObject` from a compatible
        :class:`fiftyone.core.labels.Label`.

        Args:
            label: a :class:`fiftyone.core.labels.Detection`,
                :class:`fiftyone.core.labels.Polyline`, or
                :class:`fiftyone.core.labels.Keypoint`
            metadata: a :class:`fiftyone.core.metadata.ImageMetadata` for the
                image
            image_id (None): an image ID
            category_id (None): the category ID for the object
            keypoint (None): an optional :class:`fiftyone.core.labels.Keypoint`
                containing keypoints to include for the object
            extra_attrs (True): whether to include extra attributes from the
                object. Supported values are:

                -   ``True``: include all extra attributes found
                -   ``False``: do not include extra attributes
                -   a name or list of names of specific attributes to include
            id_attr (None): the name of the attribute containing the annotation
                ID of the label, if any
            iscrowd ("iscrowd"): the name of the crowd attribute (the value is
                automatically set to 0 if the attribute is not present)
            num_decimals (None): an optional number of decimal places at which
                to round bounding box pixel coordinates. By default, no
                rounding is done
            tolerance (None): a tolerance, in pixels, when generating
                approximate polylines for instance masks. Typical values are
                1-3 pixels

        Returns:
            a :class:`COCOObject`
        """
        width = metadata.width
        height = metadata.height
        frame_size = (width, height)

        bbox = None
        segmentation = None
        keypoints = None
        area = None

        if isinstance(label, fol.Detection):
            x, y, w, h = label.bounding_box
            bbox = [x * width, y * height, w * width, h * height]

            if label.mask is not None:
                segmentation = _instance_to_coco_segmentation(
                    label, frame_size, iscrowd=iscrowd, tolerance=tolerance
                )
        elif isinstance(label, fol.Polyline):
            points = np.concatenate(label.points, axis=0)
            x, y = points.min(axis=0)
            xmax, ymax = points.max(axis=0)
            w, h = xmax - x, ymax - y
            bbox = [x * width, y * height, w * width, h * height]

            segmentation = _polyline_to_coco_segmentation(
                label, frame_size, iscrowd=iscrowd
            )
        elif isinstance(label, fol.Keypoint):
            keypoints = _make_coco_keypoints(label, frame_size)
        else:
            raise ValueError("Unsupported label type %s" % type(label))

        if keypoint is not None:
            keypoints = _make_coco_keypoints(keypoint, frame_size)

        confidence = label.confidence

        if bbox is not None:
            if num_decimals is not None:
                bbox = [round(p, num_decimals) for p in bbox]

            area = bbox[2] * bbox[3]

        if id_attr is not None:
            _id = label.get_attribute_value(id_attr, None)
        else:
            _id = None

        _iscrowd = int(label.get_attribute_value(iscrowd, None) or 0)

        attributes = _get_attributes(label, extra_attrs)
        attributes.pop(id_attr, None)  # okay if `id_attr` is None
        attributes.pop(iscrowd, None)
        attributes.pop("area", None)

        return cls(
            id=_id,
            image_id=image_id,
            category_id=category_id,
            bbox=bbox,
            segmentation=segmentation,
            keypoints=keypoints,
            score=confidence,
            area=area,
            iscrowd=_iscrowd,
            **attributes,
        )

    def _get_label(self, classes):
        if classes:
            return classes[self.category_id]

        return str(self.category_id)

    def _get_object_label_and_attributes(
        self, classes, supercategory_map, include_id
    ):
        if classes:
            label = classes[self.category_id]
        else:
            label = str(self.category_id)

        attributes = {}

        if include_id:
            attributes["coco_id"] = self.id

        if supercategory_map is not None and label in supercategory_map:
            supercategory = supercategory_map[label].get("supercategory", None)
        else:
            supercategory = None

        if supercategory is not None:
            attributes["supercategory"] = supercategory

        if self.iscrowd is not None:
            attributes["iscrowd"] = self.iscrowd

        return label, attributes


def load_coco_detection_annotations(json_path, extra_attrs=True):
    """Loads the COCO annotations from the given JSON file.

    See :ref:`this page <COCODetectionDataset-import>` for format details.

    Args:
        json_path: the path to the annotations JSON file
        extra_attrs (True): whether to load extra annotation attributes.
            Supported values are:

            -   ``True``: load all extra attributes found
            -   ``False``: do not load extra attributes
            -   a name or list of names of specific attributes to load

    Returns:
        a tuple of

        -   info: a dict of dataset info
        -   classes: a list of classes
        -   supercategory_map: a dict mapping class labels to category dicts
        -   images: a dict mapping image IDs to image dicts
        -   annotations: a dict mapping image IDs to list of
            :class:`COCOObject` instances, or ``None`` for unlabeled datasets
    """
    d = etas.load_json(json_path)
    return _parse_coco_detection_annotations(d, extra_attrs=extra_attrs)


def _parse_coco_detection_annotations(d, extra_attrs=True):
    # Load info
    info = d.get("info", None)
    licenses = d.get("licenses", None)
    categories = d.get("categories", None)

    if info is None:
        info = {}

    if licenses is not None:
        info["licenses"] = licenses

    if categories is not None:
        info["categories"] = categories

    # Load classes
    if categories is not None:
        classes, supercategory_map = parse_coco_categories(categories)
    else:
        classes = None
        supercategory_map = None

    # Load image metadata
    images = {i["id"]: i for i in d.get("images", [])}

    # Load annotations
    _annotations = d.get("annotations", None)
    if _annotations is not None:
        annotations = defaultdict(list)
        for a in _annotations:
            annotations[a["image_id"]].append(
                COCOObject.from_anno_dict(a, extra_attrs=extra_attrs)
            )

        annotations = dict(annotations)
    else:
        annotations = None

    return info, classes, supercategory_map, images, annotations


def parse_coco_categories(categories):
    """Parses the COCO categories list.

    The returned ``classes`` contains all class IDs from ``[0, max_id]``,
    inclusive.

    Args:
        categories: a dict of the form::

            [
                ...
                {
                    "id": 2,
                    "name": "cat",
                    "supercategory": "animal",
                    "keypoints": ["nose", "head", ...],
                    "skeleton": [[12, 14], [14, 16], ...]
                },
                ...
            ]

    Returns:
        a tuple of

        -   classes: a list of classes
        -   supercategory_map: a dict mapping class labels to category dicts
    """
    cat_map = {c["id"]: c for c in categories}

    classes = []
    supercategory_map = {}
    for cat_id in range(max(cat_map, default=-1) + 1):
        category = cat_map.get(cat_id, None)
        try:
            name = category["name"]
        except:
            name = str(cat_id)

        classes.append(name)
        if category is not None:
            supercategory_map[name] = category

    return classes, supercategory_map


def download_coco_dataset_split(
    dataset_dir,
    split,
    year="2017",
    label_types=None,
    classes=None,
    image_ids=None,
    num_workers=None,
    shuffle=None,
    seed=None,
    max_samples=None,
    raw_dir=None,
    scratch_dir=None,
):
    """Utility that downloads full or partial splits of the
    `COCO dataset <https://cocodataset.org>`_.

    See :ref:`this page <COCODetectionDataset-export>` for the format in which
    ``dataset_dir`` will be arranged.

    Any existing files are not re-downloaded.

    Args:
        dataset_dir: the directory to download the dataset
        split: the split to download. Supported values are
            ``("train", "validation", "test")``
        year ("2017"): the dataset year to download. Supported values are
            ``("2014", "2017")``
        label_types (None): a label type or list of label types to load. The
            supported values are ``("detections", "segmentations")``. By
            default, all label types are loaded
        classes (None): a string or list of strings specifying required classes
            to load. Only samples containing at least one instance of a
            specified class will be loaded
        image_ids (None): an optional list of specific image IDs to load. Can
            be provided in any of the following formats:

            -   a list of ``<image-id>`` ints or strings
            -   a list of ``<split>/<image-id>`` strings
            -   the path to a text (newline-separated), JSON, or CSV file
                containing the list of image IDs to load in either of the first
                two formats
        num_workers (None): the number of processes to use when downloading
            individual images. By default, ``multiprocessing.cpu_count()`` is
            used
        shuffle (False): whether to randomly shuffle the order in which samples
            are chosen for partial downloads
        seed (None): a random seed to use when shuffling
        max_samples (None): a maximum number of samples to load. If
            ``label_types`` and/or ``classes`` are also specified, first
            priority will be given to samples that contain all of the specified
            label types and/or classes, followed by samples that contain at
            least one of the specified labels types or classes. The actual
            number of samples loaded may be less than this maximum value if the
            dataset does not contain sufficient samples matching your
            requirements. By default, all matching samples are loaded
        raw_dir (None): a directory in which full annotations files may be
            stored to avoid re-downloads in the future
        scratch_dir (None): a scratch directory to use to download any
            necessary temporary files

    Returns:
        a tuple of:

        -   num_samples: the total number of downloaded images
        -   classes: the list of all classes
        -   did_download: whether any content was downloaded (True) or if all
            necessary files were already downloaded (False)
    """
    if year not in _IMAGE_DOWNLOAD_LINKS:
        raise ValueError(
            "Unsupported year '%s'; supported values are %s"
            % (year, tuple(_IMAGE_DOWNLOAD_LINKS.keys()))
        )

    if split not in _IMAGE_DOWNLOAD_LINKS[year]:
        raise ValueError(
            "Unsupported split '%s'; supported values are %s"
            % (split, tuple(_IMAGE_DOWNLOAD_LINKS[year].keys()))
        )

    if classes is not None and split == "test":
        logger.warning("Test split is unlabeled; ignoring classes requirement")
        classes = None

    if scratch_dir is None:
        scratch_dir = os.path.join(dataset_dir, "scratch")

    anno_path = os.path.join(dataset_dir, "labels.json")
    images_dir = os.path.join(dataset_dir, "data")
    split_size = _SPLIT_SIZES[year][split]

    etau.ensure_dir(images_dir)

    did_download = False

    #
    # Download annotations to `raw_dir`, if necessary
    #

    if raw_dir is None:
        raw_dir = os.path.join(dataset_dir, "raw")

    etau.ensure_dir(raw_dir)

    if split != "test":
        src_path = _ANNOTATION_DOWNLOAD_LINKS[year]
        rel_path = _ANNOTATION_PATHS[year][split]
        subdir = "trainval"
        anno_type = "annotations"
    else:
        src_path = _TEST_INFO_DOWNLOAD_LINKS[year]
        rel_path = _TEST_INFO_PATHS[year]
        subdir = "test"
        anno_type = "test info"

    zip_path = os.path.join(scratch_dir, os.path.basename(src_path))
    unzip_dir = os.path.join(scratch_dir, subdir)
    content_dir = os.path.join(unzip_dir, os.path.dirname(rel_path))
    full_anno_path = os.path.join(raw_dir, os.path.basename(rel_path))

    if not os.path.isfile(full_anno_path):
        logger.info("Downloading %s to '%s'", anno_type, zip_path)
        etaw.download_file(src_path, path=zip_path)

        logger.info("Extracting %s to '%s'", anno_type, full_anno_path)
        etau.extract_zip(zip_path, outdir=unzip_dir, delete_zip=False)
        _merge_dir(content_dir, raw_dir)
        did_download = True
    else:
        logger.info("Found %s at '%s'", anno_type, full_anno_path)

    # This will store the loaded annotations, if they were necessary
    d = None
    all_classes = None

    #
    # Download images to `images_dir`, if necessary
    #

    images_src_path = _IMAGE_DOWNLOAD_LINKS[year][split]
    images_zip_path = os.path.join(
        scratch_dir, os.path.basename(images_src_path)
    )
    unzip_images_dir = os.path.splitext(images_zip_path)[0]

    if classes is None and image_ids is None and max_samples is None:
        # Full image download
        num_existing = len(etau.list_files(images_dir))
        num_download = split_size - num_existing
        if num_download > 0:
            if num_existing > 0:
                logger.info(
                    "Found %d (< %d) downloaded images; must download full "
                    "image zip",
                    num_existing,
                    split_size,
                )

            logger.info("Downloading images to '%s'", images_zip_path)
            etaw.download_file(images_src_path, path=images_zip_path)
            logger.info("Extracting images to '%s'", images_dir)
            etau.extract_zip(images_zip_path, delete_zip=False)
            etau.move_dir(unzip_images_dir, images_dir)
            did_download = True
        else:
            logger.info("Images already downloaded")
    else:
        # Partial image download

        # Load annotations to use to determine what images to use
        d = etas.load_json(full_anno_path)
        (
            _,
            all_classes,
            _,
            images,
            annotations,
        ) = _parse_coco_detection_annotations(d, extra_attrs=True)

        if image_ids is not None:
            # Start with specific images
            image_ids = _parse_image_ids(image_ids, images, split=split)
        else:
            # Start with all images
            image_ids = list(images.keys())

        if classes is not None:
            # Filter by specified classes
            all_ids, any_ids = _get_images_with_classes(
                image_ids, annotations, classes, all_classes
            )
        else:
            all_ids = image_ids
            any_ids = []

        all_ids = sorted(all_ids)
        any_ids = sorted(any_ids)

        if shuffle:
            if seed is not None:
                random.seed(seed)

            random.shuffle(all_ids)
            random.shuffle(any_ids)

        image_ids = all_ids + any_ids

        # Determine IDs to download
        existing_ids, downloadable_ids = _get_existing_ids(
            images_dir, images, image_ids
        )

        if max_samples is not None:
            num_existing = len(existing_ids)
            num_downloadable = len(downloadable_ids)
            num_available = num_existing + num_downloadable
            if num_available < max_samples:
                logger.warning(
                    "Only found %d (<%d) samples matching your "
                    "requirements",
                    num_available,
                    max_samples,
                )

            if max_samples > num_existing:
                num_download = max_samples - num_existing
                download_ids = downloadable_ids[:num_download]
            else:
                download_ids = []
        else:
            download_ids = downloadable_ids

        # Download necessary images
        num_existing = len(existing_ids)
        num_download = len(download_ids)
        if num_existing > 0:
            if num_download > 0:
                logger.info(
                    "%d images found; downloading the remaining %d",
                    num_existing,
                    num_download,
                )
            else:
                logger.info("Sufficient images already downloaded")
        elif num_download > 0:
            logger.info("Downloading %d images", num_download)

        if num_download > 0:
            _download_images(images_dir, download_ids, images, num_workers)
            did_download = True

    downloaded_filenames = etau.list_files(images_dir)
    num_samples = len(downloaded_filenames)  # total downloaded

    #
    # Write usable annotations file to `anno_path`, if necesary
    #

    if not os.path.isfile(anno_path):
        did_download = True

    if did_download:
        if d is None:
            d = etas.load_json(full_anno_path)

            categories = d.get("categories", None)
            if categories is not None:
                all_classes, _ = parse_coco_categories(categories)
            else:
                all_classes = None

        if num_samples >= split_size:
            logger.info("Writing annotations to '%s'", anno_path)
            etau.copy_file(full_anno_path, anno_path)
        else:
            logger.info(
                "Writing annotations for %d downloaded samples to '%s'",
                num_samples,
                anno_path,
            )
            _write_partial_annotations(
                d, anno_path, split, downloaded_filenames
            )

    return num_samples, all_classes, did_download


def _merge_dir(indir, outdir):
    etau.ensure_dir(outdir)
    for filename in os.listdir(indir):
        inpath = os.path.join(indir, filename)
        outpath = os.path.join(outdir, filename)
        shutil.move(inpath, outpath)


def _write_partial_annotations(d, outpath, split, filenames):
    id_map = {i["file_name"]: i["id"] for i in d["images"]}
    filenames = set(filenames)
    image_ids = {id_map[f] for f in filenames}

    d["images"] = [i for i in d["images"] if i["file_name"] in filenames]

    if split != "test":
        d["annotations"] = [
            a for a in d["annotations"] if a["image_id"] in image_ids
        ]
    else:
        d.pop("annotations", None)

    etas.write_json(d, outpath)


def _parse_label_types(label_types):
    if label_types is None:
        return _SUPPORTED_LABEL_TYPES

    if etau.is_str(label_types):
        label_types = [label_types]
    else:
        label_types = list(label_types)

    bad_types = [l for l in label_types if l not in _SUPPORTED_LABEL_TYPES]

    if len(bad_types) == 1:
        raise ValueError(
            "Unsupported label type '%s'. Supported types are %s"
            % (bad_types[0], _SUPPORTED_LABEL_TYPES)
        )

    if len(bad_types) > 1:
        raise ValueError(
            "Unsupported label types %s. Supported types are %s"
            % (bad_types, _SUPPORTED_LABEL_TYPES)
        )

    return label_types


def _parse_include_license(include_license):
    supported_values = {True, False, "id", "name", "url"}
    if include_license not in supported_values:
        raise ValueError(
            "Unsupported include_license=%s. Supported values are %s"
            % (include_license, supported_values)
        )

    if include_license == True:
        include_license = "name"

    return include_license


def _get_matching_image_ids(
    all_classes,
    images,
    annotations,
    image_ids=None,
    classes=None,
    shuffle=False,
    seed=None,
    max_samples=None,
):
    if image_ids is not None:
        image_ids = _parse_image_ids(image_ids, images)
    else:
        image_ids = list(images.keys())

    if classes is not None:
        all_ids, any_ids = _get_images_with_classes(
            image_ids, annotations, classes, all_classes
        )
    else:
        all_ids = image_ids
        any_ids = []

    all_ids = sorted(all_ids)
    any_ids = sorted(any_ids)

    if shuffle:
        if seed is not None:
            random.seed(seed)

        random.shuffle(all_ids)
        random.shuffle(any_ids)

    image_ids = all_ids + any_ids

    if max_samples is not None:
        return image_ids[:max_samples]

    return image_ids


def _get_existing_ids(images_dir, images, image_ids):
    filenames = set(etau.list_files(images_dir))

    existing_ids = []
    downloadable_ids = []
    for _id in image_ids:
        if images[_id]["file_name"] in filenames:
            existing_ids.append(_id)
        else:
            downloadable_ids.append(_id)

    return existing_ids, downloadable_ids


def _download_images(images_dir, image_ids, images, num_workers):
    if num_workers is None:
        num_workers = multiprocessing.cpu_count()

    tasks = []
    for image_id in image_ids:
        image_dict = images[image_id]
        url = image_dict["coco_url"]
        path = os.path.join(images_dir, image_dict["file_name"])
        tasks.append((url, path))

    if not tasks:
        return

    if num_workers <= 1:
        with fou.ProgressBar(iters_str="images") as pb:
            for task in pb(tasks):
                _do_download(task)
    else:
        with fou.ProgressBar(total=len(tasks), iters_str="images") as pb:
            with multiprocessing.dummy.Pool(num_workers) as pool:
                for _ in pool.imap_unordered(_do_download, tasks):
                    pb.update()


def _do_download(args):
    url, path = args
    etaw.download_file(url, path=path, quiet=True)


def _get_images_with_classes(
    image_ids, annotations, target_classes, all_classes
):
    if annotations is None:
        logger.warning("Dataset is unlabeled; ignoring classes requirement")
        return image_ids, []

    if etau.is_str(target_classes):
        target_classes = [target_classes]

    bad_classes = [c for c in target_classes if c not in all_classes]
    if bad_classes:
        raise ValueError("Unsupported classes: %s" % bad_classes)

    labels_map_rev = _to_labels_map_rev(all_classes)
    class_ids = {labels_map_rev[c] for c in target_classes}

    all_ids = []
    any_ids = []
    for image_id in image_ids:
        coco_objects = annotations.get(image_id, None)
        if not coco_objects:
            continue

        oids = set(o.category_id for o in coco_objects)
        if class_ids.issubset(oids):
            all_ids.append(image_id)
        elif class_ids & oids:
            any_ids.append(image_id)

    return all_ids, any_ids


def _parse_image_ids(raw_image_ids, images, split=None):
    # Load IDs from file
    if etau.is_str(raw_image_ids):
        image_ids_path = raw_image_ids
        ext = os.path.splitext(image_ids_path)[-1]
        if ext == ".txt":
            raw_image_ids = _load_image_ids_txt(image_ids_path)
        elif ext == ".json":
            raw_image_ids = _load_image_ids_json(image_ids_path)
        elif ext == ".csv":
            raw_image_ids = _load_image_ids_csv(image_ids_path)
        else:
            raise ValueError(
                "Invalid image ID file '%s'. Supported formats are .txt, "
                ".csv, and .json" % ext
            )

    image_ids = []
    for raw_id in raw_image_ids:
        if etau.is_str(raw_id):
            if "/" in raw_id:
                _split, raw_id = raw_id.split("/")
                if split and _split != split:
                    continue

            raw_id = int(raw_id.strip())

        image_ids.append(raw_id)

    # Validate that IDs exist
    invalid_ids = [_id for _id in image_ids if _id not in images]
    if invalid_ids:
        raise ValueError(
            "Found %d invalid IDs, ex: %s" % (len(invalid_ids), invalid_ids[0])
        )

    return image_ids


def _load_image_ids_txt(txt_path):
    with open(txt_path, "r") as f:
        return [l.strip() for l in f.readlines()]


def _load_image_ids_csv(csv_path):
    with open(csv_path, "r", newline="") as f:
        dialect = csv.Sniffer().sniff(f.read(10240))
        f.seek(0)
        if dialect.delimiter in _CSV_DELIMITERS:
            reader = csv.reader(f, dialect)
        else:
            reader = csv.reader(f)

        image_ids = [row for row in reader]

    if isinstance(image_ids[0], list):
        # Flatten list
        image_ids = [_id for ids in image_ids for _id in ids]

    return image_ids


def _load_image_ids_json(json_path):
    return [_id for _id in etas.load_json(json_path)]


def _make_images_list(images_dir):
    logger.info("Computing image metadata for '%s'", images_dir)

    image_paths = foud.parse_images_dir(images_dir)

    images = []
    with fou.ProgressBar() as pb:
        for idx, image_path in pb(enumerate(image_paths)):
            metadata = fom.ImageMetadata.build_for(image_path)
            images.append(
                {
                    "id": idx,
                    "file_name": os.path.basename(image_path),
                    "height": metadata.height,
                    "width": metadata.width,
                    "license": None,
                    "coco_url": None,
                }
            )

    return images


def _to_labels_map_rev(classes):
    return {c: i for i, c in enumerate(classes)}


def _get_matching_objects(coco_objects, target_classes, all_classes):
    if etau.is_str(target_classes):
        target_classes = [target_classes]

    labels_map_rev = _to_labels_map_rev(all_classes)
    class_ids = {labels_map_rev[c] for c in target_classes}

    return [obj for obj in coco_objects if obj.category_id in class_ids]


def _coco_objects_to_polylines(
    coco_objects,
    frame_size,
    classes,
    supercategory_map,
    tolerance,
    include_id,
):
    polylines = []
    for coco_obj in coco_objects:
        polyline = coco_obj.to_polyline(
            frame_size,
            classes=classes,
            supercategory_map=supercategory_map,
            tolerance=tolerance,
            include_id=include_id,
        )

        if polyline is not None:
            polylines.append(polyline)

    if not polylines:
        return None

    return fol.Polylines(polylines=polylines)


def _coco_objects_to_detections(
    coco_objects,
    frame_size,
    classes,
    supercategory_map,
    load_segmentations,
    include_id,
):
    detections = []
    for coco_obj in coco_objects:
        detection = coco_obj.to_detection(
            frame_size,
            classes=classes,
            supercategory_map=supercategory_map,
            load_segmentation=load_segmentations,
            include_id=include_id,
        )

        if detection is not None and (
            not load_segmentations or detection.mask is not None
        ):
            detections.append(detection)

    if not detections:
        return None

    return fol.Detections(detections=detections)


def _coco_objects_to_keypoints(
    coco_objects,
    frame_size,
    classes,
    supercategory_map,
    include_id,
):
    keypoints = []
    for coco_obj in coco_objects:
        keypoint = coco_obj.to_keypoints(
            frame_size,
            classes=classes,
            supercategory_map=supercategory_map,
            include_id=include_id,
        )

        if keypoint is not None:
            keypoints.append(keypoint)

    if not keypoints:
        return None

    return fol.Keypoints(keypoints=keypoints)


def _get_attributes(label, extra_attrs):
    if extra_attrs == True:
        return dict(label.iter_attributes())

    if extra_attrs == False:
        return {}

    if etau.is_str(extra_attrs):
        extra_attrs = [extra_attrs]

    return {
        name: label.get_attribute_value(name, None) for name in extra_attrs
    }


#
# The methods below are taken, in part, from:
# https://github.com/waspinator/pycococreator/blob/207b4fa8bbaae22ebcdeb3bbf00b724498e026a7/pycococreatortools/pycococreatortools.py
#


def _get_polygons_for_segmentation(segmentation, frame_size, tolerance):
    width, height = frame_size

    # Convert to [[x1, y1, x2, y2, ...]] polygons
    if isinstance(segmentation, list):
        abs_points = segmentation
    else:
        if isinstance(segmentation["counts"], list):
            # Uncompressed RLE
            rle = mask_utils.frPyObjects(segmentation, height, width)
        else:
            # RLE
            rle = segmentation

        mask = mask_utils.decode(rle)
        abs_points = _mask_to_polygons(mask, tolerance)

    # Convert to [[(x1, y1), (x2, y2), ...]] in relative coordinates

    rel_points = []
    for apoints in abs_points:
        rel_points.append(
            [(x / width, y / height) for x, y, in _pairwise(apoints)]
        )

    return rel_points


def _pairwise(x):
    y = iter(x)
    return zip(y, y)


def _coco_segmentation_to_mask(segmentation, bbox, frame_size):
    x, y, w, h = bbox
    width, height = frame_size

    if isinstance(segmentation, list):
        # Polygon -- a single object might consist of multiple parts, so merge
        # all parts into one mask RLE code
<<<<<<< HEAD
        segmentation = _normalize_coco_segmentation(segmentation)
        if len(segmentation) == 0:
            return None

=======
        # Filter out empty lists. For polygons of 4 points (1 pixel), duplicate
        # to convert to valid polygon.
        new_segmentation = []
        for seg in segmentation:
            if len(seg) == 0:
                continue
            if len(seg) == 4:
                seg = seg * 4
            new_segmentation.append(seg)
        segmentation = new_segmentation
        if len(segmentation) == 0:
            return None
>>>>>>> 96909662
        rle = mask_utils.merge(
            mask_utils.frPyObjects(segmentation, height, width)
        )
    elif isinstance(segmentation["counts"], list):
        # Uncompressed RLE
        rle = mask_utils.frPyObjects(segmentation, height, width)
    else:
        # RLE
        rle = segmentation

    mask = mask_utils.decode(rle).astype(bool)

    return mask[
        int(round(y)) : int(round(y + h)),
        int(round(x)) : int(round(x + w)),
    ]


def _normalize_coco_segmentation(segmentation):
    # Filter out empty segmentations
    # For polygons of 4 points (1 pixel), duplicate to convert to valid polygon
    _segmentation = []
    for seg in segmentation:
        if len(seg) == 0:
            continue

        if len(seg) == 4:
            seg *= 4

        _segmentation.append(seg)

    return _segmentation


def _polyline_to_coco_segmentation(polyline, frame_size, iscrowd="iscrowd"):
    if polyline.get_attribute_value(iscrowd, None):
        seg = polyline.to_segmentation(frame_size=frame_size, target=1)
        return _mask_to_rle(seg.mask)

    width, height = frame_size
    polygons = []
    for points in polyline.points:
        polygon = []
        for x, y in points:
            polygon.append(int(x * width))
            polygon.append(int(y * height))

        polygons.append(polygon)

    return polygons


def _instance_to_coco_segmentation(
    detection, frame_size, iscrowd="iscrowd", tolerance=None
):
    dobj = foue.to_detected_object(detection, extra_attrs=False)

    try:
        mask = etai.render_instance_image(
            dobj.mask, dobj.bounding_box, frame_size
        )
    except:
        # Either mask or bounding box is too small to render
        width, height = frame_size
        mask = np.zeros((height, width), dtype=bool)

    if detection.get_attribute_value(iscrowd, None):
        return _mask_to_rle(mask)

    return _mask_to_polygons(mask, tolerance)


def _make_coco_keypoints(keypoint, frame_size):
    width, height = frame_size

    # @todo true COCO format would set v = 1/2 based on whether the keypoints
    # lie within the object's segmentation, but we'll be lazy for now

    keypoints = []
    for x, y in keypoint.points:
        if np.isnan(x) or np.isnan(y):
            keypoints.extend((0, 0, 0))
        else:
            keypoints.extend((int(x * width), int(y * height), 2))

    return keypoints


def _mask_to_rle(mask):
    counts = []
    for i, (value, elements) in enumerate(groupby(mask.ravel(order="F"))):
        if i == 0 and value == 1:
            counts.append(0)

        counts.append(len(list(elements)))

    return {"counts": counts, "size": list(mask.shape)}


def _mask_to_polygons(mask, tolerance):
    if tolerance is None:
        tolerance = 2

    # Pad mask to close contours of shapes which start and end at an edge
    padded_mask = np.pad(mask, pad_width=1, mode="constant", constant_values=0)

    contours = measure.find_contours(padded_mask, 0.5)
    contours = [c - 1 for c in contours]  # undo padding

    polygons = []
    for contour in contours:
        contour = _close_contour(contour)
        contour = measure.approximate_polygon(contour, tolerance)
        if len(contour) < 3:
            continue

        contour = np.flip(contour, axis=1)
        segmentation = contour.ravel().tolist()

        # After padding and subtracting 1 there may be -0.5 points
        segmentation = [0 if i < 0 else i for i in segmentation]

        polygons.append(segmentation)

    return polygons


def _close_contour(contour):
    if not np.array_equal(contour[0], contour[-1]):
        contour = np.vstack((contour, contour[0]))

    return contour


_IMAGE_DOWNLOAD_LINKS = {
    "2014": {
        "train": "http://images.cocodataset.org/zips/train2014.zip",
        "validation": "http://images.cocodataset.org/zips/val2014.zip",
        "test": "http://images.cocodataset.org/zips/test2014.zip",
    },
    "2017": {
        "train": "http://images.cocodataset.org/zips/train2017.zip",
        "validation": "http://images.cocodataset.org/zips/val2017.zip",
        "test": "http://images.cocodataset.org/zips/test2017.zip",
    },
}

_SPLIT_SIZES = {
    "2014": {"train": 82783, "test": 40775, "validation": 40504},
    "2017": {"train": 118287, "test": 40670, "validation": 5000},
}

_ANNOTATION_DOWNLOAD_LINKS = {
    "2014": "http://images.cocodataset.org/annotations/annotations_trainval2014.zip",
    "2017": "http://images.cocodataset.org/annotations/annotations_trainval2017.zip",
}

_ANNOTATION_PATHS = {
    "2014": {
        "train": "annotations/instances_train2014.json",
        "validation": "annotations/instances_val2014.json",
    },
    "2017": {
        "train": "annotations/instances_train2017.json",
        "validation": "annotations/instances_val2017.json",
    },
}

_KEYPOINTS_PATHS = {
    "2014": {
        "train": "annotations/person_keypoints_train2014.json",
        "validation": "annotations/person_keypoints_val2014.json",
    },
    "2017": {
        "train": "annotations/person_keypoints_train2017.json",
        "validation": "annotations/person_keypoints_val2017.json",
    },
}

_TEST_INFO_DOWNLOAD_LINKS = {
    "2014": "http://images.cocodataset.org/annotations/image_info_test2014.zip",
    "2017": "http://images.cocodataset.org/annotations/image_info_test2017.zip",
}

_TEST_INFO_PATHS = {
    "2014": "annotations/image_info_test2014.json",
    "2017": "annotations/image_info_test2017.json",
}

_SUPPORTED_LABEL_TYPES = ["detections", "segmentations", "keypoints"]

_SUPPORTED_SPLITS = ["train", "validation", "test"]

_CSV_DELIMITERS = [",", ";", ":", " ", "\t", "\n"]<|MERGE_RESOLUTION|>--- conflicted
+++ resolved
@@ -2157,14 +2157,6 @@
     width, height = frame_size
 
     if isinstance(segmentation, list):
-        # Polygon -- a single object might consist of multiple parts, so merge
-        # all parts into one mask RLE code
-<<<<<<< HEAD
-        segmentation = _normalize_coco_segmentation(segmentation)
-        if len(segmentation) == 0:
-            return None
-
-=======
         # Filter out empty lists. For polygons of 4 points (1 pixel), duplicate
         # to convert to valid polygon.
         new_segmentation = []
@@ -2174,10 +2166,13 @@
             if len(seg) == 4:
                 seg = seg * 4
             new_segmentation.append(seg)
+
+        # Polygon -- a single object might consist of multiple parts, so merge
+        # all parts into one mask RLE code
         segmentation = new_segmentation
         if len(segmentation) == 0:
             return None
->>>>>>> 96909662
+
         rle = mask_utils.merge(
             mask_utils.frPyObjects(segmentation, height, width)
         )
