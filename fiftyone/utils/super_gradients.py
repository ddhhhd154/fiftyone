"""
Utilities for working with
`SuperGradients <https://github.com/Deci-AI/super-gradients>`_.

| Copyright 2017-2024, Voxel51, Inc.
| `voxel51.com <https://voxel51.com/>`_
|
"""
import logging
import fiftyone as fo
import fiftyone.core.utils as fou
import fiftyone.utils.torch as fout
import fiftyone.zoo.models as fozm

fou.ensure_torch()
import torch
import numpy as np

super_gradients = fou.lazy_import(
    "super_gradients", callback=lambda: fou.ensure_package("super-gradients")
)


logger = logging.getLogger(__name__)


def convert_super_gradients_model(model):
    """Converts the given SuperGradients model into a FiftyOne model.

    Args:
        model: a ``super_gradients.training.models.detection_models.yolo_nas``
            model

    Returns:
         a :class:`fiftyone.core.models.Model`

    Raises:
        ValueError: if the model could not be converted
    """
    if type(model).__module__.startswith(
        "super_gradients.training.models.detection_models.yolo_nas"
    ):
        return _convert_yolo_nas_detection_model(model)
    else:
        raise ValueError(
            "Unsupported model type; cannot convert %s to a FiftyOne model"
            % model
        )


def _convert_yolo_nas_detection_model(model):
    config_model = {
        "model": model,
        "labels_path": "{{eta-resources}}/ms-coco-labels.txt",
        "output_processor_cls": "fiftyone.utils.torch.ClassifierOutputProcessor",
        "raw_inputs": True,
    }

    config = TorchYoloNasModelConfig(config_model)
    return TorchYoloNasModel(config)


class TorchYoloNasModelConfig(fout.TorchImageModelConfig, fozm.HasZooModel):
    """Configuration for running a :class:`TorchYoloNasModel`.

    See :class:`fiftyone.utils.torch.TorchImageModelConfig` for additional
    arguments.

    Args:
        model (None): a preloaded
            ``super_gradients.training.models.detection_models.yolo_nas`` model
            to use
        yolo_nas_model ("yolo_nas_l"): the name of a YOLO-NAS model to use
        pretrained ("coco"): the pretrained version to use
    """

    def __init__(self, d):
        d = self.init(d)
        super().__init__(d)

        self.model = self.parse_raw(d, "model", default=None)
        self.yolo_nas_model = self.parse_string(
            d, "yolo_nas_model", default="yolo_nas_l"
        )
        self.pretrained = self.parse_string(d, "pretrained", default="coco")


class TorchYoloNasModel(fout.TorchImageModel):
    """FiftyOne wrapper around YOLO-NAS from
    https://github.com/Deci-AI/super-gradients.

    Args:
        config: a :class:`TorchYoloNasModelConfig`
    """

    def _load_model(self, config):
        if config.model is not None:
            self._model = config.model
        else:
            if self._using_gpu:
                self._model = super_gradients.training.models.get(
                    config.yolo_nas_model, pretrained_weights=config.pretrained
                ).cuda()
            else:
                self._model = super_gradients.training.models.get(
                    config.yolo_nas_model, pretrained_weights=config.pretrained
                )

        return self._model

    def _convert_bboxes(self, bboxes, w, h):
        tmp = np.copy(bboxes[:, 1])
        bboxes[:, 1] = h - bboxes[:, 3]
        bboxes[:, 3] = h - tmp
        bboxes[:, 0] /= w
        bboxes[:, 2] /= w
        bboxes[:, 1] /= h
        bboxes[:, 3] /= h
        bboxes[:, 2] -= bboxes[:, 0]
        bboxes[:, 3] -= bboxes[:, 1]
        bboxes[:, 1] = 1 - (bboxes[:, 1] + bboxes[:, 3])
        return bboxes

    def _generate_detections(self, p):
        class_names = p.class_names
        dp = p.prediction
        img = p.image

        bboxes, confs, labels = (
            np.array(dp.bboxes_xyxy),
            dp.confidence,
            dp.labels.astype(int),
        )
        height, width, _ = img.shape

        if 0 in bboxes.shape:
            return fo.Detections(detections=[])
        bboxes = self._convert_bboxes(bboxes, width, height)
        labels = [class_names[l] for l in labels]
        
        detections = [
            fo.Detection(label=l, confidence=c, bounding_box=b)
            for (l, c, b) in zip(labels, confs, bboxes)
        ]
        return fo.Detections(detections=detections)


    def _predict_all(self, imgs):
<<<<<<< HEAD
        preds = self._model.predict(
            imgs, conf=self.config.confidence_thresh
        )

=======
        preds = self._model.predict(imgs, conf=self.config.confidence_thresh)
>>>>>>> 825e6cfe
        return self._generate_detections(preds)<|MERGE_RESOLUTION|>--- conflicted
+++ resolved
@@ -137,21 +137,13 @@
             return fo.Detections(detections=[])
         bboxes = self._convert_bboxes(bboxes, width, height)
         labels = [class_names[l] for l in labels]
-        
+
         detections = [
             fo.Detection(label=l, confidence=c, bounding_box=b)
             for (l, c, b) in zip(labels, confs, bboxes)
         ]
         return fo.Detections(detections=detections)
 
-
     def _predict_all(self, imgs):
-<<<<<<< HEAD
-        preds = self._model.predict(
-            imgs, conf=self.config.confidence_thresh
-        )
-
-=======
         preds = self._model.predict(imgs, conf=self.config.confidence_thresh)
->>>>>>> 825e6cfe
         return self._generate_detections(preds)