"""
GeoJSON utilities.

| Copyright 2017-2021, Voxel51, Inc.
| `voxel51.com <https://voxel51.com/>`_
|
"""
import logging
import os

import eta.core.serial as etas
import eta.core.utils as etau

import fiftyone.core.fields as fof
import fiftyone.core.labels as fol
import fiftyone.core.sample as fos
import fiftyone.core.utils as fou
import fiftyone.core.validation as fov
import fiftyone.utils.data as foud


logger = logging.getLogger(__name__)


def load_location_data(
    samples, geojson_or_path, location_field=None, skip_missing=True
):
    """Loads geolocation data for the given samples from the given GeoJSON
    data.

    The GeoJSON data must be a ``FeatureCollection`` whose features have their
    ``filename`` properties populated, which are used to match the provided
    samples.

    Example GeoJSON data::

        {
            "type": "FeatureCollection",
            "features": [
                {
                    "type": "Feature",
                    "geometry": {
                        "type": "Point",
                        "coordinates": [
                            -73.99496451958454,
                            40.66338032487842
                        ]
                    },
                    "properties": {
                        "filename": "b1c66a42-6f7d68ca.jpg"
                    }
                },
                {
                    "type": "Feature",
                    "geometry": {
                        "type": "LineString",
                        "coordinates": [
                            [
                                -73.80992143421788,
                                40.65611832778962
                            ],
                            [
                                -74.02930609818584,
                                40.60505054722865
                            ]
                        ]
                    },
                    "properties": {
                        "filename": "/path/to/b1c81faa-3df17267.jpg"
                    }
                },
            ]
        }

    Args:
        samples: a :class:`fiftyone.core.collections.SampleCollection`
        geojson_or_path: a GeoJSON ``FeatureCollection`` dict or the path to
            one on disk
        location_field (None): the name of the location field in which to store
            the location data, which can be either a
            :class:`fiftyone.core.labels.GeoLocation` or
            :class:`fiftyone.core.labels.GeoLocations` field. If not specified,
            then, if there is an existing
            :class:`fiftyone.core.labels.GeoLocation` field, that field is
            used, else a new "location" field is created
        skip_missing (True): whether to skip GeoJSON features with no
            ``filename`` properties (True) or raise an error (False)
    """
    if location_field is None:
        try:
            location_field = samples._get_geo_location_field()
        except:
            location_field = "location"
            samples._dataset.add_sample_field(
                "location",
                fof.EmbeddedDocumentField,
                embedded_doc_type=fol.GeoLocation,
            )

    fov.validate_collection_label_fields(
        samples, location_field, (fol.GeoLocation, fol.GeoLocations)
    )

    location_cls = samples._get_label_field_type(location_field)

    if etau.is_str(geojson_or_path):
        d = etas.read_json(geojson_or_path)
    else:
        d = geojson_or_path

    _ensure_type(d, "FeatureCollection")

    geometries = {}
    for feature in d.get("features", []):
        properties = feature["properties"]
        if "filename" in properties:
            key = properties["filename"]
        elif not skip_missing:
            raise ValueError("Found feature with no `filename` property")
        else:
            continue

        geometries[key] = feature["geometry"]

    lookup = {}
    for _id, filepath in zip(samples.values("id"), samples.values("filepath")):
        filename = os.path.basename(filepath)
        lookup[filepath] = _id
        lookup[filename] = _id

    found_keys = set(lookup.keys()) & set(geometries.keys())

    if not found_keys:
        logger.info("No matching location data found")
        return

    logger.info("Loading location data for %d samples...", len(found_keys))
    _samples = samples.select_fields(location_field)
    with fou.ProgressBar() as pb:
        for key in pb(found_keys):
            sample_id = lookup[key]
            geometry = geometries[key]
            sample = _samples[sample_id]
            sample[location_field] = location_cls.from_geo_json(geometry)
            sample.save()


def to_geo_json_geometry(label):
    """Returns a GeoJSON ``geometry`` dict representation for the given
    location.

    Args:
        label: a :class:`fiftyone.core.labels.GeoLocation` o
            :class:`fiftyone.core.labels.GeoLocations` instance

    Returns:
        a GeoJSON dict
    """
    if isinstance(label, fol.GeoLocations):
        return _to_multi_geo_collection(label)

    if not isinstance(label, fol.GeoLocation):
        return None

    num_shapes = (
        int(label.point is not None)
        + int(label.line is not None)
        + int(label.polygon is not None)
    )

    if num_shapes == 0:
        return None

    if num_shapes == 1:
        return _to_geo_primitive(label)

    return _to_geo_collection(label)


def parse_point(arg):
    """Parses the point into GeoJSON dict representation.

    Args:
        point: a point specified in any of the following formats:

            -   A ``[longitude, latitude]`` list
            -   A GeoJSON dict with ``Point`` type
            -   A :class:`fiftyone.core.labels.GeoLocation` instance whose
                ``point`` attribute contains the point

    Returns:
        a GeoJSON dict of type ``Point``
    """
    orig_arg = arg
    if isinstance(arg, dict):
        arg = arg["coordinates"]

    if isinstance(arg, list):
        arg = fol.GeoLocation(point=arg)

    if isinstance(arg, fol.GeoLocation):
        return {"type": "Point", "coordinates": arg.point}

    raise ValueError("Unsupported point data: %s" % orig_arg)


def parse_polygon(arg):
    """Parses the polygon or multi-polygon into GeoJSON dict representation.

    Args:
        arg: a :class:`fiftyone.core.labels.GeoLocation`,
            :class:`fiftyone.core.labels.GeoLocations`, GeoJSON dict, or list
            of coordinates that define a ``Polygon`` or ``MultiPolygon`` to
            search within

    Returns:
        a GeoJSON dict of type ``Polygon`` or ``MultiPolygon``
    """
    orig_arg = arg
    if isinstance(arg, dict):
        arg = arg["coordinates"]

    if isinstance(arg, list):
        try:
            arg = fol.GeoLocations(polygons=arg)
        except:
            arg = fol.GeoLocation(polygon=arg)

    if isinstance(arg, fol.GeoLocation):
        return {"type": "Polygon", "coordinates": arg.polygon}

    if isinstance(arg, fol.GeoLocations):
        return {"type": "MultiPolygon", "coordinates": arg.polygons}

    raise ValueError("Unsupported polygon data: %s" % orig_arg)


def geo_within(location_field, boundary, strict=True):
    """Creates a MongoDB query expression that tests whether the given location
    field is contained within the specified boundary shape.

    Args:
        location_field: the embedded field containing GeoJSON data
        boundary: a :class:`fiftyone.core.labels.GeoLocation`,
            :class:`fiftyone.core.labels.GeoLocations`, GeoJSON dict, or
            list of coordinates that define a ``Polygon`` or
            ``MultiPolygon`` to search within
        strict (True): whether documents must exist entirely within (True)
            or intersect (False) the boundary

    Returns:
        a MongoDB query dict
    """
    op = "$geoWithin" if strict else "$geoIntersects"
    boundary = parse_polygon(boundary)
    return {location_field: {op: {"$geometry": boundary}}}


def extract_coordinates(d):
    """Extracts the coordinates from all geometries in the GeoJSON dictionary.

    The dict can have any ``type`` supported by the GeoJSON spec, including
    ``Feature``, ``FeatureCollection``, ``GeometryCollection``, and primitive
    geometries ``Point``, ``LineString``, ``Polygon``, ``MultiPoint``,
    ``MultiLineString``, or ``MultiPolygon``.

    Args:
        d: a GeoJSON dict

    Returns:
        a tuple of

        -   points: a list of ``Point`` coordinates
        -   lines: a list of ``LineString`` coordinates
        -   points: a list of ``Polygon`` coordinates
    """
    _type = d["type"]

    if _type == "FeatureCollection":
        geometries = [f["geometry"] for f in d.get("features", [])]
    elif _type == "GeometryCollection":
        geometries = d.get("geometries", [])
    elif _type == "Feature":
        geometries = [d["geometry"]]
    else:
        geometries = [d]

    return _parse_geometries(geometries)


class GeoJSONDatasetImporter(
    foud.GenericSampleDatasetImporter, foud.ImportPathsMixin
):
    """Importer for image or video datasets whose location data and labels are
    stored in GeoJSON format.

    See :class:`fiftyone.types.dataset_types.GeoJSONDataset` for format
    details.

    Args:
        dataset_dir (None): the dataset directory
        data_path (None): an optional parameter that enables explicit control
            over the location of the media. Can be any of the following:

<<<<<<< HEAD
            -   a folder name like "data" or "data/" specifying a subfolder of
                ``dataset_dir`` where the media files reside
            -   an absolute directory path where the media files reside. In
                this case, the ``dataset_dir`` has no effect on the location of
                the data
            -   a filename like "data.json" specifying the filename of the JSON
                data manifest file in ``dataset_dir``
=======
            -   a folder name like ``"data"`` or ``"data/"`` specifying a
                subfolder of ``dataset_dir`` where the media files reside
            -   an absolute directory path where the media files reside. In
                this case, the ``dataset_dir`` has no effect on the location of
                the data
            -   a filename like ``"data.json"`` specifying the filename of the
                JSON data manifest file in ``dataset_dir``
>>>>>>> 83d2c719
            -   an absolute filepath specifying the location of the JSON data
                manifest. In this case, ``dataset_dir`` has no effect on the
                location of the data

            If None, this parameter will default to whichever of ``data/`` or
            ``data.json`` exists in the dataset directory
        labels_path (None): an optional parameter that enables explicit control
            over the location of the labels. Can be any of the following:

<<<<<<< HEAD
            -   a filename like "labels.json" specifying the location of the
                labels in ``dataset_dir``
=======
            -   a filename like ``"labels.json"`` specifying the location of
                the labels in ``dataset_dir``
>>>>>>> 83d2c719
            -   an absolute filepath to the labels. In this case,
                ``dataset_dir`` has no effect on the location of the labels

            If None, the parameter will default to ``labels.json``
        location_field ("location"): the name of the field in which to store
            the location data
        multi_location (False): whether this GeoJSON may contain multiple
            shapes for each sample and thus its location data should be stored
            in a :class:`fiftyone.core.labels.GeoLocations` field rather than
            the default :class:`fiftyone.core.labels.GeoLocation` field
        property_parsers (None): an optional dict mapping property names to
            functions that parse the property values (e.g., into the
            appropriate) :class:`fiftyone.core.labels.Label` types). By
            default, all properies are stored as primitive field values
        skip_missing_media (False): whether to skip (True) or raise an error
            (False) when features with no ``filename`` property are encountered
        include_all_data (False): whether to generate samples for all media in
            the data directory (True) rather than only creating samples for
            media with label entries (False)
        shuffle (False): whether to randomly shuffle the order in which the
            samples are imported
        seed (None): a random seed to use when shuffling
        max_samples (None): a maximum number of samples to import. By default,
            all samples are imported
    """

    def __init__(
        self,
        dataset_dir=None,
        data_path=None,
        labels_path=None,
        location_field="location",
        multi_location=False,
        property_parsers=None,
        skip_missing_media=False,
        include_all_data=False,
        shuffle=False,
        seed=None,
        max_samples=None,
    ):
        data_path = self._parse_data_path(
            dataset_dir=dataset_dir, data_path=data_path, default="data/",
        )

        labels_path = self._parse_labels_path(
            dataset_dir=dataset_dir,
            labels_path=labels_path,
            default="labels.json",
        )

        super().__init__(
            dataset_dir=dataset_dir,
            shuffle=shuffle,
            seed=seed,
            max_samples=max_samples,
        )

        self.data_path = data_path
        self.labels_path = labels_path
        self.location_field = location_field
        self.multi_location = multi_location
        self.property_parsers = property_parsers
        self.skip_missing_media = skip_missing_media
        self.include_all_data = include_all_data

        self._media_paths_map = None
        self._features_map = None
        self._filepaths = None
        self._iter_filepaths = None
        self._num_samples = None

    def __iter__(self):
        self._iter_filepaths = iter(self._filepaths)
        return self

    def __len__(self):
        return self._num_samples

    def __next__(self):
        filepath = next(self._iter_filepaths)

        feature = self._features_map.get(filepath, None)
        if feature is None:
            return fos.Sample(filepath=filepath)

        properties = feature.get("properties", {})

        fields = {}
        if self.property_parsers:
            for key, value in properties.items():
                fields[key] = self.property_parsers[key](value)
        else:
            fields.update(properties)

        if self.multi_location:
            location = fol.GeoLocations.from_geo_json(feature)
        else:
            location = fol.GeoLocation.from_geo_json(feature)

        fields[self.location_field] = location

        return fos.Sample(filepath=filepath, **fields)

    @property
    def has_sample_field_schema(self):
        return False

    @property
    def has_dataset_info(self):
        return False

    def setup(self):
        self._media_paths_map = self._load_data_map(self.data_path)

        features_map = {}

        if self.labels_path is not None and os.path.isfile(self.labels_path):
            geojson = etas.load_json(self.labels_path)
            _ensure_type(geojson, "FeatureCollection")

            for feature in geojson.get("features", []):
                properties = feature["properties"]
                if "filename" in properties:
                    filename = properties.pop("filename")
                    if os.path.isabs(filename):
                        filepath = filename
                    else:
                        filepath = self._media_paths_map.get(filename, None)

                    if filepath is None:
                        if self.skip_missing_media:
                            continue

                        raise ValueError(
                            "Could not locate media for feature with "
                            "filename=%s" % filename
                        )

                elif self.skip_missing_media:
                    continue
                else:
                    raise ValueError(
                        "Found feature with no `filename` property"
                    )

                features_map[filepath] = feature

        filepaths = set(features_map.keys())

        if self.include_all_data:
            filepaths.update(self._media_paths_map.values())

        self._features_map = features_map
        self._filepaths = self._preprocess_list(sorted(filepaths))
        self._num_samples = len(self._filepaths)


class GeoJSONDatasetExporter(
    foud.GenericSampleDatasetExporter, foud.ExportPathsMixin
):
    """Exporter for image or video datasets whose location data and labels are
    stored in GeoJSON format.

    See :class:`fiftyone.types.dataset_types.GeoJSONDataset` for format
    details.

    Args:
        export_dir (None): the directory to write the export. This has no
            effect if ``data_path`` and ``labels_path`` are absolute paths
        data_path (None): an optional parameter that enables explicit control
            over the location of the exported media. Can be any of the
            following:

<<<<<<< HEAD
            -   a folder name like "data" or "data/" specifying a subfolder of
                ``export_dir`` in which to export the media
            -   an absolute directory path in which to export the media. In
                this case, the ``export_dir`` has no effect on the location of
                the data
            -   a JSON filename like "data.json" specifying the filename of the
                manifest file in ``export_dir`` generated when ``export_media``
                is ``"manifest"``
=======
            -   a folder name like ``"data"`` or ``"data/"`` specifying a
                subfolder of ``export_dir`` in which to export the media
            -   an absolute directory path in which to export the media. In
                this case, the ``export_dir`` has no effect on the location of
                the data
            -   a JSON filename like ``"data.json"`` specifying the filename of
                the manifest file in ``export_dir`` generated when
                ``export_media`` is ``"manifest"``
>>>>>>> 83d2c719
            -   an absolute filepath specifying the location to write the JSON
                manifest file when ``export_media`` is ``"manifest"``. In this
                case, ``export_dir`` has no effect on the location of the data

            If None, the default value of this parameter will be chosen based
            on the value of the ``export_media`` parameter
        labels_path (None): an optional parameter that enables explicit control
            over the location of the exported labels. Can be any of the
            following:

<<<<<<< HEAD
            -   a filename like "labels.json" specifying the location in
=======
            -   a filename like ``"labels.json"`` specifying the location in
>>>>>>> 83d2c719
                ``export_dir`` in which to export the labels
            -   an absolute filepath to which to export the labels. In this
                case, the ``export_dir`` has no effect on the location of the
                labels

            If None, the labels will be exported into ``export_dir`` using the
            default filename
        export_media (None): controls how to export the raw media. The
            supported values are:

            -   ``True``: copy all media files into the output directory
            -   ``False``: don't export media
            -   ``"move"``: move all media files into the output directory
            -   ``"symlink"``: create symlinks to the media files in the output
                directory
            -   ``"manifest"``: create a ``data.json`` in the output directory
                that maps UUIDs used in the labels files to the filepaths of
                the source media, rather than exporting the actual media

            If None, the default value of this parameter will be chosen based
            on the value of the ``data_path`` parameter
        image_format (None): the image format to use when writing in-memory
            images to disk. By default, ``fiftyone.config.default_image_ext``
            is used
        location_field (None): the name of the field containing the location
            data for each sample. Can be any of the following:

            -   The name of a :class:`fiftyone.core.fields.GeoLocation` field
            -   The name of a :class:`fiftyone.core.fields.GeoLocations` field
            -   ``None``, in which case there must be a single
                :class:`fiftyone.core.fields.GeoLocation` field on the samples,
                which is used by default

        property_makers (None): an optional dict mapping sample field names to
            functions that convert the field values to property values to be
            stored in the ``properties`` field of the GeoJSON ``Feature`` for
            the sample. By default, no properties are written
        omit_none_fields (True): whether to omit ``None``-valued Sample fields
            from the output properties
        pretty_print (False): whether to render the JSON in human readable
            format with newlines and indentations
    """

    def __init__(
        self,
        export_dir=None,
        data_path=None,
        labels_path=None,
        export_media=None,
        image_format=None,
        location_field=None,
        property_makers=None,
        omit_none_fields=True,
        pretty_print=False,
    ):
        data_path, export_media = self._parse_data_path(
            export_dir=export_dir,
            data_path=data_path,
            export_media=export_media,
            default="data/",
        )

        labels_path = self._parse_labels_path(
            export_dir=export_dir,
            labels_path=labels_path,
            default="labels.json",
        )

        super().__init__(export_dir=export_dir)

        self.data_path = data_path
        self.labels_path = labels_path
        self.export_media = export_media
        self.image_format = image_format
        self.location_field = location_field
        self.property_makers = property_makers
        self.omit_none_fields = omit_none_fields
        self.pretty_print = pretty_print

        self._features = []
        self._location_field = None
        self._media_exporter = None

    def setup(self):
        self._media_exporter = foud.ImageExporter(
            self.export_media,
            export_path=self.data_path,
            default_ext=self.image_format,
        )
        self._media_exporter.setup()

    def log_collection(self, sample_collection):
        if self.location_field is None:
            self.location_field = sample_collection._get_geo_location_field()

    def export_sample(self, sample):
        properties = {}

        if self.property_makers:
            for key, fn in self.property_makers.items():
                value = sample[key]
                if value is not None or not self.omit_none_fields:
                    properties[key] = fn(value)

        out_filepath, _ = self._media_exporter.export(sample.filepath)

        if self.export_media == False:
            properties["filename"] = sample.filepath
        else:
            properties["filename"] = os.path.basename(out_filepath)

        location = sample[self.location_field]
        if location is not None:
            geometry = location.to_geo_json()
        else:
            geometry = None

        self._features.append(
            {"type": "Feature", "geometry": geometry, "properties": properties}
        )

    def close(self, *args):
        features = {"type": "FeatureCollection", "features": self._features}
        etas.write_json(
            features, self.labels_path, pretty_print=self.pretty_print
        )
        self._media_exporter.close()


def _to_geo_primitive(label):
    if label.point is not None:
        return _make_geometry("Point", label.point)

    if label.line is not None:
        return _make_geometry("LineString", label.line)

    if label.polygon is not None:
        return _make_geometry("Polygon", label.polygon)

    return None


def _to_geo_collection(label):
    geometries = []

    if label.point is not None:
        geometries.append(_make_geometry("Point", label.point))

    if label.line is not None:
        geometries.append(_make_geometry("LineString", label.line))

    if label.polygon is not None:
        geometries.append(_make_geometry("Polygon", label.polygon))

    return {"type": "GeometryCollection", "geometries": geometries}


def _to_multi_geo_collection(label):
    geometries = []

    if label.points is not None:
        geometries.append(_make_geometry("MultiPoint", label.points))

    if label.lines is not None:
        geometries.append(_make_geometry("MultiLineString", label.lines))

    if label.polygons is not None:
        geometries.append(_make_geometry("MultiPolygon", label.polygons))

    return {"type": "GeometryCollection", "geometries": geometries}


def _make_geometry(type_, coordinates):
    return {"type": type_, "coordinates": coordinates}


def _parse_geometries(geometries):
    points = []
    lines = []
    polygons = []

    for d in geometries:
        _type = d["type"]
        _coords = d["coordinates"]

        if _type == "Point":
            points.append(_coords)
        elif _type == "LineString":
            lines.append(_coords)
        elif _type == "Polygon":
            polygons.append(_coords)
        elif _type == "MultiPoint":
            points.extend(_coords)
        elif _type == "MultiLineString":
            lines.extend(_coords)
        elif _type == "MultiPolygon":
            polygons.extend(_coords)

    return points, lines, polygons


def _ensure_type(d, type_):
    _type = d.get("type", "")
    if _type != type_:
        raise ValueError(
            "Unsupported GeoJSON type '%s'; must be '%s'" % (_type, type_)
        )<|MERGE_RESOLUTION|>--- conflicted
+++ resolved
@@ -302,15 +302,6 @@
         data_path (None): an optional parameter that enables explicit control
             over the location of the media. Can be any of the following:
 
-<<<<<<< HEAD
-            -   a folder name like "data" or "data/" specifying a subfolder of
-                ``dataset_dir`` where the media files reside
-            -   an absolute directory path where the media files reside. In
-                this case, the ``dataset_dir`` has no effect on the location of
-                the data
-            -   a filename like "data.json" specifying the filename of the JSON
-                data manifest file in ``dataset_dir``
-=======
             -   a folder name like ``"data"`` or ``"data/"`` specifying a
                 subfolder of ``dataset_dir`` where the media files reside
             -   an absolute directory path where the media files reside. In
@@ -318,7 +309,6 @@
                 the data
             -   a filename like ``"data.json"`` specifying the filename of the
                 JSON data manifest file in ``dataset_dir``
->>>>>>> 83d2c719
             -   an absolute filepath specifying the location of the JSON data
                 manifest. In this case, ``dataset_dir`` has no effect on the
                 location of the data
@@ -328,13 +318,8 @@
         labels_path (None): an optional parameter that enables explicit control
             over the location of the labels. Can be any of the following:
 
-<<<<<<< HEAD
-            -   a filename like "labels.json" specifying the location of the
-                labels in ``dataset_dir``
-=======
             -   a filename like ``"labels.json"`` specifying the location of
                 the labels in ``dataset_dir``
->>>>>>> 83d2c719
             -   an absolute filepath to the labels. In this case,
                 ``dataset_dir`` has no effect on the location of the labels
 
@@ -508,16 +493,6 @@
             over the location of the exported media. Can be any of the
             following:
 
-<<<<<<< HEAD
-            -   a folder name like "data" or "data/" specifying a subfolder of
-                ``export_dir`` in which to export the media
-            -   an absolute directory path in which to export the media. In
-                this case, the ``export_dir`` has no effect on the location of
-                the data
-            -   a JSON filename like "data.json" specifying the filename of the
-                manifest file in ``export_dir`` generated when ``export_media``
-                is ``"manifest"``
-=======
             -   a folder name like ``"data"`` or ``"data/"`` specifying a
                 subfolder of ``export_dir`` in which to export the media
             -   an absolute directory path in which to export the media. In
@@ -526,7 +501,6 @@
             -   a JSON filename like ``"data.json"`` specifying the filename of
                 the manifest file in ``export_dir`` generated when
                 ``export_media`` is ``"manifest"``
->>>>>>> 83d2c719
             -   an absolute filepath specifying the location to write the JSON
                 manifest file when ``export_media`` is ``"manifest"``. In this
                 case, ``export_dir`` has no effect on the location of the data
@@ -537,11 +511,7 @@
             over the location of the exported labels. Can be any of the
             following:
 
-<<<<<<< HEAD
-            -   a filename like "labels.json" specifying the location in
-=======
             -   a filename like ``"labels.json"`` specifying the location in
->>>>>>> 83d2c719
                 ``export_dir`` in which to export the labels
             -   an absolute filepath to which to export the labels. In this
                 case, the ``export_dir`` has no effect on the location of the
