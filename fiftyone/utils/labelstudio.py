--- conflicted
+++ resolved
@@ -299,20 +299,13 @@
             and ls_local_enabled is not None
             and ls_local_enabled.lower() == "true"
         )
-<<<<<<< HEAD
-        # if files are not inside local storage root, we can't use local storage
-=======
 
         # If files are not inside local storage root, we can't use local storage
->>>>>>> 2086f90e
         common_prefix = os.path.commonprefix(
             [one[one["media_type"]] for one in tasks]
         ).rstrip("/")
         common_prefix = os.path.dirname(common_prefix)
-<<<<<<< HEAD
-=======
-
->>>>>>> 2086f90e
+
         if local_storage_enabled and ls_root in common_prefix:
             logger.debug("Using local LabelStudio storage")
             project.connect_local_import_storage(common_prefix)
@@ -333,20 +326,14 @@
                 f"/api/projects/{project.id}/import",
                 json=files_data,
             )
-<<<<<<< HEAD
-
         else:
             logger.debug("Uploading as files")
-=======
-        else:
-            logger.debug("Uploading as files")
-
->>>>>>> 2086f90e
+
             files = [
                 (one["source_id"], open(one[one["media_type"]], "rb"))
                 for one in tasks
             ]
-<<<<<<< HEAD
+
             # upload files first and get their upload ids
             upload_resp = self._client.make_request(
                 "POST",
@@ -355,17 +342,6 @@
                 files=files,
             )
 
-=======
-
-            # upload files first and get their upload ids
-            upload_resp = self._client.make_request(
-                "POST",
-                f"/api/projects/{project.id}/import",
-                params={"commit_to_project": True},
-                files=files,
-            )
-
->>>>>>> 2086f90e
             # create tasks out of the uploaded files
             payload = json.dumps(
                 {
