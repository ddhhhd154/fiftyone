--- conflicted
+++ resolved
@@ -5,6 +5,7 @@
 | `voxel51.com <https://voxel51.com/>`_
 |
 """
+
 from datetime import datetime
 import inspect
 import itertools
@@ -2123,7 +2124,6 @@
         )
 
 
-<<<<<<< HEAD
 def _parse_media_fields(sd, media_fields, rel_dir):
     for field_name, key in media_fields.items():
         value = sd.get(field_name, None)
@@ -2152,12 +2152,12 @@
         elif etau.is_str(value):
             if not fos.isabs(value):
                 sd[field_name] = fos.join(rel_dir, value)
-=======
+
+
 def _set_created_at(field_dict, created_at):
     field_dict["created_at"] = created_at
     for _field_dict in field_dict.get("fields", []):
         _set_created_at(_field_dict, created_at)
->>>>>>> 12aec6e9
 
 
 def _import_saved_views(dataset, views):
