"""
Dataset exporters.

| Copyright 2017-2021, Voxel51, Inc.
| `voxel51.com <https://voxel51.com/>`_
|
"""
from collections import defaultdict
import inspect
import logging
import os
import warnings

from bson import json_util
import numpy as np

import eta.core.datasets as etad
import eta.core.image as etai
import eta.core.frameutils as etaf
import eta.core.serial as etas
import eta.core.utils as etau

import fiftyone as fo
import fiftyone.core.collections as foc
<<<<<<< HEAD
import fiftyone.core.dataset as fod
=======
>>>>>>> 866b17a4
import fiftyone.core.labels as fol
import fiftyone.core.metadata as fom
import fiftyone.core.media as fomm
import fiftyone.core.odm as foo
import fiftyone.core.utils as fou
import fiftyone.utils.eta as foue
import fiftyone.utils.patches as foup

from .parsers import (
    FiftyOneLabeledImageSampleParser,
    FiftyOneUnlabeledImageSampleParser,
    FiftyOneLabeledVideoSampleParser,
    FiftyOneUnlabeledVideoSampleParser,
    ImageSampleParser,
    ImageClassificationSampleParser,
)


logger = logging.getLogger(__name__)


def export_samples(
    samples,
    export_dir=None,
    dataset_type=None,
    data_path=None,
    labels_path=None,
    export_media=None,
    dataset_exporter=None,
    label_field=None,
    frame_labels_field=None,
    num_samples=None,
    **kwargs,
):
    """Exports the given samples to disk.

    You can perform exports with this method via the following basic patterns:

    (a) Provide ``export_dir`` and ``dataset_type`` to export the content to a
        directory in the default layout for the specified format, as documented
        in :ref:`this page <exporting-datasets>`

    (b) Provide ``dataset_type`` along with ``data_path``, ``labels_path``,
        and/or ``export_media`` to directly specify where to export the source
        media and/or labels (if applicable) in your desired format. This syntax
        provides the flexibility to, for example, perform workflows like
        labels-only exports

    (c) Provide a ``dataset_exporter`` to which to feed samples to perform a
        fully-customized export

    In all workflows, the remaining parameters of this method can be provided
    to further configure the export.

    See :ref:`this page <exporting-datasets>` for more information about the
    available export formats and examples of using this method.

    See :ref:`this guide <custom-dataset-exporter>` for more details about
    exporting datasets in custom formats by defining your own
    :class:`fiftyone.utils.data.exporters.DatasetExporter`.

    This method will automatically coerce the data to match the requested
    export in the following cases:

    -   When exporting in either an unlabeled image or image classification
        format, if a spatial label field is provided
        (:class:`fiftyone.core.labels.Detection`,
        :class:`fiftyone.core.labels.Detections`,
        :class:`fiftyone.core.labels.Polyline`, or
        :class:`fiftyone.core.labels.Polylines`), then the **image patches** of
        the provided samples will be exported

    -   When exporting in labeled image dataset formats that expect list-type
        labels (:class:`fiftyone.core.labels.Classifications`,
        :class:`fiftyone.core.labels.Detections`,
        :class:`fiftyone.core.labels.Keypoints`, or
        :class:`fiftyone.core.labels.Polylines`), if a label field contains
        labels in non-list format
        (e.g., :class:`fiftyone.core.labels.Classification`), the labels will
        be automatically upgraded to single-label lists

    -   When exporting in labeled image dataset formats that expect
        :class:`fiftyone.core.labels.Detections` labels, if a
        :class:`fiftyone.core.labels.Classification` field is provided, the
        labels will be automatically upgraded to detections that span the
        entire images

    Args:
        samples: a :class:`fiftyone.core.collections.SampleCollection`
        export_dir (None): the directory to which to export the samples in
            format ``dataset_type``
        dataset_type (None): the :class:`fiftyone.types.dataset_types.Dataset`
            type to write
        data_path (None): an optional parameter that enables explicit control
            over the location of the exported media for certain export formats.
            Can be any of the following:

            -   a folder name like ``"data"`` or ``"data/"`` specifying a
                subfolder of ``export_dir`` in which to export the media
            -   an absolute directory path in which to export the media. In
                this case, the ``export_dir`` has no effect on the location of
                the data
            -   a filename like ``"data.json"`` specifying the filename of a
                JSON manifest file in ``export_dir`` generated when
                ``export_media`` is ``"manifest"``
            -   an absolute filepath specifying the location to write the JSON
                manifest file when ``export_media`` is ``"manifest"``. In this
                case, ``export_dir`` has no effect on the location of the data

            If None, a default value of this parameter will be chosen based on
            the value of the ``export_media`` parameter. Note that this
            parameter is not applicable to certain export formats such as
            binary types like TF records
        labels_path (None): an optional parameter that enables explicit control
            over the location of the exported labels. Only applicable when
            exporting in certain labeled dataset formats. Can be any of the
            following:

            -   a type-specific folder name like ``"labels"`` or ``"labels/"``
                or a filename like ``"labels.json"`` or ``"labels.xml"``
                specifying the location in ``export_dir`` in which to export
                the labels
            -   an absolute directory or filepath in which to export the
                labels. In this case, the ``export_dir`` has no effect on the
                location of the labels

            For labeled datasets, the default value of this parameter will be
            chosen based on the export format so that the labels will be
            exported into ``export_dir``
        export_media (None): controls how to export the raw media. The
            supported values are:

            -   ``True``: copy all media files into the output directory
            -   ``False``: don't export media. This option is only useful when
                exporting labeled datasets whose label format stores sufficient
                information to locate the associated media
            -   ``"move"``: move all media files into the output directory
            -   ``"symlink"``: create symlinks to the media files in the output
                directory
            -   ``"manifest"``: create a ``data.json`` in the output directory
                that maps UUIDs used in the labels files to the filepaths of
                the source media, rather than exporting the actual media

            If None, an appropriate default value of this parameter will be
            chosen based on the value of the ``data_path`` parameter. Note that
            some dataset formats may not support certain values for this
            parameter (e.g., when exporting in binary formats such as TF
            records, "symlink" is not an option)
        dataset_exporter (None): a :class:`DatasetExporter` to use to write the
            dataset
        label_field (None): the name of the label field to export, or a
            dictionary mapping field names to output keys describing the label
            fields to export. Only applicable if ``dataset_exporter`` is a
            :class:`LabeledImageDatasetExporter` or
            :class:`LabeledVideoDatasetExporter`, or if you are exporting image
            patches
        frame_labels_field (None): the name of the frame label field to export,
            or a dictionary mapping field names to output keys describing the
            frame label fields to export. Only applicable if
            ``dataset_exporter`` is a :class:`LabeledVideoDatasetExporter`
        num_samples (None): the number of samples in ``samples``. If omitted,
            this is computed (if possible) via ``len(samples)``
        **kwargs: optional keyword arguments to pass to the dataset exporter's
            constructor. If you are exporting image patches, this can also
            contain keyword arguments for
            :class:`fiftyone.utils.patches.ImagePatchesExtractor`
    """
    found_patches, patches_kwargs, kwargs = _check_for_patches_export(
        samples, dataset_exporter, label_field, kwargs
    )
    found_clips, clips_kwargs, kwargs = _check_for_clips_export(
        samples, dataset_exporter, label_field, kwargs
    )

    if dataset_exporter is None:
        dataset_exporter, _ = build_dataset_exporter(
            dataset_type,
            export_dir=export_dir,
            data_path=data_path,
            labels_path=labels_path,
            export_media=export_media,
            **kwargs,
        )
    else:
        kwargs.update(
            dict(
                export_dir=export_dir,
                data_path=data_path,
                labels_path=labels_path,
                export_media=export_media,
            )
        )

        for key, value in kwargs.items():
            if value is not None:
                logger.warning("Ignoring unsupported parameter '%s'", key)

    sample_collection = samples

    if isinstance(dataset_exporter, BatchDatasetExporter):
        _write_batch_dataset(dataset_exporter, samples)
        return

    if isinstance(dataset_exporter, GenericSampleDatasetExporter):
        sample_parser = None
    elif isinstance(dataset_exporter, UnlabeledImageDatasetExporter):
        if found_patches:
            # Export unlabeled image patches
            samples = foup.ImagePatchesExtractor(
                samples, label_field, include_labels=False, **patches_kwargs,
            )
            sample_parser = ImageSampleParser()
            num_samples = len(samples)
        else:
            sample_parser = FiftyOneUnlabeledImageSampleParser(
                compute_metadata=True
            )

    elif isinstance(dataset_exporter, UnlabeledVideoDatasetExporter):
        if found_clips:
            # Export unlabeled video clips
            samples = samples.to_clips(label_field)
            num_samples = len(samples)

        # True for copy/move/symlink, False for manifest/no export
        _export_media = getattr(
            dataset_exporter, "export_media", export_media
        ) not in {False, "symlink"}

        #
        # Clips are always written to a temporary directory first, so the
        # exporter should just move these to the ultimate destination
        #
        # Note that if the dataset exporter does not use `export_media`, this
        # will not work properly...
        #
        if samples._dataset._is_clips and _export_media:
            dataset_exporter.export_media = "move"

        sample_parser = FiftyOneUnlabeledVideoSampleParser(
            compute_metadata=True, export_media=_export_media, **clips_kwargs
        )

    elif isinstance(dataset_exporter, LabeledImageDatasetExporter):
        if found_patches:
            # Export labeled image patches
            samples = foup.ImagePatchesExtractor(
                samples, label_field, include_labels=True, **patches_kwargs,
            )
            sample_parser = ImageClassificationSampleParser()
            num_samples = len(samples)
        else:
            label_fcn = _make_label_coercion_functions(
                label_field, sample_collection, dataset_exporter
            )
            sample_parser = FiftyOneLabeledImageSampleParser(
                label_field, label_fcn=label_fcn, compute_metadata=True,
            )

    elif isinstance(dataset_exporter, LabeledVideoDatasetExporter):
        if found_clips:
            # Export labeled video clips
            samples = samples.to_clips(label_field)
            num_samples = len(samples)

        # True for copy/move/symlink, False for manifest/no export
        _export_media = getattr(
            dataset_exporter, "export_media", export_media
        ) not in {False, "symlink"}

        #
        # Clips are always written to a temporary directory first, so the
        # exporter should just move these to the ultimate destination
        #
        # Note that if the dataset exporter does not use `export_media`, this
        # will not work properly...
        #
        if samples._dataset._is_clips and _export_media:
            dataset_exporter.export_media = "move"

        label_fcn = _make_label_coercion_functions(
            label_field, sample_collection, dataset_exporter
        )
        frame_labels_fcn = _make_label_coercion_functions(
            frame_labels_field,
            sample_collection,
            dataset_exporter,
            frames=True,
        )
        sample_parser = FiftyOneLabeledVideoSampleParser(
            label_field=label_field,
            frame_labels_field=frame_labels_field,
            label_fcn=label_fcn,
            frame_labels_fcn=frame_labels_fcn,
            compute_metadata=True,
            export_media=_export_media,
            **clips_kwargs,
        )

    else:
        raise ValueError(
            "Unsupported DatasetExporter %s" % type(dataset_exporter)
        )

    write_dataset(
        samples,
        sample_parser,
        dataset_exporter,
        num_samples=num_samples,
        sample_collection=sample_collection,
    )


def write_dataset(
    samples,
    sample_parser,
    dataset_exporter,
    num_samples=None,
    sample_collection=None,
):
    """Writes the samples to disk as a dataset in the specified format.

    Args:
        samples: an iterable of samples that can be parsed by ``sample_parser``
        sample_parser: a :class:`fiftyone.utils.data.parsers.SampleParser` to
            use to parse the samples
        dataset_exporter: a :class:`DatasetExporter` to use to write the
            dataset
        num_samples (None): the number of samples in ``samples``. If omitted,
            this is computed (if possible) via ``len(samples)``
        sample_collection (None): the
            :class:`fiftyone.core.collections.SampleCollection` from which
            ``samples`` were extracted. If ``samples`` is itself a
            :class:`fiftyone.core.collections.SampleCollection`, this parameter
            defaults to ``samples``. This parameter is optional and is only
            passed to :meth:`DatasetExporter.log_collection`
    """
    if num_samples is None:
        try:
            num_samples = len(samples)
        except:
            pass

    if sample_collection is None and isinstance(samples, foc.SampleCollection):
        sample_collection = samples

    if isinstance(dataset_exporter, GenericSampleDatasetExporter):
        _write_generic_sample_dataset(
            dataset_exporter,
            samples,
            num_samples=num_samples,
            sample_collection=sample_collection,
        )
    elif isinstance(
        dataset_exporter,
        (UnlabeledImageDatasetExporter, LabeledImageDatasetExporter),
    ):
        _write_image_dataset(
            dataset_exporter,
            samples,
            sample_parser,
            num_samples=num_samples,
            sample_collection=sample_collection,
        )
    elif isinstance(
        dataset_exporter,
        (UnlabeledVideoDatasetExporter, LabeledVideoDatasetExporter),
    ):
        _write_video_dataset(
            dataset_exporter,
            samples,
            sample_parser,
            num_samples=num_samples,
            sample_collection=sample_collection,
        )
    else:
        raise ValueError(
            "Unsupported DatasetExporter %s" % type(dataset_exporter)
        )


def build_dataset_exporter(
    dataset_type, strip_none=True, warn_unused=True, **kwargs
):
    """Builds the :class:`DatasetExporter` instance for the given parameters.

    Args:
        dataset_type: the :class:`fiftyone.types.dataset_types.Dataset` type
        strip_none (True): whether to exclude None-valued items from ``kwargs``
        warn_unused (True): whether to issue warnings for any non-None unused
            parameters encountered
        **kwargs: keyword arguments to pass to the dataset exporter's
            constructor via ``DatasetExporter(**kwargs)``

    Returns:
        a tuple of:

        -   the :class:`DatasetExporter` instance
        -   a dict of unused keyword arguments
    """
    if dataset_type is None:
        raise ValueError(
            "You must provide a `dataset_type` in order to build a dataset "
            "exporter"
        )

    if inspect.isclass(dataset_type):
        dataset_type = dataset_type()

    dataset_exporter_cls = dataset_type.get_dataset_exporter_cls()

    if strip_none:
        kwargs = {k: v for k, v in kwargs.items() if v is not None}

    kwargs, unused_kwargs = fou.extract_kwargs_for_class(
        dataset_exporter_cls, kwargs
    )

    try:
        dataset_exporter = dataset_exporter_cls(**kwargs)
    except Exception as e:
        raise ValueError(
            "Failed to construct exporter of type %s using the provided "
            "parameters. See above for the error. You may need to supply "
            "additional mandatory arguments. Please consult the documentation "
            "of %s to learn more"
            % (dataset_exporter_cls, dataset_exporter_cls)
        ) from e

    if warn_unused:
        for key, value in unused_kwargs.items():
            if value is not None:
                logger.warning(
                    "Ignoring unsupported parameter '%s' for exporter type %s",
                    key,
                    dataset_exporter_cls,
                )

    return dataset_exporter, unused_kwargs


def _check_for_patches_export(samples, dataset_exporter, label_field, kwargs):
    if isinstance(label_field, dict):
        if len(label_field) == 1:
            label_field = next(iter(label_field.keys()))
        else:
            label_field = None

    if label_field is None:
        return False, {}, kwargs

    found_patches = False

    if isinstance(dataset_exporter, UnlabeledImageDatasetExporter):
        try:
            label_type = samples._get_label_field_type(label_field)
            found_patches = issubclass(label_type, fol._PATCHES_FIELDS)
        except:
            pass

        if found_patches:
            logger.info(
                "Detected an unlabeled image exporter and a label field '%s' "
                "of type %s. Exporting image patches...",
                label_field,
                label_type,
            )

    elif (
        isinstance(dataset_exporter, LabeledImageDatasetExporter)
        and dataset_exporter.label_cls is fol.Classification
    ):
        try:
            label_type = samples._get_label_field_type(label_field)
            found_patches = issubclass(label_type, fol._PATCHES_FIELDS)
        except:
            pass

        if found_patches:
            logger.info(
                "Detected an image classification exporter and a label field "
                "'%s' of type %s. Exporting image patches...",
                label_field,
                label_type,
            )

    if found_patches:
        patches_kwargs, kwargs = fou.extract_kwargs_for_class(
            foup.ImagePatchesExtractor, kwargs
        )
    else:
        patches_kwargs = {}

    return found_patches, patches_kwargs, kwargs


def _check_for_clips_export(samples, dataset_exporter, label_field, kwargs):
    if isinstance(label_field, dict):
        if len(label_field) == 1:
            label_field = next(iter(label_field.keys()))
        else:
            label_field = None

    found_clips = False
    clips_kwargs = {}

    if isinstance(dataset_exporter, UnlabeledVideoDatasetExporter):
        try:
            label_type = samples._get_label_field_type(label_field)
            found_clips = issubclass(
                label_type, (fol.VideoClassification, fol.VideoClassifications)
            )
        except:
            pass

        if found_clips:
            logger.info(
                "Detected an unlabeled video exporter and a label field '%s' "
                "of type %s. Exporting video clips...",
                label_field,
                label_type,
            )

        if found_clips or samples._dataset._is_clips:
            clips_kwargs, kwargs = fou.extract_kwargs_for_class(
                FiftyOneUnlabeledVideoSampleParser, kwargs
            )

    elif (
        isinstance(dataset_exporter, LabeledVideoDatasetExporter)
        and dataset_exporter.label_cls is fol.Classification
    ):
        try:
            label_type = samples._get_label_field_type(label_field)
            found_clips = issubclass(
                label_type, (fol.VideoClassification, fol.VideoClassifications)
            )
        except:
            pass

        if found_clips:
            logger.info(
                "Detected a video classification exporter and a label field "
                "'%s' of type %s. Exporting video clips...",
                label_field,
                label_type,
            )

        if found_clips or samples._dataset._is_clips:
            clips_kwargs, kwargs = fou.extract_kwargs_for_class(
                FiftyOneLabeledVideoSampleParser, kwargs
            )

    return found_clips, clips_kwargs, kwargs


def _make_label_coercion_functions(
    label_field_or_dict, sample_collection, dataset_exporter, frames=False
):
    if frames:
        label_cls = dataset_exporter.frame_labels_cls
    else:
        label_cls = dataset_exporter.label_cls

    if label_cls is None:
        return None

    return_dict = isinstance(label_field_or_dict, dict)

    if return_dict:
        label_fields = list(label_field_or_dict.keys())
    else:
        label_fields = [label_field_or_dict]

    if isinstance(label_cls, dict):
        export_types = list(label_cls.values())
    elif isinstance(label_cls, (list, tuple)):
        export_types = list(label_cls)
    else:
        export_types = [label_cls]

    coerce_fcn_dict = {}
    for label_field in label_fields:
        if frames:
            field = sample_collection._FRAMES_PREFIX + label_field
        else:
            field = label_field

        try:
            label_type = sample_collection._get_label_field_type(field)
        except:
            continue

        if any(issubclass(label_type, t) for t in export_types):
            continue

        #
        # Single label -> list coercion
        #

        for export_type in export_types:
            single_type = fol._LABEL_LIST_TO_SINGLE_MAP.get(export_type, None)
            if single_type is not None and issubclass(label_type, single_type):
                logger.info(
                    "Dataset exporter expects labels in %s format, but found "
                    "%s. Wrapping field '%s' as single-label lists...",
                    export_type,
                    label_type,
                    label_field,
                )

                coerce_fcn_dict[label_field] = _make_single_label_to_list_fcn(
                    export_type
                )
                break

        if label_field in coerce_fcn_dict:
            continue

        #
        # `Classification` -> `Detections` coercion
        #

        if (
            issubclass(label_type, fol.Classification)
            and fol.Detections in export_types
        ):
            logger.info(
                "Dataset exporter expects labels in %s format, but found %s. "
                "Converting field '%s' to detections whose bounding boxes "
                "span the entire image...",
                fol.Detections,
                label_type,
                label_field,
            )

            coerce_fcn_dict[label_field] = _classification_to_detections

    if not coerce_fcn_dict:
        return None

    if not return_dict:
        return next(iter(coerce_fcn_dict.values()))

    return coerce_fcn_dict


def _make_single_label_to_list_fcn(label_cls):
    def single_label_to_list(label):
        if label is None:
            return label

        return label_cls(**{label_cls._LABEL_LIST_FIELD: [label]})

    return single_label_to_list


def _classification_to_detections(label):
    if label is None:
        return label

    return fol.Detections(
        detections=[
            fol.Detection(
                label=label.label,
                bounding_box=[0, 0, 1, 1],
                confidence=label.confidence,
            )
        ]
    )


def _write_batch_dataset(dataset_exporter, samples):
    if not isinstance(samples, foc.SampleCollection):
        raise ValueError(
            "%s can only export %s instances"
            % (type(dataset_exporter), foc.SampleCollection)
        )

    with dataset_exporter:
        dataset_exporter.export_samples(samples)


def _write_generic_sample_dataset(
    dataset_exporter, samples, num_samples=None, sample_collection=None,
):
    with fou.ProgressBar(total=num_samples) as pb:
        with dataset_exporter:
            if sample_collection is not None:
                dataset_exporter.log_collection(sample_collection)

            for sample in pb(samples):
                dataset_exporter.export_sample(sample)


def _write_image_dataset(
    dataset_exporter,
    samples,
    sample_parser,
    num_samples=None,
    sample_collection=None,
):
    labeled_images = isinstance(dataset_exporter, LabeledImageDatasetExporter)

    with fou.ProgressBar(total=num_samples) as pb:
        with dataset_exporter:
            if sample_collection is not None:
                dataset_exporter.log_collection(sample_collection)

            for sample in pb(samples):
                sample_parser.with_sample(sample)

                # Parse image
                if sample_parser.has_image_path:
                    try:
                        image_or_path = sample_parser.get_image_path()
                    except:
                        image_or_path = sample_parser.get_image()
                else:
                    image_or_path = sample_parser.get_image()

                # Parse metadata
                if dataset_exporter.requires_image_metadata:
                    if sample_parser.has_image_metadata:
                        metadata = sample_parser.get_image_metadata()
                    else:
                        metadata = None

                    if metadata is None:
                        metadata = fom.ImageMetadata.build_for(image_or_path)
                else:
                    metadata = None

                if labeled_images:
                    # Parse label
                    label = sample_parser.get_label()

                    # Export sample
                    dataset_exporter.export_sample(
                        image_or_path, label, metadata=metadata
                    )
                else:
                    # Export sample
                    dataset_exporter.export_sample(
                        image_or_path, metadata=metadata
                    )


def _write_video_dataset(
    dataset_exporter,
    samples,
    sample_parser,
    num_samples=None,
    sample_collection=None,
):
    labeled_videos = isinstance(dataset_exporter, LabeledVideoDatasetExporter)

    with fou.ProgressBar(total=num_samples) as pb:
        with dataset_exporter:
            if sample_collection is not None:
                dataset_exporter.log_collection(sample_collection)

            for sample in pb(samples):
                sample_parser.with_sample(sample)

                # Parse video
                video_path = sample_parser.get_video_path()

                # Parse metadata
                if dataset_exporter.requires_video_metadata:
                    if sample_parser.has_video_metadata:
                        metadata = sample_parser.get_video_metadata()
                    else:
                        metadata = None

                    if metadata is None:
                        metadata = fom.VideoMetadata.build_for(video_path)
                else:
                    metadata = None

                if labeled_videos:
                    # Parse labels
                    label = sample_parser.get_label()
                    frames = sample_parser.get_frame_labels()

                    # Export sample
                    dataset_exporter.export_sample(
                        video_path, label, frames, metadata=metadata
                    )
                else:
                    # Export sample
                    dataset_exporter.export_sample(
                        video_path, metadata=metadata
                    )


class ExportPathsMixin(object):
    """Mixin for :class:`DatasetExporter` classes that provides convenience
    methods for parsing the ``data_path``, ``labels_path``, and
    ``export_media`` parameters supported by many exporters.
    """

    @staticmethod
    def _parse_data_path(
        export_dir=None, data_path=None, export_media=None, default=None,
    ):
        """Helper function that computes default values for the ``data_path``
        and ``export_media`` parameters supported by many exporters.
        """
        if data_path is None:
            if export_media == "manifest" and default is not None:
                data_path = os.path.normpath(default) + ".json"
            elif export_dir is not None:
                data_path = default

        if data_path is not None:
            data_path = os.path.expanduser(data_path)

            if not os.path.isabs(data_path) and export_dir is not None:
                export_dir = os.path.abspath(os.path.expanduser(export_dir))
                data_path = os.path.join(export_dir, data_path)

        if export_media is None:
            if data_path is None:
                export_media = False
            elif data_path.endswith(".json"):
                export_media = "manifest"
            else:
                export_media = True

        return data_path, export_media

    @staticmethod
    def _parse_labels_path(export_dir=None, labels_path=None, default=None):
        """Helper function that computes default values for the ``labels_path``
        parameter supported by many exporters.
        """
        if labels_path is None:
            labels_path = default

        if labels_path is not None:
            labels_path = os.path.expanduser(labels_path)

            if not os.path.isabs(labels_path) and export_dir is not None:
                export_dir = os.path.abspath(os.path.expanduser(export_dir))
                labels_path = os.path.join(export_dir, labels_path)

        return labels_path


class MediaExporter(object):
    """Base class for :class:`DatasetExporter` utilities that provide support
    for populating a directory or manifest of media files.

    This class is designed for populating a single, flat directory or manifest
    of media files, and automatically takes care of things like name clashes
    as necessary.

    The export strategy used is defined by the ``export_mode`` parameter, and
    users of this class can restrict the available options via the
    ``supported_modes`` parameter.

    Args:
        export_mode: the export mode to use. The supported values are:

            -   ``True``: copy all media files into the output directory
            -   ``False``: don't export media. This option is only useful when
                exporting labeled datasets whose label format stores sufficient
                information to locate the associated media
            -   ``"move"``: move all media files into the output directory
            -   ``"symlink"``: create symlinks to the media files in the output
                directory
            -   ``"manifest"``: create a ``data.json`` in the output directory
                that maps UUIDs used in the labels files to the filepaths of
                the source media, rather than exporting the actual media
        export_path (None): the location to export the media. Can be any of the
            following:

            -   When ``export_media`` is True, "move", or "symlink", a
                directory in which to export the media
            -   When ``export_mode`` is "manifest", the path to write a JSON
                file mapping UUIDs to input filepaths
            -   When ``export_media`` is False, this parameter can optionally
                be a root directory to strip from each exported image's path to
                yield a UUID for each image. If no path is provided, only the
                filename of each image is used for UUID generation
        supported_modes (None): an optional tuple specifying a subset of the
            ``export_mode`` values that are allowed
        default_ext (None): the file extension to use when generating default
            output paths
        ignore_exts (False): whether to omit file extensions when generating
            UUIDs for files
    """

    def __init__(
        self,
        export_mode,
        export_path=None,
        supported_modes=None,
        default_ext=None,
        ignore_exts=False,
    ):
        if supported_modes is None:
            supported_modes = (True, False, "move", "symlink", "manifest")

        if export_mode not in supported_modes:
            raise ValueError(
                "Unsupported media export mode `%s`. The supported values are "
                "%s" % (export_mode, supported_modes)
            )

        if export_mode != False and export_path is None:
            raise ValueError(
                "An export path must be provided for export mode %s"
                % export_mode
            )

        if export_path is not None:
            export_path = os.path.abspath(os.path.expanduser(export_path))

        self.export_mode = export_mode
        self.export_path = export_path
        self.supported_modes = supported_modes
        self.default_ext = default_ext
        self.ignore_exts = ignore_exts

        self._filename_maker = None
        self._manifest = None
        self._manifest_path = None

    def _write_media(self, media, outpath):
        raise NotImplementedError("subclass must implement _write_media()")

    def _get_uuid(self, media_path):
        if self.export_mode == False and self.export_path is not None:
            media_path = os.path.abspath(media_path)
            uuid = os.path.relpath(media_path, self.export_path)
        else:
            uuid = os.path.basename(media_path)

        if self.ignore_exts:
            return os.path.splitext(uuid)[0]

        return uuid

    def setup(self):
        """Performs necessary setup to begin exporting media.

        :class:`DatasetExporter` classes using this class should invoke this
        method in :meth:`DatasetExporter.setup`.
        """
        output_dir = None
        manifest_path = None
        manifest = None

        if self.export_mode in {True, "move", "symlink"}:
            output_dir = self.export_path
        elif self.export_mode == "manifest":
            manifest_path = self.export_path
            manifest = {}

        self._filename_maker = fou.UniqueFilenameMaker(
            output_dir=output_dir,
            default_ext=self.default_ext,
            ignore_exts=self.ignore_exts,
        )
        self._manifest_path = manifest_path
        self._manifest = manifest

    def export(self, media_or_path):
        """Exports the given media.

        Args:
            media_or_path: the media or path to the media on disk

        Returns:
            a tuple of:

            -   the path to the exported media
            -   the UUID of the exported media
        """
        if etau.is_str(media_or_path):
            media_path = media_or_path

            if self.export_mode != False:
                outpath = self._filename_maker.get_output_path(media_path)
                uuid = self._get_uuid(outpath)
            else:
                outpath = None
                uuid = self._get_uuid(media_path)

            if self.export_mode == True:
                etau.copy_file(media_path, outpath)
            if self.export_mode == "move":
                etau.move_file(media_path, outpath)
            elif self.export_mode == "symlink":
                etau.symlink_file(media_path, outpath)
            elif self.export_mode == "manifest":
                outpath = None
                self._manifest[uuid] = media_path
        else:
            media = media_or_path
            outpath = self._filename_maker.get_output_path()
            uuid = self._get_uuid(outpath)

            if self.export_mode == True:
                self._write_media(media, outpath)
            elif self.export_mode != False:
                raise ValueError(
                    "Cannot export in-memory media when 'export_mode=%s'"
                    % self.export_mode
                )

        return outpath, uuid

    def close(self):
        """Performs any necessary actions to complete an export.

        :class:`DatasetExporter` classes implementing this mixin should invoke
        this method in :meth:`DatasetExporter.close`.
        """
        if self.export_mode == "manifest":
            etas.write_json(self._manifest, self._manifest_path)


class ImageExporter(MediaExporter):
    """Utility class for :class:`DatasetExporter` instances that export images.

    See :class:`MediaExporter` for details.
    """

    def __init__(self, *args, default_ext=None, **kwargs):
        if default_ext is None:
            default_ext = fo.config.default_image_ext

        super().__init__(*args, default_ext=default_ext, **kwargs)

    def _write_media(self, img, outpath):
        etai.write(img, outpath)


class VideoExporter(MediaExporter):
    """Utility class for :class:`DatasetExporter` instances that export videos.

    See :class:`MediaExporter` for details.
    """

    def __init__(self, *args, default_ext=None, **kwargs):
        if default_ext is None:
            default_ext = fo.config.default_video_ext

        super().__init__(*args, default_ext=default_ext, **kwargs)

    def _write_media(self, media, outpath):
        raise ValueError("Only video paths can be exported")


class DatasetExporter(object):
    """Base interface for exporting datsets.

    See :ref:`this page <writing-a-custom-dataset-exporter>` for information
    about implementing/using dataset exporters.

    Args:
        export_dir (None): the directory to write the export. This may be
            optional for some exporters
    """

    def __init__(self, export_dir=None):
        if export_dir is not None:
            export_dir = os.path.abspath(os.path.expanduser(export_dir))

        self.export_dir = export_dir

    def __enter__(self):
        self.setup()
        return self

    def __exit__(self, *args):
        self.close(*args)

    def setup(self):
        """Performs any necessary setup before exporting the first sample in
        the dataset.

        This method is called when the exporter's context manager interface is
        entered, :func:`DatasetExporter.__enter__`.
        """
        pass

    def log_collection(self, sample_collection):
        """Logs any relevant information about the
        :class:`fiftyone.core.collections.SampleCollection` whose samples will
        be exported.

        Subclasses can optionally implement this method if their export format
        can record information such as the
        :meth:`fiftyone.core.collections.SampleCollection.info` or
        :meth:`fiftyone.core.collections.SampleCollection.classes` of the
        collection being exported.

        By convention, this method must be optional; i.e., if it is not called
        before the first call to :meth:`export_sample`, then the exporter must
        make do without any information about the
        :class:`fiftyone.core.collections.SampleCollection` (which may not be
        available, for example, if the samples being exported are not stored in
        a collection).

        Args:
            sample_collection: the
                :class:`fiftyone.core.collections.SampleCollection` whose
                samples will be exported
        """
        pass

    def export_sample(self, *args, **kwargs):
        """Exports the given sample to the dataset.

        Args:
            *args: subclass-specific positional arguments
            **kwargs: subclass-specific keyword arguments
        """
        raise NotImplementedError("subclass must implement export_sample()")

    def close(self, *args):
        """Performs any necessary actions after the last sample has been
        exported.

        This method is called when the exporter's context manager interface is
        exited, :func:`DatasetExporter.__exit__`.

        Args:
            *args: the arguments to :func:`DatasetExporter.__exit__`
        """
        pass


class BatchDatasetExporter(DatasetExporter):
    """Base interface for exporters that export entire
    :class:`fiftyone.core.collections.SampleCollection` instances in a single
    batch.

    This interface allows for greater efficiency for export formats that
    handle aggregating over the samples themselves.

    Args:
        export_dir (None): the directory to write the export. This may be
            optional for some exporters
    """

    def export_sample(self, *args, **kwargs):
        raise ValueError(
            "Use export_samples() to perform exports with %s instances"
            % type(self)
        )

    def export_samples(self, sample_collection):
        """Exports the given sample collection.

        Args:
            sample_collection: a
                :class:`fiftyone.core.collections.SampleCollection`
        """
        raise NotImplementedError("subclass must implement export_samples()")


class GenericSampleDatasetExporter(DatasetExporter):
    """Interface for exporting datasets of arbitrary
    :class:`fiftyone.core.sample.Sample` instances.

    See :ref:`this page <writing-a-custom-dataset-exporter>` for information
    about implementing/using dataset exporters.

    Args:
        export_dir (None): the directory to write the export. This may be
            optional for some exporters
    """

    def export_sample(self, sample):
        """Exports the given sample to the dataset.

        Args:
            sample: a :class:`fiftyone.core.sample.Sample`
        """
        raise NotImplementedError("subclass must implement export_sample()")


class UnlabeledImageDatasetExporter(DatasetExporter):
    """Interface for exporting datasets of unlabeled image samples.

    See :ref:`this page <writing-a-custom-dataset-exporter>` for information
    about implementing/using dataset exporters.

    Args:
        export_dir (None): the directory to write the export. This may be
            optional for some exporters
    """

    @property
    def requires_image_metadata(self):
        """Whether this exporter requires
        :class:`fiftyone.core.metadata.ImageMetadata` instances for each sample
        being exported.
        """
        raise NotImplementedError(
            "subclass must implement requires_image_metadata"
        )

    def export_sample(self, image_or_path, metadata=None):
        """Exports the given sample to the dataset.

        Args:
            image_or_path: an image or the path to the image on disk
            metadata (None): a :class:`fiftyone.core.metadata.ImageMetadata`
                instance for the sample. Only required when
                :meth:`requires_image_metadata` is ``True``
        """
        raise NotImplementedError("subclass must implement export_sample()")


class UnlabeledVideoDatasetExporter(DatasetExporter):
    """Interface for exporting datasets of unlabeled video samples.

    See :ref:`this page <writing-a-custom-dataset-exporter>` for information
    about implementing/using dataset exporters.

    Args:
        export_dir (None): the directory to write the export. This may be
            optional for some exporters
    """

    @property
    def requires_video_metadata(self):
        """Whether this exporter requires
        :class:`fiftyone.core.metadata.VideoMetadata` instances for each sample
        being exported.
        """
        raise NotImplementedError(
            "subclass must implement requires_video_metadata"
        )

    def export_sample(self, video_path, metadata=None):
        """Exports the given sample to the dataset.

        Args:
            video_path: the path to a video on disk
            metadata (None): a :class:`fiftyone.core.metadata.VideoMetadata`
                instance for the sample. Only required when
                :meth:`requires_video_metadata` is ``True``
        """
        raise NotImplementedError("subclass must implement export_sample()")


class LabeledImageDatasetExporter(DatasetExporter):
    """Interface for exporting datasets of labeled image samples.

    See :ref:`this page <writing-a-custom-dataset-exporter>` for information
    about implementing/using dataset exporters.

    Args:
        export_dir (None): the directory to write the export. This may be
            optional for some exporters
    """

    @property
    def requires_image_metadata(self):
        """Whether this exporter requires
        :class:`fiftyone.core.metadata.ImageMetadata` instances for each sample
        being exported.
        """
        raise NotImplementedError(
            "subclass must implement requires_image_metadata"
        )

    @property
    def label_cls(self):
        """The :class:`fiftyone.core.labels.Label` class(es) exported by this
        exporter.

        This can be any of the following:

        -   a :class:`fiftyone.core.labels.Label` class. In this case, the
            exporter directly exports labels of this type
        -   a list or tuple of :class:`fiftyone.core.labels.Label` classes. In
            this case, the exporter can export a single label field of any of
            these types
        -   a dict mapping keys to :class:`fiftyone.core.labels.Label` classes.
            In this case, the exporter can handle label dictionaries with
            value-types specified by this dictionary. Not all keys need be
            present in the exported label dicts
        -   ``None``. In this case, the exporter makes no guarantees about the
            labels that it can export
        """
        raise NotImplementedError("subclass must implement label_cls")

    def export_sample(self, image_or_path, label, metadata=None):
        """Exports the given sample to the dataset.

        Args:
            image_or_path: an image or the path to the image on disk
            label: an instance of :meth:`label_cls`, or a dictionary mapping
                field names to :class:`fiftyone.core.labels.Label` instances,
                or ``None`` if the sample is unlabeled
            metadata (None): a :class:`fiftyone.core.metadata.ImageMetadata`
                instance for the sample. Only required when
                :meth:`requires_image_metadata` is ``True``
        """
        raise NotImplementedError("subclass must implement export_sample()")


class LabeledVideoDatasetExporter(DatasetExporter):
    """Interface for exporting datasets of labeled video samples.

    See :ref:`this page <writing-a-custom-dataset-exporter>` for information
    about implementing/using dataset exporters.

    Args:
        export_dir (None): the directory to write the export. This may be
            optional for some exporters
    """

    @property
    def requires_video_metadata(self):
        """Whether this exporter requires
        :class:`fiftyone.core.metadata.VideoMetadata` instances for each sample
        being exported.
        """
        raise NotImplementedError(
            "subclass must implement requires_video_metadata"
        )

    @property
    def label_cls(self):
        """The :class:`fiftyone.core.labels.Label` class(es) that can be
        exported at the sample-level.

        This can be any of the following:

        -   a :class:`fiftyone.core.labels.Label` class. In this case, the
            exporter directly exports sample-level labels of this type
        -   a list or tuple of :class:`fiftyone.core.labels.Label` classes. In
            this case, the exporter can export a single sample-level label
            field of any of these types
        -   a dict mapping keys to :class:`fiftyone.core.labels.Label` classes.
            In this case, the exporter can export multiple label fields with
            value-types specified by this dictionary. Not all keys need be
            present in the exported sample-level labels
        -   ``None``. In this case, the exporter makes no guarantees about the
            sample-level labels that it can export
        """
        raise NotImplementedError("subclass must implement label_cls")

    @property
    def frame_labels_cls(self):
        """The :class:`fiftyone.core.labels.Label` class(es) that can be
        exported by this exporter at the frame-level.

        This can be any of the following:

        -   a :class:`fiftyone.core.labels.Label` class. In this case, the
            exporter directly exports frame labels of this type
        -   a list or tuple of :class:`fiftyone.core.labels.Label` classes. In
            this case, the exporter can export a single frame label field of
            any of these types
        -   a dict mapping keys to :class:`fiftyone.core.labels.Label` classes.
            In this case, the exporter can export multiple frame label fields
            with value-types specified by this dictionary. Not all keys need be
            present in the exported frame labels
        -   ``None``. In this case, the exporter makes no guarantees about the
            frame labels that it can export
        """
        raise NotImplementedError("subclass must implement frame_labels_cls")

    def export_sample(self, video_path, label, frames, metadata=None):
        """Exports the given sample to the dataset.

        Args:
            video_path: the path to a video on disk
            label: an instance of :meth:`label_cls`, or a dictionary mapping
                field names to :class:`fiftyone.core.labels.Label` instances,
                or ``None`` if the sample has no sample-level labels
            frames: a dictionary mapping frame numbers to dictionaries that map
                field names to :class:`fiftyone.core.labels.Label` instances,
                or ``None`` if the sample has no frame-level labels
            metadata (None): a :class:`fiftyone.core.metadata.VideoMetadata`
                instance for the sample. Only required when
                :meth:`requires_video_metadata` is ``True``
        """
        raise NotImplementedError("subclass must implement export_sample()")


class LegacyFiftyOneDatasetExporter(GenericSampleDatasetExporter):
    """Legacy exporter that writes an entire FiftyOne dataset to disk in a
    serialized JSON format along with its source media.

    .. warning::

        The :class:`fiftyone.types.dataset_types.FiftyOneDataset` format was
        upgraded in ``fiftyone==0.8`` and this exporter is now deprecated.
        The new exporter is :class:`FiftyOneDatasetExporter`.

    Args:
        export_dir: the directory to write the export
        export_media (None): defines how to export the raw media contained
            in the dataset. The supported values are:

            -   ``True`` (default): copy all media files into the export
                directory
            -   ``False``: don't export media
            -   ``"move"``: move media files into the export directory
            -   ``"symlink"``: create symlinks to each media file in the export
                directory
        relative_filepaths (True): whether to store relative (True) or absolute
            (False) filepaths to media files on disk in the output dataset
        pretty_print (False): whether to render the JSON in human readable
            format with newlines and indentations
    """

    def __init__(
        self,
        export_dir,
        export_media=None,
        relative_filepaths=True,
        pretty_print=False,
    ):
        if export_media is None:
            export_media = True

        super().__init__(export_dir=export_dir)

        self.export_media = export_media
        self.relative_filepaths = relative_filepaths
        self.pretty_print = pretty_print

        self._data_dir = None
        self._anno_dir = None
        self._brain_dir = None
        self._eval_dir = None
        self._frame_labels_dir = None
        self._metadata_path = None
        self._samples_path = None
        self._metadata = None
        self._samples = None
        self._filename_maker = None
        self._is_video_dataset = False

    def setup(self):
        self._data_dir = os.path.join(self.export_dir, "data")
        self._anno_dir = os.path.join(self.export_dir, "annotations")
        self._brain_dir = os.path.join(self.export_dir, "brain")
        self._eval_dir = os.path.join(self.export_dir, "evaluations")
        self._frame_labels_dir = os.path.join(self.export_dir, "frames")
        self._metadata_path = os.path.join(self.export_dir, "metadata.json")
        self._samples_path = os.path.join(self.export_dir, "samples.json")
        self._metadata = {}
        self._samples = []

        if self.export_media != False:
            output_dir = self._data_dir
        else:
            output_dir = None

        self._filename_maker = fou.UniqueFilenameMaker(output_dir=output_dir)

    def log_collection(self, sample_collection):
        self._is_video_dataset = sample_collection.media_type == fomm.VIDEO

        self._metadata["name"] = sample_collection.name
        self._metadata["media_type"] = sample_collection.media_type

        schema = sample_collection._serialize_field_schema()
        self._metadata["sample_fields"] = schema

        if self._is_video_dataset:
            schema = sample_collection._serialize_frame_field_schema()
            self._metadata["frame_fields"] = schema

        info = dict(sample_collection.info)

        # Package classes and mask targets into `info`, since the import API
        # only supports checking for `info`

        if sample_collection.classes:
            info["classes"] = sample_collection.classes

        if sample_collection.default_classes:
            info["default_classes"] = sample_collection.default_classes

        if sample_collection.mask_targets:
            info["mask_targets"] = sample_collection._serialize_mask_targets()

        if sample_collection.default_mask_targets:
            info[
                "default_mask_targets"
            ] = sample_collection._serialize_default_mask_targets()

        self._metadata["info"] = info

        # Exporting runs only makes sense if the entire dataset is being
        # exported, otherwise the view for the run cannot be reconstructed
        # based on the information encoded in the run's document

        dataset = sample_collection._root_dataset
        if sample_collection != dataset:
            return

        if dataset.has_annotation_runs:
            d = dataset._doc.field_to_mongo("annotation_runs")
            d = {k: json_util.dumps(v) for k, v in d.items()}
            self._metadata["annotation_runs"] = d
            _export_annotation_results(dataset, self._anno_dir)

        if dataset.has_brain_runs:
            d = dataset._doc.field_to_mongo("brain_methods")
            d = {k: json_util.dumps(v) for k, v in d.items()}
            self._metadata["brain_methods"] = d
            _export_brain_results(dataset, self._brain_dir)

        if dataset.has_evaluations:
            d = dataset._doc.field_to_mongo("evaluations")
            d = {k: json_util.dumps(v) for k, v in d.items()}
            self._metadata["evaluations"] = d
            _export_evaluation_results(dataset, self._eval_dir)

    def export_sample(self, sample):
        sd = sample.to_dict()

        out_filepath = self._filename_maker.get_output_path(sample.filepath)

        if self.export_media == True:
            etau.copy_file(sample.filepath, out_filepath)
        elif self.export_media == "move":
            etau.move_file(sample.filepath, out_filepath)
        elif self.export_media == "symlink":
            etau.symlink_file(sample.filepath, out_filepath)

        sd["filepath"] = out_filepath

        if self.relative_filepaths:
            sd["filepath"] = os.path.relpath(out_filepath, self.export_dir)

        if self._is_video_dataset:
            # Serialize frame labels separately
            uuid = os.path.splitext(os.path.basename(out_filepath))[0]
            outpath = self._export_frame_labels(sample, uuid)
            sd["frames"] = os.path.relpath(outpath, self.export_dir)

        self._samples.append(sd)

    def close(self, *args):
        samples = {"samples": self._samples}
        etas.write_json(
            self._metadata, self._metadata_path, pretty_print=self.pretty_print
        )
        etas.write_json(
            samples, self._samples_path, pretty_print=self.pretty_print
        )

    def _export_frame_labels(self, sample, uuid):
        frames_dict = {"frames": sample.frames._to_frames_dict()}
        outpath = os.path.join(self._frame_labels_dir, uuid + ".json")
        etas.write_json(frames_dict, outpath, pretty_print=self.pretty_print)

        return outpath


class FiftyOneDatasetExporter(BatchDatasetExporter):
    """Exporter that writes an entire FiftyOne dataset to disk in a serialized
    JSON format along with its source media.

    See :ref:`this page <FiftyOneDataset-export>` for format details.

    Args:
        export_dir: the directory to write the export
        export_media (None): defines how to export the raw media contained
            in the dataset. The supported values are:

            -   ``True`` (default): copy all media files into the export
                directory
            -   ``False``: don't export media
            -   ``"move"``: move media files into the export directory
            -   ``"symlink"``: create symlinks to each media file in the export
                directory
        rel_dir (None): a relative directory to remove from the ``filepath`` of
            each sample, if possible. The path is converted to an absolute path
            (if necessary) via ``os.path.abspath(os.path.expanduser(rel_dir))``.
            The typical use case for this argument is that your source data
            lives in a single directory and you wish to serialize relative,
            rather than absolute, paths to the data within that directory.
            Only applicable when ``export_media`` is False
    """

    def __init__(self, export_dir, export_media=None, rel_dir=None):
        if export_media is None:
            export_media = True

        super().__init__(export_dir=export_dir)

        self.export_media = export_media
        self.rel_dir = rel_dir

        self._data_dir = None
        self._anno_dir = None
        self._brain_dir = None
        self._eval_dir = None
        self._metadata_path = None
        self._samples_path = None
        self._frames_path = None
        self._filename_maker = None

    def setup(self):
        self._data_dir = os.path.join(self.export_dir, "data")
        self._anno_dir = os.path.join(self.export_dir, "annotations")
        self._brain_dir = os.path.join(self.export_dir, "brain")
        self._eval_dir = os.path.join(self.export_dir, "evaluations")
        self._metadata_path = os.path.join(self.export_dir, "metadata.json")
        self._samples_path = os.path.join(self.export_dir, "samples.json")
        self._frames_path = os.path.join(self.export_dir, "frames.json")

        if self.export_media != False:
            self._filename_maker = fou.UniqueFilenameMaker(
                output_dir=self._data_dir
            )

    def export_samples(self, sample_collection):
        etau.ensure_dir(self.export_dir)

        inpaths = sample_collection.values("filepath")

        if self.export_media != False:
            if self.rel_dir is not None:
                logger.warning(
                    "Ignoring `rel_dir` since `export_media` is True"
                )

            outpaths = [
                self._filename_maker.get_output_path(p) for p in inpaths
            ]

            # Replace filepath prefixes with `data/` for samples export
            _outpaths = ["data/" + os.path.basename(p) for p in outpaths]
        elif self.rel_dir is not None:
            # Remove `rel_dir` prefix from filepaths
            rel_dir = (
                os.path.abspath(os.path.expanduser(self.rel_dir)) + os.path.sep
            )
            len_rel_dir = len(rel_dir)

            _outpaths = [
                p[len_rel_dir:] if p.startswith(rel_dir) else p
                for p in inpaths
            ]
        else:
            # Export raw filepaths
            _outpaths = inpaths

        logger.info("Exporting samples...")

        coll, pipeline = fod._get_samples_pipeline(sample_collection)
        num_samples = foo.count_documents(coll, pipeline)
        _samples = foo.aggregate(coll, pipeline)

        def _prep_sample(sample, outpath):
            sample["filepath"] = outpath
            return sample

        samples = map(_prep_sample, _samples, _outpaths)
        foo.export_collection(
            samples, self._samples_path, key="samples", num_docs=num_samples
        )

        if sample_collection.media_type == fomm.VIDEO:
            logger.info("Exporting frames...")
            coll, pipeline = fod._get_frames_pipeline(sample_collection)
            num_frames = foo.count_documents(coll, pipeline)
            frames = foo.aggregate(coll, pipeline)
            foo.export_collection(
                frames, self._frames_path, key="frames", num_docs=num_frames
            )

        conn = foo.get_db_conn()
        dataset = sample_collection._dataset
        dataset_dict = conn.datasets.find_one({"name": dataset.name})

        # Exporting runs only makes sense if the entire dataset is being
        # exported, otherwise the view for the run cannot be reconstructed
        # based on the information encoded in the run's document

        export_runs = sample_collection == sample_collection._root_dataset

        if not export_runs:
            dataset_dict["annotation_runs"] = {}
            dataset_dict["brain_methods"] = {}
            dataset_dict["evaluations"] = {}

        foo.export_document(dataset_dict, self._metadata_path)

        if export_runs and sample_collection.has_annotation_runs:
            _export_annotation_results(sample_collection, self._anno_dir)

        if export_runs and sample_collection.has_brain_runs:
            _export_brain_results(sample_collection, self._brain_dir)

        if export_runs and sample_collection.has_evaluations:
            _export_evaluation_results(sample_collection, self._eval_dir)

        if self.export_media == True:
            mode = "copy"
        elif self.export_media == "move":
            mode = "move"
        elif self.export_media == "symlink":
            mode = "symlink"
        else:
            mode = None

        if mode is not None:
            logger.info("Exporting media...")
            fomm.export_media(inpaths, outpaths, mode=mode)


def _export_annotation_results(sample_collection, anno_dir):
    for anno_key in sample_collection.list_annotation_runs():
        results_path = os.path.join(anno_dir, anno_key + ".json")
        results = sample_collection.load_annotation_results(anno_key)
        if results is not None:
            etas.write_json(results, results_path)


def _export_brain_results(sample_collection, brain_dir):
    for brain_key in sample_collection.list_brain_runs():
        results_path = os.path.join(brain_dir, brain_key + ".json")
        results = sample_collection.load_brain_results(brain_key)
        if results is not None:
            etas.write_json(results, results_path)


def _export_evaluation_results(sample_collection, eval_dir):
    for eval_key in sample_collection.list_evaluations():
        results_path = os.path.join(eval_dir, eval_key + ".json")
        results = sample_collection.load_evaluation_results(eval_key)
        if results is not None:
            etas.write_json(results, results_path)


class ImageDirectoryExporter(UnlabeledImageDatasetExporter):
    """Exporter that writes a directory of images to disk.

    See :ref:`this page <ImageDirectory-export>` for format details.

    The filenames of input image paths will be maintained in the export
    directory, unless a name conflict would occur, in which case an index of
    the form ``"-%d" % count`` is appended to the base filename.

    Args:
        export_dir: the directory to write the export
        export_media (None): defines how to export the raw media contained
            in the dataset. The supported values are:

            -   ``True`` (default): copy all media files into the export
                directory
            -   ``"move"``: move media files into the export directory
            -   ``"symlink"``: create symlinks to each media file in the export
                directory
        image_format (None): the image format to use when writing in-memory
            images to disk. By default, ``fiftyone.config.default_image_ext``
            is used
    """

    def __init__(self, export_dir, export_media=None, image_format=None):
        if export_media is None:
            export_media = True

        super().__init__(export_dir=export_dir)

        self.export_media = export_media
        self.image_format = image_format

        self._media_exporter = None

    @property
    def requires_image_metadata(self):
        return False

    def setup(self):
        self._media_exporter = ImageExporter(
            self.export_media,
            export_path=self.export_dir,
            supported_modes=(True, "move", "symlink"),
            default_ext=self.image_format,
        )
        self._media_exporter.setup()

    def export_sample(self, image_or_path, metadata=None):
        self._media_exporter.export(image_or_path)

    def close(self, *args):
        self._media_exporter.close()


class VideoDirectoryExporter(UnlabeledVideoDatasetExporter):
    """Exporter that writes a directory of videos to disk.

    See :ref:`this page <VideoDirectory-export>` for format details.

    The filenames of the input videos will be maintained in the export
    directory, unless a name conflict would occur, in which case an index of
    the form ``"-%d" % count`` is appended to the base filename.

    Args:
        export_dir: the directory to write the export
        export_media (None): defines how to export the raw media contained
            in the dataset. The supported values are:

            -   ``True`` (default): copy all media files into the export
                directory
            -   ``"move"``: move media files into the export directory
            -   ``"symlink"``: create symlinks to each media file in the export
                directory
    """

    def __init__(self, export_dir, export_media=None):
        if export_media is None:
            export_media = True

        super().__init__(export_dir=export_dir)

        self.export_media = export_media

        self._media_exporter = None

    @property
    def requires_video_metadata(self):
        return False

    def setup(self):
        self._media_exporter = VideoExporter(
            self.export_media,
            export_path=self.export_dir,
            supported_modes=(True, "move", "symlink"),
        )
        self._media_exporter.setup()

    def export_sample(self, video_path, metadata=None):
        self._media_exporter.export(video_path)

    def close(self, *args):
        self._media_exporter.close()


class FiftyOneImageClassificationDatasetExporter(
    LabeledImageDatasetExporter, ExportPathsMixin
):
    """Exporter that writes an image classification dataset to disk in
    FiftyOne's default format.

    See :ref:`this page <FiftyOneImageClassificationDataset-export>` for format
    details.

    If the path to an image is provided, the image is directly copied to its
    destination, maintaining the original filename, unless a name conflict
    would occur, in which case an index of the form ``"-%d" % count`` is
    appended to the base filename.

    Args:
        export_dir (None): the directory to write the export. This has no
            effect if ``data_path`` and ``labels_path`` are absolute paths
        data_path (None): an optional parameter that enables explicit control
            over the location of the exported media. Can be any of the
            following:

            -   a folder name like ``"data"`` or ``"data/"`` specifying a
                subfolder of ``export_dir`` in which to export the media
            -   an absolute directory path in which to export the media. In
                this case, the ``export_dir`` has no effect on the location of
                the data
            -   a JSON filename like ``"data.json"`` specifying the filename of
                the manifest file in ``export_dir`` generated when
                ``export_media`` is ``"manifest"``
            -   an absolute filepath specifying the location to write the JSON
                manifest file when ``export_media`` is ``"manifest"``. In this
                case, ``export_dir`` has no effect on the location of the data

            If None, the default value of this parameter will be chosen based
            on the value of the ``export_media`` parameter
        labels_path (None): an optional parameter that enables explicit control
            over the location of the exported labels. Can be any of the
            following:

            -   a filename like ``"labels.json"`` specifying the location in
                ``export_dir`` in which to export the labels
            -   an absolute filepath to which to export the labels. In this
                case, the ``export_dir`` has no effect on the location of the
                labels

            If None, the labels will be exported into ``export_dir`` using the
            default filename
        export_media (None): controls how to export the raw media. The
            supported values are:

            -   ``True``: copy all media files into the output directory
            -   ``False``: don't export media
            -   ``"move"``: move all media files into the output directory
            -   ``"symlink"``: create symlinks to the media files in the output
                directory
            -   ``"manifest"``: create a ``data.json`` in the output directory
                that maps UUIDs used in the labels files to the filepaths of
                the source media, rather than exporting the actual media

            If None, the default value of this parameter will be chosen based
            on the value of the ``data_path`` parameter
        include_confidence (False): whether to include the confidence of each
            classifications in the exported labels
        classes (None): the list of possible class labels. If not provided,
            this list will be extracted when :meth:`log_collection` is called,
            if possible
        image_format (None): the image format to use when writing in-memory
            images to disk. By default, ``fiftyone.config.default_image_ext``
            is used
        pretty_print (False): whether to render the JSON in human readable
            format with newlines and indentations
    """

    def __init__(
        self,
        export_dir=None,
        data_path=None,
        labels_path=None,
        export_media=None,
        include_confidence=False,
        classes=None,
        image_format=None,
        pretty_print=False,
    ):
        data_path, export_media = self._parse_data_path(
            export_dir=export_dir,
            data_path=data_path,
            export_media=export_media,
            default="data/",
        )

        labels_path = self._parse_labels_path(
            export_dir=export_dir,
            labels_path=labels_path,
            default="labels.json",
        )

        super().__init__(export_dir=export_dir)

        self.data_path = data_path
        self.labels_path = labels_path
        self.export_media = export_media
        self.include_confidence = include_confidence
        self.classes = classes
        self.image_format = image_format
        self.pretty_print = pretty_print

        self._labels_dict = None
        self._labels_map_rev = None
        self._media_exporter = None

    @property
    def requires_image_metadata(self):
        return False

    @property
    def label_cls(self):
        return fol.Classification

    def setup(self):
        self._labels_dict = {}
        self._parse_classes()

        self._media_exporter = ImageExporter(
            self.export_media,
            export_path=self.data_path,
            default_ext=self.image_format,
            ignore_exts=True,
        )
        self._media_exporter.setup()

    def log_collection(self, sample_collection):
        if self.classes is None:
            if sample_collection.default_classes:
                self.classes = sample_collection.default_classes
                self._parse_classes()
            elif sample_collection.classes:
                self.classes = next(iter(sample_collection.classes.values()))
                self._parse_classes()
            elif "classes" in sample_collection.info:
                self.classes = sample_collection.info["classes"]
                self._parse_classes()

    def export_sample(self, image_or_path, classification, metadata=None):
        _, uuid = self._media_exporter.export(image_or_path)
        self._labels_dict[uuid] = _parse_classification(
            classification,
            labels_map_rev=self._labels_map_rev,
            include_confidence=self.include_confidence,
<<<<<<< HEAD
        )

    def close(self, *args):
        labels = {
            "classes": self.classes,
            "labels": self._labels_dict,
        }
        etas.write_json(
            labels, self.labels_path, pretty_print=self.pretty_print
        )
        self._media_exporter.close()

    def _parse_classes(self):
        if self.classes is not None:
            self._labels_map_rev = _to_labels_map_rev(self.classes)


class FiftyOneVideoClassificationDatasetExporter(
    LabeledVideoDatasetExporter, ExportPathsMixin
):
    """Exporter that writes a temporal video classification dataset to disk in
    FiftyOne's default format.

    See :ref:`this page <FiftyOneVideoClassificationDataset-export>` for format
    details.

    Each input video is directly copied to its destination, maintaining the
    original filename, unless a name conflict would occur, in which case an
    index of the form ``"-%d" % count`` is appended to the base filename.

    Args:
        export_dir (None): the directory to write the export. This has no
            effect if ``data_path`` and ``labels_path`` are absolute paths
        data_path (None): an optional parameter that enables explicit control
            over the location of the exported media. Can be any of the
            following:

            -   a folder name like ``"data"`` or ``"data/"`` specifying a
                subfolder of ``export_dir`` in which to export the media
            -   an absolute directory path in which to export the media. In
                this case, the ``export_dir`` has no effect on the location of
                the data
            -   a JSON filename like ``"data.json"`` specifying the filename of
                the manifest file in ``export_dir`` generated when
                ``export_media`` is ``"manifest"``
            -   an absolute filepath specifying the location to write the JSON
                manifest file when ``export_media`` is ``"manifest"``. In this
                case, ``export_dir`` has no effect on the location of the data

            If None, the default value of this parameter will be chosen based
            on the value of the ``export_media`` parameter
        labels_path (None): an optional parameter that enables explicit control
            over the location of the exported labels. Can be any of the
            following:

            -   a filename like ``"labels.json"`` specifying the location in
                ``export_dir`` in which to export the labels
            -   an absolute filepath to which to export the labels. In this
                case, the ``export_dir`` has no effect on the location of the
                labels

            If None, the labels will be exported into ``export_dir`` using the
            default filename
        export_media (None): controls how to export the raw media. The
            supported values are:

            -   ``True``: copy all media files into the output directory
            -   ``False``: don't export media
            -   ``"move"``: move all media files into the output directory
            -   ``"symlink"``: create symlinks to the media files in the output
                directory
            -   ``"manifest"``: create a ``data.json`` in the output directory
                that maps UUIDs used in the labels files to the filepaths of
                the source media, rather than exporting the actual media

            If None, the default value of this parameter will be chosen based
            on the value of the ``data_path`` parameter
        use_timestamps (False): whether to export the support of each
            classification in seconds rather than frame numbers
        classes (None): the list of possible class labels. If not provided,
            this list will be extracted when :meth:`log_collection` is called,
            if possible
        pretty_print (False): whether to render the JSON in human readable
            format with newlines and indentations
    """

    def __init__(
        self,
        export_dir=None,
        data_path=None,
        labels_path=None,
        export_media=None,
        use_timestamps=False,
        classes=None,
        pretty_print=False,
    ):
        data_path, export_media = self._parse_data_path(
            export_dir=export_dir,
            data_path=data_path,
            export_media=export_media,
            default="data/",
        )

        labels_path = self._parse_labels_path(
            export_dir=export_dir,
            labels_path=labels_path,
            default="labels.json",
        )

        super().__init__(export_dir=export_dir)

        self.data_path = data_path
        self.labels_path = labels_path
        self.export_media = export_media
        self.use_timestamps = use_timestamps
        self.classes = classes
        self.pretty_print = pretty_print

        self._labels_dict = None
        self._labels_map_rev = None
        self._media_exporter = None

    @property
    def requires_video_metadata(self):
        return self.use_timestamps

    @property
    def label_cls(self):
        return fol.VideoClassifications

    @property
    def frame_labels_cls(self):
        return None

    def setup(self):
        self._labels_dict = {}
        self._parse_classes()

        self._media_exporter = VideoExporter(
            self.export_media, export_path=self.data_path, ignore_exts=True,
        )
        self._media_exporter.setup()

    def log_collection(self, sample_collection):
        if self.classes is None:
            if sample_collection.default_classes:
                self.classes = sample_collection.default_classes
                self._parse_classes()
            elif sample_collection.classes:
                self.classes = next(iter(sample_collection.classes.values()))
                self._parse_classes()
            elif "classes" in sample_collection.info:
                self.classes = sample_collection.info["classes"]
                self._parse_classes()

    def export_sample(
        self, video_path, video_classifications, _, metadata=None
    ):
        _, uuid = self._media_exporter.export(video_path)
        self._labels_dict[uuid] = _parse_video_classifications(
            video_classifications,
            use_timestamps=self.use_timestamps,
            labels_map_rev=self._labels_map_rev,
            metadata=metadata,
=======
>>>>>>> 866b17a4
        )

    def close(self, *args):
        labels = {
            "classes": self.classes,
            "labels": self._labels_dict,
        }
        etas.write_json(
            labels, self.labels_path, pretty_print=self.pretty_print
        )
        self._media_exporter.close()

    def _parse_classes(self):
        if self.classes is not None:
            self._labels_map_rev = _to_labels_map_rev(self.classes)


class ImageClassificationDirectoryTreeExporter(LabeledImageDatasetExporter):
    """Exporter that writes an image classification directory tree to disk.

    See :ref:`this page <ImageClassificationDirectoryTree-export>` for format
    details.

    The filenames of the input images are maintained, unless a name conflict
    would occur, in which case an index of the form ``"-%d" % count`` is
    appended to the base filename.

    Args:
        export_dir: the directory to write the export
        export_media (None): controls how to export the raw media. The
            supported values are:

            -   ``True`` (default): copy all media files into the output
                directory
            -   ``"move"``: move all media files into the output directory
            -   ``"symlink"``: create symlinks to the media files in the output
                directory
        image_format (None): the image format to use when writing in-memory
            images to disk. By default, ``fiftyone.config.default_image_ext``
            is used
    """

    def __init__(self, export_dir, export_media=None, image_format=None):
        if export_media is None:
            export_media = True

        supported_modes = (True, "move", "symlink")
        if export_media not in supported_modes:
            raise ValueError(
                "Unsupported export_media=%s for %s. The supported values "
                "are %s" % (export_media, type(self), supported_modes)
            )

        if image_format is None:
            image_format = fo.config.default_image_ext

        super().__init__(export_dir=export_dir)

        self.export_media = export_media
        self.image_format = image_format

        self._class_counts = None
        self._filename_counts = None
        self._default_filename_patt = (
            fo.config.default_sequence_idx + image_format
        )

    @property
    def requires_image_metadata(self):
        return False

    @property
    def label_cls(self):
        return fol.Classification

    def setup(self):
        self._class_counts = defaultdict(int)
        self._filename_counts = defaultdict(int)
        etau.ensure_dir(self.export_dir)

    def export_sample(self, image_or_path, classification, metadata=None):
        is_image_path = etau.is_str(image_or_path)

        _label = _parse_classification(classification)
        if _label is None:
            _label = "_unlabeled"

        self._class_counts[_label] += 1

        if is_image_path:
            image_path = image_or_path
        else:
            img = image_or_path
            image_path = self._default_filename_patt % (
                self._class_counts[_label]
            )

        filename = os.path.basename(image_path)
        name, ext = os.path.splitext(filename)

        key = (_label, filename)
        self._filename_counts[key] += 1
        count = self._filename_counts[key]
        if count > 1:
            filename = name + ("-%d" % count) + ext

        out_image_path = os.path.join(self.export_dir, _label, filename)

        if is_image_path:
            if self.export_media == "move":
                etau.move_file(image_path, out_image_path)
            elif self.export_media == "symlink":
                etau.symlink_file(image_path, out_image_path)
            else:
                etau.copy_file(image_path, out_image_path)
        else:
            etai.write(img, out_image_path)


class VideoClassificationDirectoryTreeExporter(LabeledVideoDatasetExporter):
    """Exporter that writes a video classification directory tree to disk.

    See :ref:`this page <VideoClassificationDirectoryTree-export>` for format
    details.

    The filenames of the input images are maintained, unless a name conflict
    would occur, in which case an index of the form ``"-%d" % count`` is
    appended to the base filename.

    Args:
        export_dir: the directory to write the export
        export_media (None): controls how to export the raw media. The
            supported values are:

            -   ``True`` (default): copy all media files into the output
                directory
            -   ``False``: don't export media
            -   ``"move"``: move all media files into the output directory
            -   ``"symlink"``: create symlinks to the media files in the output
                directory
    """

    def __init__(self, export_dir, export_media=None):
        if export_media is None:
            export_media = True

        supported_modes = (True, "move", "symlink")
        if export_media not in supported_modes:
            raise ValueError(
                "Unsupported export_media=%s for %s. The supported values are "
                "%s" % (export_media, type(self), supported_modes)
            )

        super().__init__(export_dir=export_dir)

        self.export_media = export_media

        self._class_counts = None
        self._filename_counts = None

    @property
    def requires_video_metadata(self):
        return False

    @property
    def label_cls(self):
        return fol.Classification

    @property
    def frame_labels_cls(self):
        return None

    def setup(self):
        self._class_counts = defaultdict(int)
        self._filename_counts = defaultdict(int)
        etau.ensure_dir(self.export_dir)

    def export_sample(self, video_path, classification, _, metadata=None):
        _label = _parse_classification(classification)
        if _label is None:
            _label = "_unlabeled"

        self._class_counts[_label] += 1

        filename = os.path.basename(video_path)
        name, ext = os.path.splitext(filename)

        key = (_label, filename)
        self._filename_counts[key] += 1
        count = self._filename_counts[key]
        if count > 1:
            filename = name + ("-%d" % count) + ext

        out_video_path = os.path.join(self.export_dir, _label, filename)

        if self.export_media == "move":
            etau.move_file(video_path, out_video_path)
        elif self.export_media == "symlink":
            etau.symlink_file(video_path, out_video_path)
        else:
            etau.copy_file(video_path, out_video_path)


class FiftyOneImageDetectionDatasetExporter(
    LabeledImageDatasetExporter, ExportPathsMixin
):
    """Exporter that writes an image detection dataset to disk in FiftyOne's
    default format.

    See :ref:`this page <FiftyOneImageDetectionDataset-export>` for format
    details.

    If the path to an image is provided, the image is directly copied to its
    destination, maintaining the original filename, unless a name conflict
    would occur, in which case an index of the form ``"-%d" % count`` is
    appended to the base filename.

    Args:
        export_dir (None): the directory to write the export. This has no
            effect if ``data_path`` and ``labels_path`` are absolute paths
        data_path (None): an optional parameter that enables explicit control
            over the location of the exported media. Can be any of the
            following:

            -   a folder name like ``"data"`` or ``"data/"`` specifying a
                subfolder of ``export_dir`` in which to export the media
            -   an absolute directory path in which to export the media. In
                this case, the ``export_dir`` has no effect on the location of
                the data
            -   a JSON filename like ``"data.json"`` specifying the filename of
                the manifest file in ``export_dir`` generated when
                ``export_media`` is ``"manifest"``
            -   an absolute filepath specifying the location to write the JSON
                manifest file when ``export_media`` is ``"manifest"``. In this
                case, ``export_dir`` has no effect on the location of the data

            If None, the default value of this parameter will be chosen based
            on the value of the ``export_media`` parameter
        labels_path (None): an optional parameter that enables explicit control
            over the location of the exported labels. Can be any of the
            following:

            -   a filename like ``"labels.json"`` specifying the location in
                ``export_dir`` in which to export the labels
            -   an absolute filepath to which to export the labels. In this
                case, the ``export_dir`` has no effect on the location of the
                labels

            If None, the labels will be exported into ``export_dir`` using the
            default filename
        export_media (None): controls how to export the raw media. The
            supported values are:

            -   ``True``: copy all media files into the output directory
            -   ``False``: don't export media
            -   ``"move"``: move all media files into the output directory
            -   ``"symlink"``: create symlinks to the media files in the output
                directory
            -   ``"manifest"``: create a ``data.json`` in the output directory
                that maps UUIDs used in the labels files to the filepaths of
                the source media, rather than exporting the actual media

            If None, the default value of this parameter will be chosen based
            on the value of the ``data_path`` parameter
        classes (None): the list of possible class labels. If not provided,
            this list will be extracted when :meth:`log_collection` is called,
            if possible
        image_format (None): the image format to use when writing in-memory
            images to disk. By default, ``fiftyone.config.default_image_ext``
            is used
        pretty_print (False): whether to render the JSON in human readable
            format with newlines and indentations
    """

    def __init__(
        self,
        export_dir=None,
        data_path=None,
        labels_path=None,
        export_media=None,
        classes=None,
        image_format=None,
        pretty_print=False,
    ):
        data_path, export_media = self._parse_data_path(
            export_dir=export_dir,
            data_path=data_path,
            export_media=export_media,
            default="data/",
        )

        labels_path = self._parse_labels_path(
            export_dir=export_dir,
            labels_path=labels_path,
            default="labels.json",
        )

        super().__init__(export_dir=export_dir)

        self.data_path = data_path
        self.labels_path = labels_path
        self.export_media = export_media
        self.classes = classes
        self.image_format = image_format
        self.pretty_print = pretty_print

        self._labels_dict = None
        self._labels_map_rev = None
        self._media_exporter = None

    @property
    def requires_image_metadata(self):
        return False

    @property
    def label_cls(self):
        return fol.Detections

    def setup(self):
        self._labels_dict = {}
        self._parse_classes()

        self._media_exporter = ImageExporter(
            self.export_media,
            export_path=self.data_path,
            default_ext=self.image_format,
            ignore_exts=True,
        )
        self._media_exporter.setup()

    def log_collection(self, sample_collection):
        if self.classes is None:
            if sample_collection.default_classes:
                self.classes = sample_collection.default_classes
                self._parse_classes()
            elif sample_collection.classes:
                self.classes = next(iter(sample_collection.classes.values()))
                self._parse_classes()
            elif "classes" in sample_collection.info:
                self.classes = sample_collection.info["classes"]
                self._parse_classes()

    def export_sample(self, image_or_path, detections, metadata=None):
        _, uuid = self._media_exporter.export(image_or_path)
        self._labels_dict[uuid] = _parse_detections(
            detections, labels_map_rev=self._labels_map_rev
        )

    def close(self, *args):
        labels = {
            "classes": self.classes,
            "labels": self._labels_dict,
        }
        etas.write_json(
            labels, self.labels_path, pretty_print=self.pretty_print
        )
        self._media_exporter.close()

    def _parse_classes(self):
        if self.classes is not None:
            self._labels_map_rev = _to_labels_map_rev(self.classes)


class FiftyOneTemporalDetectionDatasetExporter(
    LabeledVideoDatasetExporter, ExportPathsMixin
):
    """Exporter that writes a temporal video detection dataset to disk in
    FiftyOne's default format.

    See :ref:`this page <FiftyOneTemporalDetectionDataset-export>` for format
    details.

    Each input video is directly copied to its destination, maintaining the
    original filename, unless a name conflict would occur, in which case an
    index of the form ``"-%d" % count`` is appended to the base filename.

    Args:
        export_dir (None): the directory to write the export. This has no
            effect if ``data_path`` and ``labels_path`` are absolute paths
        data_path (None): an optional parameter that enables explicit control
            over the location of the exported media. Can be any of the
            following:

            -   a folder name like ``"data"`` or ``"data/"`` specifying a
                subfolder of ``export_dir`` in which to export the media
            -   an absolute directory path in which to export the media. In
                this case, the ``export_dir`` has no effect on the location of
                the data
            -   a JSON filename like ``"data.json"`` specifying the filename of
                the manifest file in ``export_dir`` generated when
                ``export_media`` is ``"manifest"``
            -   an absolute filepath specifying the location to write the JSON
                manifest file when ``export_media`` is ``"manifest"``. In this
                case, ``export_dir`` has no effect on the location of the data

            If None, the default value of this parameter will be chosen based
            on the value of the ``export_media`` parameter
        labels_path (None): an optional parameter that enables explicit control
            over the location of the exported labels. Can be any of the
            following:

            -   a filename like ``"labels.json"`` specifying the location in
                ``export_dir`` in which to export the labels
            -   an absolute filepath to which to export the labels. In this
                case, the ``export_dir`` has no effect on the location of the
                labels

            If None, the labels will be exported into ``export_dir`` using the
            default filename
        export_media (None): controls how to export the raw media. The
            supported values are:

            -   ``True``: copy all media files into the output directory
            -   ``False``: don't export media
            -   ``"move"``: move all media files into the output directory
            -   ``"symlink"``: create symlinks to the media files in the output
                directory
            -   ``"manifest"``: create a ``data.json`` in the output directory
                that maps UUIDs used in the labels files to the filepaths of
                the source media, rather than exporting the actual media

            If None, the default value of this parameter will be chosen based
            on the value of the ``data_path`` parameter
        use_timestamps (False): whether to export the support of each temporal
            detection in seconds rather than frame numbers
        classes (None): the list of possible class labels. If not provided,
            this list will be extracted when :meth:`log_collection` is called,
            if possible
        pretty_print (False): whether to render the JSON in human readable
            format with newlines and indentations
    """

    def __init__(
        self,
        export_dir=None,
        data_path=None,
        labels_path=None,
        export_media=None,
        use_timestamps=False,
        classes=None,
        pretty_print=False,
    ):
        data_path, export_media = self._parse_data_path(
            export_dir=export_dir,
            data_path=data_path,
            export_media=export_media,
            default="data/",
        )

        labels_path = self._parse_labels_path(
            export_dir=export_dir,
            labels_path=labels_path,
            default="labels.json",
        )

        super().__init__(export_dir=export_dir)

        self.data_path = data_path
        self.labels_path = labels_path
        self.export_media = export_media
        self.use_timestamps = use_timestamps
        self.classes = classes
        self.pretty_print = pretty_print

        self._labels_dict = None
        self._labels_map_rev = None
        self._media_exporter = None

    @property
    def requires_video_metadata(self):
        return self.use_timestamps

    @property
    def label_cls(self):
        return fol.TemporalDetections

    @property
    def frame_labels_cls(self):
        return None

    def setup(self):
        self._labels_dict = {}
        self._parse_classes()

        self._media_exporter = VideoExporter(
            self.export_media, export_path=self.data_path, ignore_exts=True,
        )
        self._media_exporter.setup()

    def log_collection(self, sample_collection):
        if self.classes is None:
            if sample_collection.default_classes:
                self.classes = sample_collection.default_classes
                self._parse_classes()
            elif sample_collection.classes:
                self.classes = next(iter(sample_collection.classes.values()))
                self._parse_classes()
            elif "classes" in sample_collection.info:
                self.classes = sample_collection.info["classes"]
                self._parse_classes()

    def export_sample(self, video_path, temporal_detections, _, metadata=None):
        _, uuid = self._media_exporter.export(video_path)
        self._labels_dict[uuid] = _parse_temporal_detections(
            temporal_detections,
            use_timestamps=self.use_timestamps,
            labels_map_rev=self._labels_map_rev,
            metadata=metadata,
        )

    def close(self, *args):
        labels = {
            "classes": self.classes,
            "labels": self._labels_dict,
        }
        etas.write_json(
            labels, self.labels_path, pretty_print=self.pretty_print
        )
        self._media_exporter.close()

    def _parse_classes(self):
        if self.classes is not None:
            self._labels_map_rev = _to_labels_map_rev(self.classes)


class ImageSegmentationDirectoryExporter(
    LabeledImageDatasetExporter, ExportPathsMixin
):
    """Exporter that writes an image segmentation dataset to disk.

    See :ref:`this page <ImageSegmentationDirectory-export>` for format
    details.

    If the path to an image is provided, the image is directly copied to its
    destination, maintaining the original filename, unless a name conflict
    would occur, in which case an index of the form ``"-%d" % count`` is
    appended to the base filename.

    Args:
        export_dir (None): the directory to write the export. This has no
            effect if ``data_path`` and ``labels_path`` are absolute paths
        data_path (None): an optional parameter that enables explicit control
            over the location of the exported media. Can be any of the
            following:

            -   a folder name like ``"data"`` or ``"data/"`` specifying a
                subfolder of ``export_dir`` in which to export the media
            -   an absolute directory path in which to export the media. In
                this case, the ``export_dir`` has no effect on the location of
                the data
            -   a JSON filename like ``"data.json"`` specifying the filename of
                the manifest file in ``export_dir`` generated when
                ``export_media`` is ``"manifest"``
            -   an absolute filepath specifying the location to write the JSON
                manifest file when ``export_media`` is ``"manifest"``. In this
                case, ``export_dir`` has no effect on the location of the data

            If None, the default value of this parameter will be chosen based
            on the value of the ``export_media`` parameter
        labels_path (None): an optional parameter that enables explicit control
            over the location of the exported labels. Can be any of the
            following:

            -   a folder name like ``"labels"`` or ``"labels/"`` specifying the
                location in ``export_dir`` in which to export the masks
            -   an absolute directory in which to export the masks. In this
                case, the ``export_dir`` has no effect on the location of the
                masks

            If None, the masks will be exported into ``export_dir`` using the
            default folder name
        export_media (None): controls how to export the raw media. The
            supported values are:

            -   ``True``: copy all media files into the output directory
            -   ``False``: don't export media
            -   ``"move"``: move all media files into the output directory
            -   ``"symlink"``: create symlinks to the media files in the output
                directory
            -   ``"manifest"``: create a ``data.json`` in the output directory
                that maps UUIDs used in the labels files to the filepaths of
                the source media, rather than exporting the actual media

            If None, the default value of this parameter will be chosen based
            on the value of the ``data_path`` parameter
        image_format (None): the image format to use when writing in-memory
            images to disk. By default, ``fiftyone.config.default_image_ext``
            is used
        mask_format (".png"): the image format to use when writing masks to
            disk
        mask_size (None): the ``(width, height)`` at which to render
            segmentation masks when exporting instances or polylines. If not
            provided, masks will be rendered to match the resolution of each
            input image
        mask_targets (None): a dict mapping integer pixel values in
            ``[0, 255]`` to label strings defining which object classes to
            render and which pixel values to use for each class. If omitted,
            all objects are rendered with pixel value 255
        thickness (1): the thickness, in pixels, at which to render
            (non-filled) polylines
    """

    def __init__(
        self,
        export_dir=None,
        data_path=None,
        labels_path=None,
        export_media=None,
        image_format=None,
        mask_format=".png",
        mask_size=None,
        mask_targets=None,
        thickness=1,
    ):
        data_path, export_media = self._parse_data_path(
            export_dir=export_dir,
            data_path=data_path,
            export_media=export_media,
            default="data/",
        )

        labels_path = self._parse_labels_path(
            export_dir=export_dir, labels_path=labels_path, default="labels/",
        )

        super().__init__(export_dir=export_dir)

        self.data_path = data_path
        self.labels_path = labels_path
        self.export_media = export_media
        self.image_format = image_format
        self.mask_format = mask_format
        self.mask_size = mask_size
        self.mask_targets = mask_targets
        self.thickness = thickness

        self._media_exporter = None

    @property
    def requires_image_metadata(self):
        return False

    @property
    def label_cls(self):
        return (fol.Segmentation, fol.Detections, fol.Polylines)

    def setup(self):
        self._media_exporter = ImageExporter(
            self.export_media,
            export_path=self.data_path,
            default_ext=self.image_format,
            ignore_exts=True,
        )
        self._media_exporter.setup()

    def export_sample(self, image_or_path, label, metadata=None):
        _, uuid = self._media_exporter.export(image_or_path)

        if label is None:
            return  # unlabeled

        if isinstance(label, fol.Segmentation):
            mask = label.mask
        elif isinstance(label, (fol.Detections, fol.Polylines)):
            if self.mask_size is not None:
                frame_size = self.mask_size
            else:
                if metadata is None:
                    metadata = fom.ImageMetadata.build_for(image_or_path)

                frame_size = (metadata.width, metadata.height)

            if isinstance(label, fol.Detections):
                segmentation = label.to_segmentation(
                    frame_size=frame_size, mask_targets=self.mask_targets
                )
            else:
                segmentation = label.to_segmentation(
                    frame_size=frame_size,
                    mask_targets=self.mask_targets,
                    thickness=self.thickness,
                )

            mask = segmentation.mask
        else:
            raise ValueError("Unsupported label type '%s'" % type(label))

        out_mask_path = os.path.join(self.labels_path, uuid + self.mask_format)
        _write_mask(mask, out_mask_path)

    def close(self, *args):
        self._media_exporter.close()


def _write_mask(mask, mask_path):
    if mask.dtype not in (np.uint8, np.uint16):
        if mask.max() <= 255:
            mask = mask.astype(np.uint8)
        else:
            mask = mask.astype(np.uint16)

    etai.write(mask, mask_path)


class FiftyOneImageLabelsDatasetExporter(LabeledImageDatasetExporter):
    """Exporter that writes a labeled image dataset to disk with labels stored
    in `ETA ImageLabels format <https://github.com/voxel51/eta/blob/develop/docs/image_labels_guide.md>`_.

    See :ref:`this page <FiftyOneImageLabelsDataset-export>` for format
    details.

    If the path to an image is provided, the image is directly copied to its
    destination, maintaining the original filename, unless a name conflict
    would occur, in which case an index of the form ``"-%d" % count`` is
    appended to the base filename.

    Args:
        export_dir: the directory to write the export
        export_media (None): controls how to export the raw media. The
            supported values are:

            -   ``True`` (default): copy all media files into the output
                directory
            -   ``False``: don't export media
            -   ``"move"``: move all media files into the output directory
            -   ``"symlink"``: create symlinks to the media files in the output
                directory
        image_format (None): the image format to use when writing in-memory
            images to disk. By default, ``fiftyone.config.default_image_ext``
            is used
        pretty_print (False): whether to render the JSON in human readable
            format with newlines and indentations
    """

    def __init__(
        self,
        export_dir,
        export_media=None,
        image_format=None,
        pretty_print=False,
    ):
        if export_media is None:
            export_media = True

        super().__init__(export_dir=export_dir)

        self.export_media = export_media
        self.image_format = image_format
        self.pretty_print = pretty_print

        self._labeled_dataset = None
        self._data_dir = None
        self._labels_dir = None
        self._description = None
        self._media_exporter = None

    @property
    def requires_image_metadata(self):
        return False

    @property
    def label_cls(self):
        return {
            "attributes": fol.Classifications,
            "detections": fol.Detections,
            "polylines": fol.Polylines,
            "keypoints": fol.Keypoints,
        }

    def setup(self):
        self._labeled_dataset = etad.LabeledImageDataset.create_empty_dataset(
            self.export_dir
        )
        self._data_dir = self._labeled_dataset.data_dir
        self._labels_dir = self._labeled_dataset.labels_dir

        self._media_exporter = ImageExporter(
            self.export_media,
            export_path=self._data_dir,
            supported_modes=(True, False, "move", "symlink"),
            default_ext=self.image_format,
            ignore_exts=True,
        )
        self._media_exporter.setup()

    def log_collection(self, sample_collection):
        self._description = sample_collection.info.get("description", None)

    def export_sample(self, image_or_path, labels, metadata=None):
        out_image_path, uuid = self._media_exporter.export(image_or_path)

        out_image_filename = os.path.basename(out_image_path)
        out_labels_filename = uuid + ".json"

        _image_labels = foue.to_image_labels(labels)

        if etau.is_str(image_or_path):
            image_labels_path = os.path.join(
                self._labels_dir, out_labels_filename
            )
            _image_labels.write_json(
                image_labels_path, pretty_print=self.pretty_print
            )

            self._labeled_dataset.add_file(out_image_path, image_labels_path)
        else:
            self._labeled_dataset.add_data(
                image_or_path,
                _image_labels,
                out_image_filename,
                out_labels_filename,
            )

    def close(self, *args):
        self._labeled_dataset.set_description(self._description)
        self._labeled_dataset.write_manifest()
        self._media_exporter.close()


class FiftyOneVideoLabelsDatasetExporter(LabeledVideoDatasetExporter):
    """Exporter that writes a labeled video dataset with labels stored in
    `ETA VideoLabels format <https://github.com/voxel51/eta/blob/develop/docs/video_labels_guide.md>`_.

    See :ref:`this page <FiftyOneVideoLabelsDataset-export>` for format
    details.

    If the path to a video is provided, the video is directly copied to its
    destination, maintaining the original filename, unless a name conflict
    would occur, in which case an index of the form ``"-%d" % count`` is
    appended to the base filename.

    Args:
        export_dir: the directory to write the export
        export_media (None): controls how to export the raw media. The
            supported values are:

            -   ``True`` (default): copy all media files into the output
                directory
            -   ``False``: don't export media
            -   ``"move"``: move all media files into the output directory
            -   ``"symlink"``: create symlinks to the media files in the output
                directory
        pretty_print (False): whether to render the JSON in human readable
            format with newlines and indentations
    """

    def __init__(self, export_dir, export_media=None, pretty_print=False):
        if export_media is None:
            export_media = True

        super().__init__(export_dir=export_dir)

        self.export_media = export_media
        self.pretty_print = pretty_print

        self._labeled_dataset = None
        self._data_dir = None
        self._labels_dir = None
        self._description = None
        self._media_exporter = None

    @property
    def requires_video_metadata(self):
        return False

    @property
    def label_cls(self):
<<<<<<< HEAD
        return (fol.Classifications, fol.VideoClassifications)
=======
        return (fol.Classifications, fol.TemporalDetections)
>>>>>>> 866b17a4

    @property
    def frame_labels_cls(self):
        return {
            "attributes": fol.Classifications,
            "detections": fol.Detections,
            "polylines": fol.Polylines,
            "keypoints": fol.Keypoints,
        }

    def setup(self):
        self._labeled_dataset = etad.LabeledVideoDataset.create_empty_dataset(
            self.export_dir
        )
        self._data_dir = self._labeled_dataset.data_dir
        self._labels_dir = self._labeled_dataset.labels_dir

        self._media_exporter = VideoExporter(
            self.export_media,
            export_path=self._data_dir,
            supported_modes=(True, False, "move", "symlink"),
            ignore_exts=True,
        )
        self._media_exporter.setup()

    def log_collection(self, sample_collection):
        self._description = sample_collection.info.get("description", None)

    def export_sample(self, video_path, label, frames, metadata=None):
        out_video_path, uuid = self._media_exporter.export(video_path)

        out_labels_filename = uuid + ".json"

        _video_labels = foue.to_video_labels(label=label, frames=frames)

        video_labels_path = os.path.join(self._labels_dir, out_labels_filename)
        _video_labels.write_json(
            video_labels_path, pretty_print=self.pretty_print
        )

        self._labeled_dataset.add_file(out_video_path, video_labels_path)

    def close(self, *args):
        self._labeled_dataset.set_description(self._description)
        self._labeled_dataset.write_manifest()
        self._media_exporter.close()


def _parse_classification(
    classification, labels_map_rev=None, include_confidence=False
):
    if classification is None:
        return None

    label = classification.label

    if labels_map_rev is not None:
        if label not in labels_map_rev:
            msg = (
                "Ignoring classification with label '%s' not in provided "
                "classes" % label
            )
            warnings.warn(msg)
            return None

        label = labels_map_rev[label]

    if include_confidence:
        label = {
            "label": label,
            "confidence": classification.confidence,
        }

    return label


<<<<<<< HEAD
def _parse_video_classifications(
    video_classifications,
=======
def _parse_temporal_detections(
    temporal_detections,
>>>>>>> 866b17a4
    use_timestamps=False,
    labels_map_rev=None,
    metadata=None,
):
<<<<<<< HEAD
    if video_classifications is None:
=======
    if temporal_detections is None:
>>>>>>> 866b17a4
        return None

    if use_timestamps and metadata is None:
        raise ValueError(
<<<<<<< HEAD
            "Video metadata must be provided in order to export video "
            "classifications as timestamps"
=======
            "Video metadata must be provided in order to export temporal "
            "detections as timestamps"
>>>>>>> 866b17a4
        )

    labels = []

<<<<<<< HEAD
    for classification in video_classifications.classifications:
        label = classification.label
        if labels_map_rev is not None:
            if label not in labels_map_rev:
                msg = (
                    "Ignoring video classification with label '%s' not in "
=======
    for detection in temporal_detections.detections:
        label = detection.label
        if labels_map_rev is not None:
            if label not in labels_map_rev:
                msg = (
                    "Ignoring temporal detection with label '%s' not in "
>>>>>>> 866b17a4
                    "provided classes" % label
                )
                warnings.warn(msg)
                continue

            label = labels_map_rev[label]

        label_dict = {"label": label}

        if use_timestamps:
            total_frame_count = metadata.total_frame_count
            duration = metadata.duration
<<<<<<< HEAD
            first, last = classification.support
=======
            first, last = detection.support
>>>>>>> 866b17a4
            label_dict["timestamps"] = [
                etaf.frame_number_to_timestamp(
                    first, total_frame_count, duration
                ),
                etaf.frame_number_to_timestamp(
                    last, total_frame_count, duration
                ),
            ]
        else:
<<<<<<< HEAD
            label_dict["support"] = classification.support

        if classification.confidence is not None:
            label_dict["confidence"] = classification.confidence
=======
            label_dict["support"] = detection.support

        if detection.confidence is not None:
            label_dict["confidence"] = detection.confidence
>>>>>>> 866b17a4

        labels.append(label_dict)

    return labels


def _parse_detections(detections, labels_map_rev=None):
    if detections is None:
        return None

    _detections = []
    for detection in detections.detections:
        label = detection.label

        if labels_map_rev is not None:
            if label not in labels_map_rev:
                msg = (
                    "Ignoring detection with label '%s' not in provided "
                    "classes" % label
                )
                warnings.warn(msg)
                continue

            label = labels_map_rev[label]

        _detection = {
            "label": label,
            "bounding_box": detection.bounding_box,
        }
        if detection.confidence is not None:
            _detection["confidence"] = detection.confidence

        attributes = dict(detection.iter_attributes())
        if attributes:
            _detection["attributes"] = attributes

        _detections.append(_detection)

    return _detections


def _to_labels_map_rev(classes):
    return {c: i for i, c in enumerate(classes)}<|MERGE_RESOLUTION|>--- conflicted
+++ resolved
@@ -22,10 +22,7 @@
 
 import fiftyone as fo
 import fiftyone.core.collections as foc
-<<<<<<< HEAD
 import fiftyone.core.dataset as fod
-=======
->>>>>>> 866b17a4
 import fiftyone.core.labels as fol
 import fiftyone.core.metadata as fom
 import fiftyone.core.media as fomm
@@ -2024,173 +2021,6 @@
             classification,
             labels_map_rev=self._labels_map_rev,
             include_confidence=self.include_confidence,
-<<<<<<< HEAD
-        )
-
-    def close(self, *args):
-        labels = {
-            "classes": self.classes,
-            "labels": self._labels_dict,
-        }
-        etas.write_json(
-            labels, self.labels_path, pretty_print=self.pretty_print
-        )
-        self._media_exporter.close()
-
-    def _parse_classes(self):
-        if self.classes is not None:
-            self._labels_map_rev = _to_labels_map_rev(self.classes)
-
-
-class FiftyOneVideoClassificationDatasetExporter(
-    LabeledVideoDatasetExporter, ExportPathsMixin
-):
-    """Exporter that writes a temporal video classification dataset to disk in
-    FiftyOne's default format.
-
-    See :ref:`this page <FiftyOneVideoClassificationDataset-export>` for format
-    details.
-
-    Each input video is directly copied to its destination, maintaining the
-    original filename, unless a name conflict would occur, in which case an
-    index of the form ``"-%d" % count`` is appended to the base filename.
-
-    Args:
-        export_dir (None): the directory to write the export. This has no
-            effect if ``data_path`` and ``labels_path`` are absolute paths
-        data_path (None): an optional parameter that enables explicit control
-            over the location of the exported media. Can be any of the
-            following:
-
-            -   a folder name like ``"data"`` or ``"data/"`` specifying a
-                subfolder of ``export_dir`` in which to export the media
-            -   an absolute directory path in which to export the media. In
-                this case, the ``export_dir`` has no effect on the location of
-                the data
-            -   a JSON filename like ``"data.json"`` specifying the filename of
-                the manifest file in ``export_dir`` generated when
-                ``export_media`` is ``"manifest"``
-            -   an absolute filepath specifying the location to write the JSON
-                manifest file when ``export_media`` is ``"manifest"``. In this
-                case, ``export_dir`` has no effect on the location of the data
-
-            If None, the default value of this parameter will be chosen based
-            on the value of the ``export_media`` parameter
-        labels_path (None): an optional parameter that enables explicit control
-            over the location of the exported labels. Can be any of the
-            following:
-
-            -   a filename like ``"labels.json"`` specifying the location in
-                ``export_dir`` in which to export the labels
-            -   an absolute filepath to which to export the labels. In this
-                case, the ``export_dir`` has no effect on the location of the
-                labels
-
-            If None, the labels will be exported into ``export_dir`` using the
-            default filename
-        export_media (None): controls how to export the raw media. The
-            supported values are:
-
-            -   ``True``: copy all media files into the output directory
-            -   ``False``: don't export media
-            -   ``"move"``: move all media files into the output directory
-            -   ``"symlink"``: create symlinks to the media files in the output
-                directory
-            -   ``"manifest"``: create a ``data.json`` in the output directory
-                that maps UUIDs used in the labels files to the filepaths of
-                the source media, rather than exporting the actual media
-
-            If None, the default value of this parameter will be chosen based
-            on the value of the ``data_path`` parameter
-        use_timestamps (False): whether to export the support of each
-            classification in seconds rather than frame numbers
-        classes (None): the list of possible class labels. If not provided,
-            this list will be extracted when :meth:`log_collection` is called,
-            if possible
-        pretty_print (False): whether to render the JSON in human readable
-            format with newlines and indentations
-    """
-
-    def __init__(
-        self,
-        export_dir=None,
-        data_path=None,
-        labels_path=None,
-        export_media=None,
-        use_timestamps=False,
-        classes=None,
-        pretty_print=False,
-    ):
-        data_path, export_media = self._parse_data_path(
-            export_dir=export_dir,
-            data_path=data_path,
-            export_media=export_media,
-            default="data/",
-        )
-
-        labels_path = self._parse_labels_path(
-            export_dir=export_dir,
-            labels_path=labels_path,
-            default="labels.json",
-        )
-
-        super().__init__(export_dir=export_dir)
-
-        self.data_path = data_path
-        self.labels_path = labels_path
-        self.export_media = export_media
-        self.use_timestamps = use_timestamps
-        self.classes = classes
-        self.pretty_print = pretty_print
-
-        self._labels_dict = None
-        self._labels_map_rev = None
-        self._media_exporter = None
-
-    @property
-    def requires_video_metadata(self):
-        return self.use_timestamps
-
-    @property
-    def label_cls(self):
-        return fol.VideoClassifications
-
-    @property
-    def frame_labels_cls(self):
-        return None
-
-    def setup(self):
-        self._labels_dict = {}
-        self._parse_classes()
-
-        self._media_exporter = VideoExporter(
-            self.export_media, export_path=self.data_path, ignore_exts=True,
-        )
-        self._media_exporter.setup()
-
-    def log_collection(self, sample_collection):
-        if self.classes is None:
-            if sample_collection.default_classes:
-                self.classes = sample_collection.default_classes
-                self._parse_classes()
-            elif sample_collection.classes:
-                self.classes = next(iter(sample_collection.classes.values()))
-                self._parse_classes()
-            elif "classes" in sample_collection.info:
-                self.classes = sample_collection.info["classes"]
-                self._parse_classes()
-
-    def export_sample(
-        self, video_path, video_classifications, _, metadata=None
-    ):
-        _, uuid = self._media_exporter.export(video_path)
-        self._labels_dict[uuid] = _parse_video_classifications(
-            video_classifications,
-            use_timestamps=self.use_timestamps,
-            labels_map_rev=self._labels_map_rev,
-            metadata=metadata,
-=======
->>>>>>> 866b17a4
         )
 
     def close(self, *args):
@@ -3058,11 +2888,7 @@
 
     @property
     def label_cls(self):
-<<<<<<< HEAD
-        return (fol.Classifications, fol.VideoClassifications)
-=======
         return (fol.Classifications, fol.TemporalDetections)
->>>>>>> 866b17a4
 
     @property
     def frame_labels_cls(self):
@@ -3139,52 +2965,29 @@
     return label
 
 
-<<<<<<< HEAD
-def _parse_video_classifications(
-    video_classifications,
-=======
 def _parse_temporal_detections(
     temporal_detections,
->>>>>>> 866b17a4
     use_timestamps=False,
     labels_map_rev=None,
     metadata=None,
 ):
-<<<<<<< HEAD
-    if video_classifications is None:
-=======
     if temporal_detections is None:
->>>>>>> 866b17a4
         return None
 
     if use_timestamps and metadata is None:
         raise ValueError(
-<<<<<<< HEAD
-            "Video metadata must be provided in order to export video "
-            "classifications as timestamps"
-=======
             "Video metadata must be provided in order to export temporal "
             "detections as timestamps"
->>>>>>> 866b17a4
         )
 
     labels = []
 
-<<<<<<< HEAD
-    for classification in video_classifications.classifications:
-        label = classification.label
-        if labels_map_rev is not None:
-            if label not in labels_map_rev:
-                msg = (
-                    "Ignoring video classification with label '%s' not in "
-=======
     for detection in temporal_detections.detections:
         label = detection.label
         if labels_map_rev is not None:
             if label not in labels_map_rev:
                 msg = (
                     "Ignoring temporal detection with label '%s' not in "
->>>>>>> 866b17a4
                     "provided classes" % label
                 )
                 warnings.warn(msg)
@@ -3197,11 +3000,7 @@
         if use_timestamps:
             total_frame_count = metadata.total_frame_count
             duration = metadata.duration
-<<<<<<< HEAD
-            first, last = classification.support
-=======
             first, last = detection.support
->>>>>>> 866b17a4
             label_dict["timestamps"] = [
                 etaf.frame_number_to_timestamp(
                     first, total_frame_count, duration
@@ -3211,17 +3010,10 @@
                 ),
             ]
         else:
-<<<<<<< HEAD
-            label_dict["support"] = classification.support
-
-        if classification.confidence is not None:
-            label_dict["confidence"] = classification.confidence
-=======
             label_dict["support"] = detection.support
 
         if detection.confidence is not None:
             label_dict["confidence"] = detection.confidence
->>>>>>> 866b17a4
 
         labels.append(label_dict)
 
