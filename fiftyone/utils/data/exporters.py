--- conflicted
+++ resolved
@@ -1735,7 +1735,6 @@
         self._media_exporter = None
         self._media_fields = {}
         self._media_field_exporters = {}
-<<<<<<< HEAD
         self._labels_exporter = None
 
     def setup(self):
@@ -1747,19 +1746,6 @@
         self._frame_labels_dir = fos.join(self.export_dir, "frames")
         self._metadata_path = fos.join(self.export_dir, "metadata.json")
         self._samples_path = fos.join(self.export_dir, "samples.json")
-
-=======
-
-    def setup(self):
-        self._data_dir = os.path.join(self.export_dir, "data")
-        self._fields_dir = os.path.join(self.export_dir, "fields")
-        self._anno_dir = os.path.join(self.export_dir, "annotations")
-        self._brain_dir = os.path.join(self.export_dir, "brain")
-        self._eval_dir = os.path.join(self.export_dir, "evaluations")
-        self._frame_labels_dir = os.path.join(self.export_dir, "frames")
-        self._metadata_path = os.path.join(self.export_dir, "metadata.json")
-        self._samples_path = os.path.join(self.export_dir, "samples.json")
->>>>>>> 8f82d8e9
         self._metadata = {}
         self._samples = []
 
@@ -1886,17 +1872,10 @@
         self._samples.append(sd)
 
     def close(self, *args):
-<<<<<<< HEAD
         fos.write_json(
             self._metadata, self._metadata_path, pretty_print=self.pretty_print
         )
         fos.write_json(
-=======
-        etas.write_json(
-            self._metadata, self._metadata_path, pretty_print=self.pretty_print
-        )
-        etas.write_json(
->>>>>>> 8f82d8e9
             {"samples": self._samples},
             self._samples_path,
             pretty_print=self.pretty_print,
@@ -1905,11 +1884,8 @@
         self._media_exporter.close()
         for media_exporter in self._media_field_exporters.values():
             media_exporter.close()
-<<<<<<< HEAD
 
         self._labels_exporter.close()
-=======
->>>>>>> 8f82d8e9
 
     def _export_frame_labels(self, sample, uuid):
         # @todo export segmentation/heatmap masks stored as paths
@@ -1960,11 +1936,7 @@
         if media_exporter is not None:
             return media_exporter
 
-<<<<<<< HEAD
         field_dir = fos.join(self._fields_dir, field_name)
-=======
-        field_dir = os.path.join(self._fields_dir, field_name)
->>>>>>> 8f82d8e9
         media_exporter = MediaExporter(
             self.export_media,
             export_path=field_dir,
@@ -2000,13 +1972,9 @@
             generate an output path for each exported media. This argument
             allows for populating nested subdirectories that match the shape of
             the input paths. The path is converted to an absolute path (if
-<<<<<<< HEAD
             necessary) via :func:`fiftyone.core.storage.normalize_path`
-=======
-            necessary) via :func:`fiftyone.core.utils.normalize_path`
         export_saved_views (True): whether to include saved views in the export.
             Only applicable when exporting full datasets
->>>>>>> 8f82d8e9
         export_runs (True): whether to include annotation/brain/evaluation
             runs in the export. Only applicable when exporting full datasets
         use_dirs (False): whether to export metadata into directories of per
@@ -2053,21 +2021,12 @@
         self._media_field_exporters = {}
 
     def setup(self):
-<<<<<<< HEAD
         self._data_dir = fos.join(self.export_dir, "data")
         self._fields_dir = fos.join(self.export_dir, "fields")
         self._anno_dir = fos.join(self.export_dir, "annotations")
         self._brain_dir = fos.join(self.export_dir, "brain")
         self._eval_dir = fos.join(self.export_dir, "evaluations")
         self._metadata_path = fos.join(self.export_dir, "metadata.json")
-=======
-        self._data_dir = os.path.join(self.export_dir, "data")
-        self._fields_dir = os.path.join(self.export_dir, "fields")
-        self._anno_dir = os.path.join(self.export_dir, "annotations")
-        self._brain_dir = os.path.join(self.export_dir, "brain")
-        self._eval_dir = os.path.join(self.export_dir, "evaluations")
-        self._metadata_path = os.path.join(self.export_dir, "metadata.json")
->>>>>>> 8f82d8e9
 
         if self.use_dirs:
             self._samples_path = fos.join(self.export_dir, "samples")
@@ -2109,11 +2068,7 @@
             if self.export_media != False:
                 # Store relative path
                 _, uuid = self._media_exporter.export(filepath)
-<<<<<<< HEAD
                 sd["filepath"] = fos.join("data", uuid)
-=======
-                sd["filepath"] = os.path.join("data", uuid)
->>>>>>> 8f82d8e9
             elif self.rel_dir is not None:
                 # Remove `rel_dir` prefix from filepath
                 sd["filepath"] = fou.safe_relpath(
@@ -2246,11 +2201,7 @@
             # Store relative path
             media_exporter = self._get_media_field_exporter(field_name)
             _, uuid = media_exporter.export(value)
-<<<<<<< HEAD
             d[key] = fos.join("fields", field_name, uuid)
-=======
-            d[key] = os.path.join("fields", field_name, uuid)
->>>>>>> 8f82d8e9
         elif self.rel_dir is not None:
             # Remove `rel_dir` prefix from path
             d[key] = fou.safe_relpath(value, self.rel_dir, default=value)
@@ -2260,11 +2211,7 @@
         if media_exporter is not None:
             return media_exporter
 
-<<<<<<< HEAD
         field_dir = fos.join(self._fields_dir, field_name)
-=======
-        field_dir = os.path.join(self._fields_dir, field_name)
->>>>>>> 8f82d8e9
         media_exporter = MediaExporter(
             self.export_media,
             export_path=field_dir,
@@ -3376,7 +3323,6 @@
         elif not isinstance(label, fol.Segmentation):
             raise ValueError("Unsupported label type '%s'" % type(label))
 
-<<<<<<< HEAD
         out_mask_path = fos.join(self.labels_path, uuid + self.mask_format)
         local_mask_path = self._labels_exporter.get_local_path(out_mask_path)
         label.export_mask(local_mask_path)
@@ -3384,13 +3330,6 @@
     def close(self, *args):
         self._media_exporter.close()
         self._labels_exporter.close()
-=======
-        out_mask_path = os.path.join(self.labels_path, uuid + self.mask_format)
-        label.export_mask(out_mask_path)
-
-    def close(self, *args):
-        self._media_exporter.close()
->>>>>>> 8f82d8e9
 
 
 class FiftyOneImageLabelsDatasetExporter(LabeledImageDatasetExporter):
