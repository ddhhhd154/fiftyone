"""
Dataset exporters.

| Copyright 2017-2022, Voxel51, Inc.
| `voxel51.com <https://voxel51.com/>`_
|
"""
from collections import defaultdict
import inspect
import logging
import os
import warnings

from bson import json_util
import numpy as np

import eta.core.datasets as etad
import eta.core.image as etai
import eta.core.frameutils as etaf
import eta.core.utils as etau

import fiftyone as fo
import fiftyone.core.collections as foc
import fiftyone.core.dataset as fod
import fiftyone.core.fields as fof
import fiftyone.core.labels as fol
import fiftyone.core.metadata as fom
import fiftyone.core.media as fomm
import fiftyone.core.odm as foo
import fiftyone.core.storage as fos
import fiftyone.core.utils as fou
import fiftyone.utils.eta as foue
import fiftyone.utils.patches as foup

from .parsers import (
    FiftyOneLabeledImageSampleParser,
    FiftyOneUnlabeledImageSampleParser,
    FiftyOneLabeledVideoSampleParser,
    FiftyOneUnlabeledVideoSampleParser,
    ImageSampleParser,
    ImageClassificationSampleParser,
)


logger = logging.getLogger(__name__)


def export_samples(
    samples,
    export_dir=None,
    dataset_type=None,
    data_path=None,
    labels_path=None,
    export_media=None,
    dataset_exporter=None,
    label_field=None,
    frame_labels_field=None,
    num_samples=None,
    **kwargs,
):
    """Exports the given samples to disk.

    You can perform exports with this method via the following basic patterns:

    (a) Provide ``export_dir`` and ``dataset_type`` to export the content to a
        directory in the default layout for the specified format, as documented
        in :ref:`this page <exporting-datasets>`

    (b) Provide ``dataset_type`` along with ``data_path``, ``labels_path``,
        and/or ``export_media`` to directly specify where to export the source
        media and/or labels (if applicable) in your desired format. This syntax
        provides the flexibility to, for example, perform workflows like
        labels-only exports

    (c) Provide a ``dataset_exporter`` to which to feed samples to perform a
        fully-customized export

    In all workflows, the remaining parameters of this method can be provided
    to further configure the export.

    See :ref:`this page <exporting-datasets>` for more information about the
    available export formats and examples of using this method.

    See :ref:`this guide <custom-dataset-exporter>` for more details about
    exporting datasets in custom formats by defining your own
    :class:`fiftyone.utils.data.exporters.DatasetExporter`.

    This method will automatically coerce the data to match the requested
    export in the following cases:

    -   When exporting in either an unlabeled image or image classification
        format, if a spatial label field is provided
        (:class:`fiftyone.core.labels.Detection`,
        :class:`fiftyone.core.labels.Detections`,
        :class:`fiftyone.core.labels.Polyline`, or
        :class:`fiftyone.core.labels.Polylines`), then the **image patches** of
        the provided samples will be exported

    -   When exporting in labeled image dataset formats that expect list-type
        labels (:class:`fiftyone.core.labels.Classifications`,
        :class:`fiftyone.core.labels.Detections`,
        :class:`fiftyone.core.labels.Keypoints`, or
        :class:`fiftyone.core.labels.Polylines`), if a label field contains
        labels in non-list format
        (e.g., :class:`fiftyone.core.labels.Classification`), the labels will
        be automatically upgraded to single-label lists

    -   When exporting in labeled image dataset formats that expect
        :class:`fiftyone.core.labels.Detections` labels, if a
        :class:`fiftyone.core.labels.Classification` field is provided, the
        labels will be automatically upgraded to detections that span the
        entire images

    Args:
        samples: a :class:`fiftyone.core.collections.SampleCollection`
        export_dir (None): the directory to which to export the samples in
            format ``dataset_type``
        dataset_type (None): the :class:`fiftyone.types.dataset_types.Dataset`
            type to write
        data_path (None): an optional parameter that enables explicit control
            over the location of the exported media for certain export formats.
            Can be any of the following:

            -   a folder name like ``"data"`` or ``"data/"`` specifying a
                subfolder of ``export_dir`` in which to export the media
            -   an absolute directory path in which to export the media. In
                this case, the ``export_dir`` has no effect on the location of
                the data
            -   a filename like ``"data.json"`` specifying the filename of a
                JSON manifest file in ``export_dir`` generated when
                ``export_media`` is ``"manifest"``
            -   an absolute filepath specifying the location to write the JSON
                manifest file when ``export_media`` is ``"manifest"``. In this
                case, ``export_dir`` has no effect on the location of the data

            If None, a default value of this parameter will be chosen based on
            the value of the ``export_media`` parameter. Note that this
            parameter is not applicable to certain export formats such as
            binary types like TF records
        labels_path (None): an optional parameter that enables explicit control
            over the location of the exported labels. Only applicable when
            exporting in certain labeled dataset formats. Can be any of the
            following:

            -   a type-specific folder name like ``"labels"`` or ``"labels/"``
                or a filename like ``"labels.json"`` or ``"labels.xml"``
                specifying the location in ``export_dir`` in which to export
                the labels
            -   an absolute directory or filepath in which to export the
                labels. In this case, the ``export_dir`` has no effect on the
                location of the labels

            For labeled datasets, the default value of this parameter will be
            chosen based on the export format so that the labels will be
            exported into ``export_dir``
        export_media (None): controls how to export the raw media. The
            supported values are:

            -   ``True``: copy all media files into the output directory
            -   ``False``: don't export media. This option is only useful when
                exporting labeled datasets whose label format stores sufficient
                information to locate the associated media
            -   ``"move"``: move all media files into the output directory
            -   ``"symlink"``: create symlinks to the media files in the output
                directory
            -   ``"manifest"``: create a ``data.json`` in the output directory
                that maps UUIDs used in the labels files to the filepaths of
                the source media, rather than exporting the actual media

            If None, an appropriate default value of this parameter will be
            chosen based on the value of the ``data_path`` parameter. Note that
            some dataset formats may not support certain values for this
            parameter (e.g., when exporting in binary formats such as TF
            records, "symlink" is not an option)
        dataset_exporter (None): a :class:`DatasetExporter` to use to write the
            dataset
        label_field (None): the name of the label field to export, or a
            dictionary mapping field names to output keys describing the label
            fields to export. Only applicable if ``dataset_exporter`` is a
            :class:`LabeledImageDatasetExporter` or
            :class:`LabeledVideoDatasetExporter`, or if you are exporting image
            patches
        frame_labels_field (None): the name of the frame label field to export,
            or a dictionary mapping field names to output keys describing the
            frame label fields to export. Only applicable if
            ``dataset_exporter`` is a :class:`LabeledVideoDatasetExporter`
        num_samples (None): the number of samples in ``samples``. If omitted,
            this is computed (if possible) via ``len(samples)``
        **kwargs: optional keyword arguments to pass to the dataset exporter's
            constructor. If you are exporting image patches, this can also
            contain keyword arguments for
            :class:`fiftyone.utils.patches.ImagePatchesExtractor`
    """
    found_patches, patches_kwargs, kwargs = _check_for_patches_export(
        samples, dataset_exporter, label_field, kwargs
    )
    found_clips, clips_kwargs, kwargs = _check_for_clips_export(
        samples, dataset_exporter, label_field, kwargs
    )

    if dataset_exporter is None:
        dataset_exporter, _ = build_dataset_exporter(
            dataset_type,
            export_dir=export_dir,
            data_path=data_path,
            labels_path=labels_path,
            export_media=export_media,
            **kwargs,
        )
    else:
        kwargs.update(
            dict(
                export_dir=export_dir,
                data_path=data_path,
                labels_path=labels_path,
                export_media=export_media,
            )
        )

        for key, value in kwargs.items():
            if value is not None:
                logger.warning("Ignoring unsupported parameter '%s'", key)

    sample_collection = samples

    if isinstance(dataset_exporter, BatchDatasetExporter):
        _write_batch_dataset(dataset_exporter, samples)
        return

    if isinstance(dataset_exporter, GenericSampleDatasetExporter):
        sample_parser = None
    elif isinstance(dataset_exporter, UnlabeledImageDatasetExporter):
        if found_patches:
            # Export unlabeled image patches
            samples = foup.ImagePatchesExtractor(
                samples, label_field, include_labels=False, **patches_kwargs,
            )
            sample_parser = ImageSampleParser()
            num_samples = len(samples)
        else:
            sample_parser = FiftyOneUnlabeledImageSampleParser(
                compute_metadata=True
            )

    elif isinstance(dataset_exporter, UnlabeledVideoDatasetExporter):
        if found_clips:
            # Export unlabeled video clips
            samples = samples.to_clips(label_field)
            num_samples = len(samples)

        # True for copy/move/symlink, False for manifest/no export
        _export_media = getattr(
            dataset_exporter, "export_media", export_media
        ) not in {False, "symlink"}

        #
        # Clips are always written to a temporary directory first, so the
        # exporter should just move these to the ultimate destination
        #
        # Note that if the dataset exporter does not use `export_media`, this
        # will not work properly...
        #
        if samples._dataset._is_clips and _export_media:
            dataset_exporter.export_media = "move"

        sample_parser = FiftyOneUnlabeledVideoSampleParser(
            compute_metadata=True, export_media=_export_media, **clips_kwargs
        )

    elif isinstance(dataset_exporter, LabeledImageDatasetExporter):
        if found_patches:
            # Export labeled image patches
            samples = foup.ImagePatchesExtractor(
                samples, label_field, include_labels=True, **patches_kwargs,
            )
            sample_parser = ImageClassificationSampleParser()
            num_samples = len(samples)
        else:
            label_fcn = _make_label_coercion_functions(
                label_field, samples, dataset_exporter
            )
            sample_parser = FiftyOneLabeledImageSampleParser(
                label_field, label_fcn=label_fcn, compute_metadata=True,
            )

    elif isinstance(dataset_exporter, LabeledVideoDatasetExporter):
        if found_clips:
            # Export labeled video clips
            samples = samples.to_clips(label_field)
            num_samples = len(samples)

        # True for copy/move/symlink, False for manifest/no export
        _export_media = getattr(
            dataset_exporter, "export_media", export_media
        ) not in {False, "symlink"}

        #
        # Clips are always written to a temporary directory first, so the
        # exporter should just move these to the ultimate destination
        #
        # Note that if the dataset exporter does not use `export_media`, this
        # will not work properly...
        #
        if samples._dataset._is_clips and _export_media:
            dataset_exporter.export_media = "move"

        label_fcn = _make_label_coercion_functions(
            label_field, samples, dataset_exporter
        )
        frame_labels_fcn = _make_label_coercion_functions(
            frame_labels_field, samples, dataset_exporter, frames=True,
        )
        sample_parser = FiftyOneLabeledVideoSampleParser(
            label_field=label_field,
            frame_labels_field=frame_labels_field,
            label_fcn=label_fcn,
            frame_labels_fcn=frame_labels_fcn,
            compute_metadata=True,
            export_media=_export_media,
            **clips_kwargs,
        )

    else:
        raise ValueError(
            "Unsupported DatasetExporter %s" % type(dataset_exporter)
        )

    write_dataset(
        samples,
        sample_parser,
        dataset_exporter,
        num_samples=num_samples,
        sample_collection=sample_collection,
    )


def write_dataset(
    samples,
    sample_parser,
    dataset_exporter,
    num_samples=None,
    sample_collection=None,
):
    """Writes the samples to disk as a dataset in the specified format.

    Args:
        samples: an iterable of samples that can be parsed by ``sample_parser``
        sample_parser: a :class:`fiftyone.utils.data.parsers.SampleParser` to
            use to parse the samples
        dataset_exporter: a :class:`DatasetExporter` to use to write the
            dataset
        num_samples (None): the number of samples in ``samples``. If omitted,
            this is computed (if possible) via ``len(samples)``
        sample_collection (None): the
            :class:`fiftyone.core.collections.SampleCollection` from which
            ``samples`` were extracted. If ``samples`` is itself a
            :class:`fiftyone.core.collections.SampleCollection`, this parameter
            defaults to ``samples``. This parameter is optional and is only
            passed to :meth:`DatasetExporter.log_collection`
    """
    if num_samples is None:
        try:
            num_samples = len(samples)
        except:
            pass

    if sample_collection is None and isinstance(samples, foc.SampleCollection):
        sample_collection = samples

    if isinstance(dataset_exporter, GenericSampleDatasetExporter):
        _write_generic_sample_dataset(
            dataset_exporter,
            samples,
            num_samples=num_samples,
            sample_collection=sample_collection,
        )
    elif isinstance(
        dataset_exporter,
        (UnlabeledImageDatasetExporter, LabeledImageDatasetExporter),
    ):
        _write_image_dataset(
            dataset_exporter,
            samples,
            sample_parser,
            num_samples=num_samples,
            sample_collection=sample_collection,
        )
    elif isinstance(
        dataset_exporter,
        (UnlabeledVideoDatasetExporter, LabeledVideoDatasetExporter),
    ):
        _write_video_dataset(
            dataset_exporter,
            samples,
            sample_parser,
            num_samples=num_samples,
            sample_collection=sample_collection,
        )
    else:
        raise ValueError(
            "Unsupported DatasetExporter %s" % type(dataset_exporter)
        )


def build_dataset_exporter(
    dataset_type, strip_none=True, warn_unused=True, **kwargs
):
    """Builds the :class:`DatasetExporter` instance for the given parameters.

    Args:
        dataset_type: the :class:`fiftyone.types.dataset_types.Dataset` type
        strip_none (True): whether to exclude None-valued items from ``kwargs``
        warn_unused (True): whether to issue warnings for any non-None unused
            parameters encountered
        **kwargs: keyword arguments to pass to the dataset exporter's
            constructor via ``DatasetExporter(**kwargs)``

    Returns:
        a tuple of:

        -   the :class:`DatasetExporter` instance
        -   a dict of unused keyword arguments
    """
    if dataset_type is None:
        raise ValueError(
            "You must provide a `dataset_type` in order to build a dataset "
            "exporter"
        )

    if inspect.isclass(dataset_type):
        dataset_type = dataset_type()

    dataset_exporter_cls = dataset_type.get_dataset_exporter_cls()

    if strip_none:
        kwargs = {k: v for k, v in kwargs.items() if v is not None}

    kwargs, unused_kwargs = fou.extract_kwargs_for_class(
        dataset_exporter_cls, kwargs
    )

    try:
        dataset_exporter = dataset_exporter_cls(**kwargs)
    except Exception as e:
        raise ValueError(
            "Failed to construct exporter of type %s using the provided "
            "parameters. See above for the error. You may need to supply "
            "additional mandatory arguments. Please consult the documentation "
            "of %s to learn more"
            % (dataset_exporter_cls, dataset_exporter_cls)
        ) from e

    if warn_unused:
        for key, value in unused_kwargs.items():
            if value is not None:
                logger.warning(
                    "Ignoring unsupported parameter '%s' for exporter type %s",
                    key,
                    dataset_exporter_cls,
                )

    return dataset_exporter, unused_kwargs


def _check_for_patches_export(samples, dataset_exporter, label_field, kwargs):
    if isinstance(label_field, dict):
        if len(label_field) == 1:
            label_field = next(iter(label_field.keys()))
        else:
            label_field = None

    if label_field is None:
        return False, {}, kwargs

    found_patches = False

    if isinstance(dataset_exporter, UnlabeledImageDatasetExporter):
        try:
            label_type = samples._get_label_field_type(label_field)
            found_patches = issubclass(label_type, fol._PATCHES_FIELDS)
        except:
            pass

        if found_patches:
            logger.info(
                "Detected an unlabeled image exporter and a label field '%s' "
                "of type %s. Exporting image patches...",
                label_field,
                label_type,
            )

    elif isinstance(dataset_exporter, LabeledImageDatasetExporter):
        label_cls = dataset_exporter.label_cls

        if isinstance(label_cls, dict):
            export_types = list(label_cls.values())
        elif isinstance(label_cls, (list, tuple)):
            export_types = list(label_cls)
        else:
            export_types = [label_cls]

        try:
            label_type = samples._get_label_field_type(label_field)
        except:
            label_type = None

        if (
            label_type is not None
            and not issubclass(label_type, tuple(export_types))
            and fol.Classification in export_types
        ):
            found_patches = issubclass(label_type, fol._PATCHES_FIELDS)

        if found_patches:
            logger.info(
                "Detected an image classification exporter and a label field "
                "'%s' of type %s. Exporting image patches...",
                label_field,
                label_type,
            )

    if found_patches:
        patches_kwargs, kwargs = fou.extract_kwargs_for_class(
            foup.ImagePatchesExtractor, kwargs
        )
    else:
        patches_kwargs = {}

    return found_patches, patches_kwargs, kwargs


def _check_for_clips_export(samples, dataset_exporter, label_field, kwargs):
    if isinstance(label_field, dict):
        if len(label_field) == 1:
            label_field = next(iter(label_field.keys()))
        else:
            label_field = None

    found_clips = False
    clips_kwargs = {}

    if isinstance(dataset_exporter, UnlabeledVideoDatasetExporter):
        try:
            label_type = samples._get_label_field_type(label_field)
            found_clips = issubclass(
                label_type, (fol.TemporalDetection, fol.TemporalDetections)
            )
        except:
            pass

        if found_clips:
            logger.info(
                "Detected an unlabeled video exporter and a label field '%s' "
                "of type %s. Exporting video clips...",
                label_field,
                label_type,
            )

        if found_clips or samples._dataset._is_clips:
            clips_kwargs, kwargs = fou.extract_kwargs_for_class(
                FiftyOneUnlabeledVideoSampleParser, kwargs
            )

    elif isinstance(dataset_exporter, LabeledVideoDatasetExporter):
        label_cls = dataset_exporter.label_cls

        if isinstance(label_cls, dict):
            export_types = list(label_cls.values())
        elif isinstance(label_cls, (list, tuple)):
            export_types = list(label_cls)
        else:
            export_types = [label_cls]

        try:
            label_type = samples._get_label_field_type(label_field)
        except:
            label_type = None

        if (
            label_type is not None
            and not issubclass(label_type, tuple(export_types))
            and fol.Classification in export_types
        ):
            found_clips = issubclass(
                label_type, (fol.TemporalDetection, fol.TemporalDetections)
            )

        if found_clips:
            logger.info(
                "Detected a video classification exporter and a label field "
                "'%s' of type %s. Exporting video clips...",
                label_field,
                label_type,
            )

        if found_clips or samples._dataset._is_clips:
            clips_kwargs, kwargs = fou.extract_kwargs_for_class(
                FiftyOneLabeledVideoSampleParser, kwargs
            )

    return found_clips, clips_kwargs, kwargs


def _make_label_coercion_functions(
    label_field_or_dict,
    sample_collection,
    dataset_exporter,
    frames=False,
    validate=True,
):
    if frames:
        label_cls = dataset_exporter.frame_labels_cls
    else:
        label_cls = dataset_exporter.label_cls

    # Exporter doesn't declare types, so we cannot do anything
    if label_cls is None:
        return None

    return_dict = isinstance(label_field_or_dict, dict)

    if return_dict:
        label_fields = list(label_field_or_dict.keys())
    else:
        label_fields = [label_field_or_dict]

    if isinstance(label_cls, dict):
        export_types = list(label_cls.values())
    elif isinstance(label_cls, (list, tuple)):
        export_types = list(label_cls)
    else:
        export_types = [label_cls]

    coerce_fcn_dict = {}
    for label_field in label_fields:
        if label_field is None:
            continue

        field_type = sample_collection._get_field_type(
            label_field, is_frame_field=frames
        )

        if isinstance(field_type, fof.EmbeddedDocumentField):
            label_type = field_type.document_type
        else:
            label_type = type(field_type)

        # Natively supported types
        if any(issubclass(label_type, t) for t in export_types):
            continue

        # Single label -> list coercion
        for export_type in export_types:
            single_type = fol._LABEL_LIST_TO_SINGLE_MAP.get(export_type, None)
            if single_type is not None and issubclass(label_type, single_type):
                logger.info(
                    "Dataset exporter expects labels in %s format, but found "
                    "%s. Wrapping field '%s' as single-label lists...",
                    export_type,
                    label_type,
                    label_field,
                )

                coerce_fcn_dict[label_field] = _make_single_label_to_list_fcn(
                    export_type
                )
                break

        if label_field in coerce_fcn_dict:
            continue

        # `Classification` -> `Detections` coercion
        if (
            issubclass(label_type, fol.Classification)
            and fol.Detections in export_types
        ):
            logger.info(
                "Dataset exporter expects labels in %s format, but found %s. "
                "Converting field '%s' to detections whose bounding boxes "
                "span the entire image...",
                fol.Detections,
                label_type,
                label_field,
            )

            coerce_fcn_dict[label_field] = _classification_to_detections
            continue

        # Handle invalid field types
        if validate:
            ftype = "Frame field" if frames else "Field"
            raise ValueError(
                "%s '%s' of type %s is not supported by exporter type %s, "
                "which only supports %s"
                % (
                    ftype,
                    label_field,
                    label_type,
                    type(dataset_exporter),
                    export_types,
                )
            )

    if not coerce_fcn_dict:
        return None

    if not return_dict:
        return next(iter(coerce_fcn_dict.values()))

    return coerce_fcn_dict


def _make_single_label_to_list_fcn(label_cls):
    def single_label_to_list(label):
        if label is None:
            return label

        return label_cls(**{label_cls._LABEL_LIST_FIELD: [label]})

    return single_label_to_list


def _classification_to_detections(label):
    if label is None:
        return label

    return fol.Detections(
        detections=[
            fol.Detection(
                label=label.label,
                bounding_box=[0, 0, 1, 1],
                confidence=label.confidence,
            )
        ]
    )


def _write_batch_dataset(dataset_exporter, samples):
    if not isinstance(samples, foc.SampleCollection):
        raise ValueError(
            "%s can only export %s instances"
            % (type(dataset_exporter), foc.SampleCollection)
        )

    with dataset_exporter:
        dataset_exporter.export_samples(samples)


def _write_generic_sample_dataset(
    dataset_exporter, samples, num_samples=None, sample_collection=None,
):
    with fou.ProgressBar(total=num_samples) as pb:
        with dataset_exporter:
            if sample_collection is not None:
                dataset_exporter.log_collection(sample_collection)

            for sample in pb(samples):
                dataset_exporter.export_sample(sample)


def _write_image_dataset(
    dataset_exporter,
    samples,
    sample_parser,
    num_samples=None,
    sample_collection=None,
):
    labeled_images = isinstance(dataset_exporter, LabeledImageDatasetExporter)

    with fou.ProgressBar(total=num_samples) as pb:
        with dataset_exporter:
            if sample_collection is not None:
                dataset_exporter.log_collection(sample_collection)

            for sample in pb(samples):
                sample_parser.with_sample(sample)

                # Parse image
                if sample_parser.has_image_path:
                    try:
                        image_or_path = sample_parser.get_image_path()
                    except:
                        image_or_path = sample_parser.get_image()
                else:
                    image_or_path = sample_parser.get_image()

                # Parse metadata
                if dataset_exporter.requires_image_metadata:
                    if sample_parser.has_image_metadata:
                        metadata = sample_parser.get_image_metadata()
                    else:
                        metadata = None

                    if metadata is None:
                        metadata = fom.ImageMetadata.build_for(image_or_path)
                else:
                    metadata = None

                if labeled_images:
                    # Parse label
                    label = sample_parser.get_label()

                    # Export sample
                    dataset_exporter.export_sample(
                        image_or_path, label, metadata=metadata
                    )
                else:
                    # Export sample
                    dataset_exporter.export_sample(
                        image_or_path, metadata=metadata
                    )


def _write_video_dataset(
    dataset_exporter,
    samples,
    sample_parser,
    num_samples=None,
    sample_collection=None,
):
    labeled_videos = isinstance(dataset_exporter, LabeledVideoDatasetExporter)

    with fou.ProgressBar(total=num_samples) as pb:
        with dataset_exporter:
            if sample_collection is not None:
                dataset_exporter.log_collection(sample_collection)

            for sample in pb(samples):
                sample_parser.with_sample(sample)

                # Parse video
                video_path = sample_parser.get_video_path()

                # Parse metadata
                if dataset_exporter.requires_video_metadata:
                    if sample_parser.has_video_metadata:
                        metadata = sample_parser.get_video_metadata()
                    else:
                        metadata = None

                    if metadata is None:
                        metadata = fom.VideoMetadata.build_for(video_path)
                else:
                    metadata = None

                if labeled_videos:
                    # Parse labels
                    label = sample_parser.get_label()
                    frames = sample_parser.get_frame_labels()

                    # Export sample
                    dataset_exporter.export_sample(
                        video_path, label, frames, metadata=metadata
                    )
                else:
                    # Export sample
                    dataset_exporter.export_sample(
                        video_path, metadata=metadata
                    )


class ExportPathsMixin(object):
    """Mixin for :class:`DatasetExporter` classes that provides convenience
    methods for parsing the ``data_path``, ``labels_path``, and
    ``export_media`` parameters supported by many exporters.
    """

    @staticmethod
    def _parse_data_path(
        export_dir=None, data_path=None, export_media=None, default=None,
    ):
        """Helper function that computes default values for the ``data_path``
        and ``export_media`` parameters supported by many exporters.
        """
        if data_path is None:
            if export_media == "manifest" and default is not None:
<<<<<<< HEAD
                data_path = fou.normalize_path(default) + ".json"
=======
                data_path = fos.normalize_path(default) + ".json"
>>>>>>> decdb99d
            elif export_dir is not None:
                data_path = default

        if data_path is not None:
            data_path = os.path.expanduser(data_path)

<<<<<<< HEAD
            if not os.path.isabs(data_path) and export_dir is not None:
                export_dir = fou.normalize_path(export_dir)
                data_path = os.path.join(export_dir, data_path)
=======
            if not fos.isabs(data_path) and export_dir is not None:
                export_dir = fos.normalize_path(export_dir)
                data_path = fos.join(export_dir, data_path)
>>>>>>> decdb99d

        if export_media is None:
            if data_path is None:
                export_media = False
            elif data_path.endswith(".json"):
                export_media = "manifest"
            else:
                export_media = True

        return data_path, export_media

    @staticmethod
    def _parse_labels_path(export_dir=None, labels_path=None, default=None):
        """Helper function that computes default values for the ``labels_path``
        parameter supported by many exporters.
        """
        if labels_path is None:
            labels_path = default

        if labels_path is not None:
            labels_path = os.path.expanduser(labels_path)

<<<<<<< HEAD
            if not os.path.isabs(labels_path) and export_dir is not None:
                export_dir = fou.normalize_path(export_dir)
                labels_path = os.path.join(export_dir, labels_path)
=======
            if not fos.isabs(labels_path) and export_dir is not None:
                export_dir = fos.normalize_path(export_dir)
                labels_path = fos.join(export_dir, labels_path)
>>>>>>> decdb99d

        return labels_path


class MediaExporter(object):
    """Base class for :class:`DatasetExporter` utilities that provide support
    for populating a directory or manifest of media files.

    This class is designed for populating a single, flat directory or manifest
    of media files, and automatically takes care of things like name clashes
    as necessary.

    The export strategy used is defined by the ``export_mode`` parameter, and
    users of this class can restrict the available options via the
    ``supported_modes`` parameter.

    Args:
        export_mode: the export mode to use. The supported values are:

            -   ``True``: copy all media files into the output directory
            -   ``False``: don't export media. This option is only useful when
                exporting labeled datasets whose label format stores sufficient
                information to locate the associated media
            -   ``"move"``: move all media files into the output directory
            -   ``"symlink"``: create symlinks to the media files in the output
                directory
            -   ``"manifest"``: create a ``data.json`` in the output directory
                that maps UUIDs used in the labels files to the filepaths of
                the source media, rather than exporting the actual media
        export_path (None): the location to export the media. Can be any of the
            following:

            -   When ``export_media`` is True, "move", or "symlink", a
                directory in which to export the media
            -   When ``export_mode`` is "manifest", the path to write a JSON
                file mapping UUIDs to input filepaths
            -   When ``export_media`` is False, this parameter can optionally
                be a root directory to strip from each exported image's path to
                yield a UUID for each image. If no path is provided, only the
                filename of each image is used for UUID generation
        supported_modes (None): an optional tuple specifying a subset of the
            ``export_mode`` values that are allowed
        default_ext (None): the file extension to use when generating default
            output paths
        ignore_exts (False): whether to omit file extensions when generating
            UUIDs for files
    """

    _MEDIA_TYPE = "media"

    def __init__(
        self,
        export_mode,
        export_path=None,
        supported_modes=None,
        default_ext=None,
        ignore_exts=False,
    ):
        if supported_modes is None:
            supported_modes = (True, False, "move", "symlink", "manifest")

        if export_mode not in supported_modes:
            raise ValueError(
                "Unsupported media export mode `%s`. The supported values are "
                "%s" % (export_mode, supported_modes)
            )

        if export_path is not None:
<<<<<<< HEAD
            export_path = fou.normalize_path(export_path)
=======
            export_path = fos.normalize_path(export_path)

        if (
            export_mode == "symlink"
            and export_path is not None
            and not fos.is_local(export_path)
        ):
            raise ValueError(
                "Cannot symlink files to non-local export path '%s'"
                % export_path
            )
>>>>>>> decdb99d

        self.export_mode = export_mode
        self.export_path = export_path
        self.supported_modes = supported_modes
        self.default_ext = default_ext
        self.ignore_exts = ignore_exts

        self._filename_maker = None
        self._manifest = None
        self._manifest_path = None

        self._tmpdir = None
        self._inpaths = []
        self._outpaths = []

    def _write_media(self, media, outpath):
        raise NotImplementedError("subclass must implement _write_media()")

    def _get_uuid(self, media_path):
        if self.export_mode == False and self.export_path is not None:
<<<<<<< HEAD
            media_path = fou.normalize_path(media_path)
=======
            media_path = fos.normalize_path(media_path)
>>>>>>> decdb99d
            uuid = os.path.relpath(media_path, self.export_path)
        else:
            uuid = os.path.basename(media_path)

        if self.ignore_exts:
            return os.path.splitext(uuid)[0]

        return uuid

    def setup(self):
        """Performs necessary setup to begin exporting media.

        :class:`DatasetExporter` classes using this class should invoke this
        method in :meth:`DatasetExporter.setup`.
        """
        output_dir = None
        manifest_path = None
        manifest = None

        if self.export_mode in (True, "move", "symlink"):
            output_dir = self.export_path
        elif self.export_mode == "manifest":
            manifest_path = self.export_path
            manifest = {}

        self._filename_maker = fou.UniqueFilenameMaker(
            output_dir=output_dir,
            default_ext=self.default_ext,
            ignore_exts=self.ignore_exts,
        )
        self._manifest_path = manifest_path
        self._manifest = manifest

    def export(self, media_or_path, outpath=None):
        """Exports the given media.

        Args:
            media_or_path: the media or path to the media on disk
            outpath (None): a manually-specified location to which to export
                the media. By default, the media will be exported into
                :attr:`export_path`

        Returns:
            a tuple of:

            -   the path to the exported media
            -   the UUID of the exported media
        """
        if etau.is_str(media_or_path):
            media_path = media_or_path

            if outpath is not None:
                uuid = self._get_uuid(outpath)
            elif self.export_mode != False:
                outpath = self._filename_maker.get_output_path(media_path)
                uuid = self._get_uuid(outpath)
            else:
                outpath = None
                uuid = self._get_uuid(media_path)

            if self.export_mode == "manifest":
                outpath = None
                self._manifest[uuid] = media_path
            elif (
                outpath is not None and not fos.is_local(outpath)
            ) or not fos.is_local(media_path):
                if self.export_mode in (True, "move"):
                    self._inpaths.append(media_path)
                    self._outpaths.append(outpath)
            elif self.export_mode == True:
                etau.copy_file(media_path, outpath)
            elif self.export_mode == "move":
                etau.move_file(media_path, outpath)
            elif self.export_mode == "symlink":
                etau.symlink_file(media_path, outpath)
        else:
            media = media_or_path

            if outpath is None:
                outpath = self._filename_maker.get_output_path()

            uuid = self._get_uuid(outpath)

            if self.export_mode == True:
                if fos.is_local(outpath):
                    local_path = outpath
                else:
                    if self._tmpdir is None:
                        self._tmpdir = fos.make_temp_dir()

                    local_path = os.path.join(
                        self._tmpdir, os.path.basename(outpath)
                    )

                    self._inpaths.append(local_path)
                    self._outpaths.append(outpath)

                self._write_media(media, local_path)
            elif self.export_mode != False:
                raise ValueError(
                    "Cannot export in-memory media when 'export_mode=%s'"
                    % self.export_mode
                )

        return outpath, uuid

    def close(self):
        """Performs any necessary actions to complete the export."""
<<<<<<< HEAD
        if self.export_mode == "manifest":
            etas.write_json(self._manifest, self._manifest_path)
=======
        try:
            if self.export_mode == "manifest":
                fos.write_json(self._manifest, self._manifest_path)

            if self._inpaths:
                progress = fo.config.show_progress_bars

                if progress:
                    logger.info("Exporting %s...", self._MEDIA_TYPE)

                if self.export_mode == "move":
                    fos.move_files(
                        self._inpaths, self._outpaths, progress=progress
                    )
                else:
                    fos.copy_files(
                        self._inpaths, self._outpaths, progress=progress
                    )
        finally:
            if self._tmpdir is not None:
                etau.delete_dir(self._tmpdir)
>>>>>>> decdb99d


class ImageExporter(MediaExporter):
    """Utility class for :class:`DatasetExporter` instances that export images.

    See :class:`MediaExporter` for details.
    """

    _MEDIA_TYPE = "images"

    def __init__(self, *args, default_ext=None, **kwargs):
        if default_ext is None:
            default_ext = fo.config.default_image_ext

        super().__init__(*args, default_ext=default_ext, **kwargs)

    def _write_media(self, img, outpath):
        etai.write(img, outpath)


class VideoExporter(MediaExporter):
    """Utility class for :class:`DatasetExporter` instances that export videos.

    See :class:`MediaExporter` for details.
    """

    _MEDIA_TYPE = "videos"

    def __init__(self, *args, default_ext=None, **kwargs):
        if default_ext is None:
            default_ext = fo.config.default_video_ext

        super().__init__(*args, default_ext=default_ext, **kwargs)

    def _write_media(self, media, outpath):
        raise ValueError("Only video paths can be exported")


class LabelsExporter(fos.FileWriter):
    """Utility class for :class:`DatasetExporter` instances that export
    multiple label files.

    If the labels are being written to remote locations, this class defers the
    uploads until :meth:`close` is called, so they can be efficiently uploaded
    in a threaded batch.
    """

    def __init__(self, type_str="labels", **kwargs):
        super().__init__(type_str=type_str, **kwargs)

    def setup(self):
        """Performs necessary setup to begin exporting labels.

        :class:`DatasetExporter` classes using this class should invoke this
        method in :meth:`DatasetExporter.setup`.
        """
        self.__enter__()

    def close(self):
        """Performs any necessary actions to complete the export."""
        self.__exit__()


class DatasetExporter(object):
    """Base interface for exporting datsets.

    See :ref:`this page <writing-a-custom-dataset-exporter>` for information
    about implementing/using dataset exporters.

    Args:
        export_dir (None): the directory to write the export. This may be
            optional for some exporters
    """

    def __init__(self, export_dir=None):
        if export_dir is not None:
<<<<<<< HEAD
            export_dir = fou.normalize_path(export_dir)
=======
            export_dir = fos.normalize_path(export_dir)
>>>>>>> decdb99d

        self.export_dir = export_dir

    def __enter__(self):
        self.setup()
        return self

    def __exit__(self, *args):
        self.close(*args)

    def setup(self):
        """Performs any necessary setup before exporting the first sample in
        the dataset.

        This method is called when the exporter's context manager interface is
        entered, :func:`DatasetExporter.__enter__`.
        """
        pass

    def log_collection(self, sample_collection):
        """Logs any relevant information about the
        :class:`fiftyone.core.collections.SampleCollection` whose samples will
        be exported.

        Subclasses can optionally implement this method if their export format
        can record information such as the
        :meth:`fiftyone.core.collections.SampleCollection.info` or
        :meth:`fiftyone.core.collections.SampleCollection.classes` of the
        collection being exported.

        By convention, this method must be optional; i.e., if it is not called
        before the first call to :meth:`export_sample`, then the exporter must
        make do without any information about the
        :class:`fiftyone.core.collections.SampleCollection` (which may not be
        available, for example, if the samples being exported are not stored in
        a collection).

        Args:
            sample_collection: the
                :class:`fiftyone.core.collections.SampleCollection` whose
                samples will be exported
        """
        pass

    def export_sample(self, *args, **kwargs):
        """Exports the given sample to the dataset.

        Args:
            *args: subclass-specific positional arguments
            **kwargs: subclass-specific keyword arguments
        """
        raise NotImplementedError("subclass must implement export_sample()")

    def close(self, *args):
        """Performs any necessary actions after the last sample has been
        exported.

        This method is called when the exporter's context manager interface is
        exited, :func:`DatasetExporter.__exit__`.

        Args:
            *args: the arguments to :func:`DatasetExporter.__exit__`
        """
        pass


class BatchDatasetExporter(DatasetExporter):
    """Base interface for exporters that export entire
    :class:`fiftyone.core.collections.SampleCollection` instances in a single
    batch.

    This interface allows for greater efficiency for export formats that
    handle aggregating over the samples themselves.

    Args:
        export_dir (None): the directory to write the export. This may be
            optional for some exporters
    """

    def export_sample(self, *args, **kwargs):
        raise ValueError(
            "Use export_samples() to perform exports with %s instances"
            % type(self)
        )

    def export_samples(self, sample_collection):
        """Exports the given sample collection.

        Args:
            sample_collection: a
                :class:`fiftyone.core.collections.SampleCollection`
        """
        raise NotImplementedError("subclass must implement export_samples()")


class GenericSampleDatasetExporter(DatasetExporter):
    """Interface for exporting datasets of arbitrary
    :class:`fiftyone.core.sample.Sample` instances.

    See :ref:`this page <writing-a-custom-dataset-exporter>` for information
    about implementing/using dataset exporters.

    Args:
        export_dir (None): the directory to write the export. This may be
            optional for some exporters
    """

    def export_sample(self, sample):
        """Exports the given sample to the dataset.

        Args:
            sample: a :class:`fiftyone.core.sample.Sample`
        """
        raise NotImplementedError("subclass must implement export_sample()")


class UnlabeledImageDatasetExporter(DatasetExporter):
    """Interface for exporting datasets of unlabeled image samples.

    See :ref:`this page <writing-a-custom-dataset-exporter>` for information
    about implementing/using dataset exporters.

    Args:
        export_dir (None): the directory to write the export. This may be
            optional for some exporters
    """

    @property
    def requires_image_metadata(self):
        """Whether this exporter requires
        :class:`fiftyone.core.metadata.ImageMetadata` instances for each sample
        being exported.
        """
        raise NotImplementedError(
            "subclass must implement requires_image_metadata"
        )

    def export_sample(self, image_or_path, metadata=None):
        """Exports the given sample to the dataset.

        Args:
            image_or_path: an image or the path to the image on disk
            metadata (None): a :class:`fiftyone.core.metadata.ImageMetadata`
                instance for the sample. Only required when
                :meth:`requires_image_metadata` is ``True``
        """
        raise NotImplementedError("subclass must implement export_sample()")


class UnlabeledVideoDatasetExporter(DatasetExporter):
    """Interface for exporting datasets of unlabeled video samples.

    See :ref:`this page <writing-a-custom-dataset-exporter>` for information
    about implementing/using dataset exporters.

    Args:
        export_dir (None): the directory to write the export. This may be
            optional for some exporters
    """

    @property
    def requires_video_metadata(self):
        """Whether this exporter requires
        :class:`fiftyone.core.metadata.VideoMetadata` instances for each sample
        being exported.
        """
        raise NotImplementedError(
            "subclass must implement requires_video_metadata"
        )

    def export_sample(self, video_path, metadata=None):
        """Exports the given sample to the dataset.

        Args:
            video_path: the path to a video on disk
            metadata (None): a :class:`fiftyone.core.metadata.VideoMetadata`
                instance for the sample. Only required when
                :meth:`requires_video_metadata` is ``True``
        """
        raise NotImplementedError("subclass must implement export_sample()")


class LabeledImageDatasetExporter(DatasetExporter):
    """Interface for exporting datasets of labeled image samples.

    See :ref:`this page <writing-a-custom-dataset-exporter>` for information
    about implementing/using dataset exporters.

    Args:
        export_dir (None): the directory to write the export. This may be
            optional for some exporters
    """

    @property
    def requires_image_metadata(self):
        """Whether this exporter requires
        :class:`fiftyone.core.metadata.ImageMetadata` instances for each sample
        being exported.
        """
        raise NotImplementedError(
            "subclass must implement requires_image_metadata"
        )

    @property
    def label_cls(self):
        """The :class:`fiftyone.core.labels.Label` class(es) exported by this
        exporter.

        This can be any of the following:

        -   a :class:`fiftyone.core.labels.Label` class. In this case, the
            exporter directly exports labels of this type
        -   a list or tuple of :class:`fiftyone.core.labels.Label` classes. In
            this case, the exporter can export a single label field of any of
            these types
        -   a dict mapping keys to :class:`fiftyone.core.labels.Label` classes.
            In this case, the exporter can handle label dictionaries with
            value-types specified by this dictionary. Not all keys need be
            present in the exported label dicts
        -   ``None``. In this case, the exporter makes no guarantees about the
            labels that it can export
        """
        raise NotImplementedError("subclass must implement label_cls")

    def export_sample(self, image_or_path, label, metadata=None):
        """Exports the given sample to the dataset.

        Args:
            image_or_path: an image or the path to the image on disk
            label: an instance of :meth:`label_cls`, or a dictionary mapping
                field names to :class:`fiftyone.core.labels.Label` instances,
                or ``None`` if the sample is unlabeled
            metadata (None): a :class:`fiftyone.core.metadata.ImageMetadata`
                instance for the sample. Only required when
                :meth:`requires_image_metadata` is ``True``
        """
        raise NotImplementedError("subclass must implement export_sample()")


class LabeledVideoDatasetExporter(DatasetExporter):
    """Interface for exporting datasets of labeled video samples.

    See :ref:`this page <writing-a-custom-dataset-exporter>` for information
    about implementing/using dataset exporters.

    Args:
        export_dir (None): the directory to write the export. This may be
            optional for some exporters
    """

    @property
    def requires_video_metadata(self):
        """Whether this exporter requires
        :class:`fiftyone.core.metadata.VideoMetadata` instances for each sample
        being exported.
        """
        raise NotImplementedError(
            "subclass must implement requires_video_metadata"
        )

    @property
    def label_cls(self):
        """The :class:`fiftyone.core.labels.Label` class(es) that can be
        exported at the sample-level.

        This can be any of the following:

        -   a :class:`fiftyone.core.labels.Label` class. In this case, the
            exporter directly exports sample-level labels of this type
        -   a list or tuple of :class:`fiftyone.core.labels.Label` classes. In
            this case, the exporter can export a single sample-level label
            field of any of these types
        -   a dict mapping keys to :class:`fiftyone.core.labels.Label` classes.
            In this case, the exporter can export multiple label fields with
            value-types specified by this dictionary. Not all keys need be
            present in the exported sample-level labels
        -   ``None``. In this case, the exporter makes no guarantees about the
            sample-level labels that it can export
        """
        raise NotImplementedError("subclass must implement label_cls")

    @property
    def frame_labels_cls(self):
        """The :class:`fiftyone.core.labels.Label` class(es) that can be
        exported by this exporter at the frame-level.

        This can be any of the following:

        -   a :class:`fiftyone.core.labels.Label` class. In this case, the
            exporter directly exports frame labels of this type
        -   a list or tuple of :class:`fiftyone.core.labels.Label` classes. In
            this case, the exporter can export a single frame label field of
            any of these types
        -   a dict mapping keys to :class:`fiftyone.core.labels.Label` classes.
            In this case, the exporter can export multiple frame label fields
            with value-types specified by this dictionary. Not all keys need be
            present in the exported frame labels
        -   ``None``. In this case, the exporter makes no guarantees about the
            frame labels that it can export
        """
        raise NotImplementedError("subclass must implement frame_labels_cls")

    def export_sample(self, video_path, label, frames, metadata=None):
        """Exports the given sample to the dataset.

        Args:
            video_path: the path to a video on disk
            label: an instance of :meth:`label_cls`, or a dictionary mapping
                field names to :class:`fiftyone.core.labels.Label` instances,
                or ``None`` if the sample has no sample-level labels
            frames: a dictionary mapping frame numbers to dictionaries that map
                field names to :class:`fiftyone.core.labels.Label` instances,
                or ``None`` if the sample has no frame-level labels
            metadata (None): a :class:`fiftyone.core.metadata.VideoMetadata`
                instance for the sample. Only required when
                :meth:`requires_video_metadata` is ``True``
        """
        raise NotImplementedError("subclass must implement export_sample()")


class LegacyFiftyOneDatasetExporter(GenericSampleDatasetExporter):
    """Legacy exporter that writes an entire FiftyOne dataset to disk in a
    serialized JSON format along with its source media.

    .. warning::

        The :class:`fiftyone.types.dataset_types.FiftyOneDataset` format was
        upgraded in ``fiftyone==0.8`` and this exporter is now deprecated.
        The new exporter is :class:`FiftyOneDatasetExporter`.

    Args:
        export_dir: the directory to write the export
        export_media (None): defines how to export the raw media contained
            in the dataset. The supported values are:

            -   ``True`` (default): copy all media files into the export
                directory
            -   ``False``: don't export media
            -   ``"move"``: move media files into the export directory
            -   ``"symlink"``: create symlinks to each media file in the export
                directory
        relative_filepaths (True): whether to store relative (True) or absolute
            (False) filepaths to media files on disk in the output dataset
        pretty_print (False): whether to render the JSON in human readable
            format with newlines and indentations
    """

    def __init__(
        self,
        export_dir,
        export_media=None,
        relative_filepaths=True,
        pretty_print=False,
    ):
        if export_media is None:
            export_media = True

        super().__init__(export_dir=export_dir)

        self.export_media = export_media
        self.relative_filepaths = relative_filepaths
        self.pretty_print = pretty_print

        self._data_dir = None
        self._anno_dir = None
        self._brain_dir = None
        self._eval_dir = None
        self._frame_labels_dir = None
        self._metadata_path = None
        self._samples_path = None
        self._metadata = None
        self._samples = None
        self._media_exporter = None
<<<<<<< HEAD
=======
        self._labels_exporter = None
>>>>>>> decdb99d
        self._is_video_dataset = False

    def setup(self):
        self._data_dir = fos.join(self.export_dir, "data")
        self._anno_dir = fos.join(self.export_dir, "annotations")
        self._brain_dir = fos.join(self.export_dir, "brain")
        self._eval_dir = fos.join(self.export_dir, "evaluations")
        self._frame_labels_dir = fos.join(self.export_dir, "frames")
        self._metadata_path = fos.join(self.export_dir, "metadata.json")
        self._samples_path = fos.join(self.export_dir, "samples.json")
        self._metadata = {}
        self._samples = []

        self._media_exporter = MediaExporter(
            self.export_media,
            supported_modes=(True, False, "move", "symlink"),
            export_path=self._data_dir,
        )
        self._media_exporter.setup()
<<<<<<< HEAD
=======

        self._labels_exporter = LabelsExporter()
        self._labels_exporter.setup()
>>>>>>> decdb99d

    def log_collection(self, sample_collection):
        self._is_video_dataset = sample_collection.media_type == fomm.VIDEO

        self._metadata["name"] = sample_collection.name
        self._metadata["media_type"] = sample_collection.media_type

        schema = sample_collection._serialize_field_schema()
        self._metadata["sample_fields"] = schema

        if self._is_video_dataset:
            schema = sample_collection._serialize_frame_field_schema()
            self._metadata["frame_fields"] = schema

        info = dict(sample_collection.info)

        # Package classes and mask targets into `info`, since the import API
        # only supports checking for `info`

        if sample_collection.classes:
            info["classes"] = sample_collection.classes

        if sample_collection.default_classes:
            info["default_classes"] = sample_collection.default_classes

        if sample_collection.mask_targets:
            info["mask_targets"] = sample_collection._serialize_mask_targets()

        if sample_collection.default_mask_targets:
            info[
                "default_mask_targets"
            ] = sample_collection._serialize_default_mask_targets()

        self._metadata["info"] = info

        # Exporting runs only makes sense if the entire dataset is being
        # exported, otherwise the view for the run cannot be reconstructed
        # based on the information encoded in the run's document

        dataset = sample_collection._root_dataset
        if sample_collection != dataset:
            return

        if dataset.has_annotation_runs:
            d = dataset._doc.field_to_mongo("annotation_runs")
            d = {k: json_util.dumps(v) for k, v in d.items()}
            self._metadata["annotation_runs"] = d
            _export_annotation_results(dataset, self._anno_dir)

        if dataset.has_brain_runs:
            d = dataset._doc.field_to_mongo("brain_methods")
            d = {k: json_util.dumps(v) for k, v in d.items()}
            self._metadata["brain_methods"] = d
            _export_brain_results(dataset, self._brain_dir)

        if dataset.has_evaluations:
            d = dataset._doc.field_to_mongo("evaluations")
            d = {k: json_util.dumps(v) for k, v in d.items()}
            self._metadata["evaluations"] = d
            _export_evaluation_results(dataset, self._eval_dir)

    def export_sample(self, sample):
        out_filepath, _ = self._media_exporter.export(sample.filepath)
        if out_filepath is None:
            out_filepath = sample.filepath

        sd = sample.to_dict()
        sd["filepath"] = out_filepath

        if self.relative_filepaths:
            sd["filepath"] = os.path.relpath(out_filepath, self.export_dir)

        if self._is_video_dataset:
            # Serialize frame labels separately
            uuid = os.path.splitext(os.path.basename(out_filepath))[0]
            outpath = self._export_frame_labels(sample, uuid)
            sd["frames"] = os.path.relpath(outpath, self.export_dir)

        self._samples.append(sd)

    def close(self, *args):
        samples = {"samples": self._samples}
        fos.write_json(
            self._metadata, self._metadata_path, pretty_print=self.pretty_print
        )
        fos.write_json(
            samples, self._samples_path, pretty_print=self.pretty_print
        )
        self._media_exporter.close()
<<<<<<< HEAD
=======
        self._labels_exporter.close()
>>>>>>> decdb99d

    def _export_frame_labels(self, sample, uuid):
        frames_dict = {"frames": sample.frames._to_frames_dict()}

        outpath = fos.join(self._frame_labels_dir, uuid + ".json")
        local_path = self._labels_exporter.get_local_path(outpath)

        fos.write_json(frames_dict, local_path, pretty_print=self.pretty_print)

        return outpath


class FiftyOneDatasetExporter(BatchDatasetExporter):
    """Exporter that writes an entire FiftyOne dataset to disk in a serialized
    JSON format along with its source media.

    See :ref:`this page <FiftyOneDataset-export>` for format details.

    Args:
        export_dir: the directory to write the export
        export_media (None): defines how to export the raw media contained
            in the dataset. The supported values are:

            -   ``True`` (default): copy all media files into the export
                directory
            -   ``False``: don't export media
            -   ``"move"``: move media files into the export directory
            -   ``"symlink"``: create symlinks to each media file in the export
                directory
        rel_dir (None): a relative directory to remove from the ``filepath`` of
            each sample, if possible. The path is converted to an absolute path
<<<<<<< HEAD
            (if necessary) via :func:`fiftyone.core.utils.normalize_path`.
=======
            (if necessary) via :func:`fiftyone.core.storage.normalize_path`.
>>>>>>> decdb99d
            The typical use case for this argument is that your source data
            lives in a single directory and you wish to serialize relative,
            rather than absolute, paths to the data within that directory.
            Only applicable when ``export_media`` is False
    """

    def __init__(self, export_dir, export_media=None, rel_dir=None):
        if export_media is None:
            export_media = True

        super().__init__(export_dir=export_dir)

        self.export_media = export_media
        self.rel_dir = rel_dir

        self._data_dir = None
        self._anno_dir = None
        self._brain_dir = None
        self._eval_dir = None
        self._metadata_path = None
        self._samples_path = None
        self._frames_path = None
        self._media_exporter = None

    def setup(self):
<<<<<<< HEAD
        self._data_dir = os.path.join(self.export_dir, "data")
        self._anno_dir = os.path.join(self.export_dir, "annotations")
        self._brain_dir = os.path.join(self.export_dir, "brain")
        self._eval_dir = os.path.join(self.export_dir, "evaluations")
        self._metadata_path = os.path.join(self.export_dir, "metadata.json")
        self._samples_path = os.path.join(self.export_dir, "samples.json")
        self._frames_path = os.path.join(self.export_dir, "frames.json")
=======
        self._data_dir = fos.join(self.export_dir, "data")
        self._anno_dir = fos.join(self.export_dir, "annotations")
        self._brain_dir = fos.join(self.export_dir, "brain")
        self._eval_dir = fos.join(self.export_dir, "evaluations")
        self._metadata_path = fos.join(self.export_dir, "metadata.json")
        self._samples_path = fos.join(self.export_dir, "samples.json")
        self._frames_path = fos.join(self.export_dir, "frames.json")
>>>>>>> decdb99d

        self._media_exporter = MediaExporter(
            self.export_media,
            export_path=self._data_dir,
            supported_modes=(True, False, "move", "symlink"),
        )
        self._media_exporter.setup()

    def export_samples(self, sample_collection):
        fos.ensure_dir(self.export_dir)

        inpaths = sample_collection.values("filepath")

        if self.export_media != False:
            if self.rel_dir is not None:
                logger.warning(
                    "Ignoring `rel_dir` since `export_media` is True"
                )

            outpaths = [self._media_exporter.export(p)[0] for p in inpaths]

            # Replace filepath prefixes with `data/` for samples export
            _outpaths = ["data/" + os.path.basename(p) for p in outpaths]
        elif self.rel_dir is not None:
            # Remove `rel_dir` prefix from filepaths
<<<<<<< HEAD
            rel_dir = fou.normalize_path(self.rel_dir) + os.path.sep
=======
            rel_dir = fos.normalize_path(self.rel_dir) + fos.sep(self.rel_dir)
>>>>>>> decdb99d
            _outpaths = [
                p[len(rel_dir) :] if p.startswith(rel_dir) else p
                for p in inpaths
            ]
        else:
            # Export raw filepaths
            _outpaths = inpaths

        logger.info("Exporting samples...")

        coll, pipeline = fod._get_samples_pipeline(sample_collection)
        num_samples = foo.count_documents(coll, pipeline)
        _samples = foo.aggregate(coll, pipeline)

        def _prep_sample(sample, outpath):
            sample["filepath"] = outpath
            return sample

        samples = map(_prep_sample, _samples, _outpaths)
        foo.export_collection(
            samples, self._samples_path, key="samples", num_docs=num_samples
        )

        if sample_collection.media_type == fomm.VIDEO:
            logger.info("Exporting frames...")
            coll, pipeline = fod._get_frames_pipeline(sample_collection)
            num_frames = foo.count_documents(coll, pipeline)
            frames = foo.aggregate(coll, pipeline)
            foo.export_collection(
                frames, self._frames_path, key="frames", num_docs=num_frames
            )

        conn = foo.get_db_conn()
        dataset = sample_collection._dataset
        dataset_dict = conn.datasets.find_one({"name": dataset.name})

        # Exporting runs only makes sense if the entire dataset is being
        # exported, otherwise the view for the run cannot be reconstructed
        # based on the information encoded in the run's document

        export_runs = sample_collection == sample_collection._root_dataset

        if not export_runs:
            dataset_dict["annotation_runs"] = {}
            dataset_dict["brain_methods"] = {}
            dataset_dict["evaluations"] = {}

        foo.export_document(dataset_dict, self._metadata_path)

        if export_runs and sample_collection.has_annotation_runs:
            _export_annotation_results(sample_collection, self._anno_dir)

        if export_runs and sample_collection.has_brain_runs:
            _export_brain_results(sample_collection, self._brain_dir)

        if export_runs and sample_collection.has_evaluations:
            _export_evaluation_results(sample_collection, self._eval_dir)

        self._media_exporter.close()


def _export_annotation_results(sample_collection, anno_dir):
    for anno_key in sample_collection.list_annotation_runs():
        results_path = fos.join(anno_dir, anno_key + ".json")
        results = sample_collection.load_annotation_results(anno_key)
        if results is not None:
            fos.write_json(results, results_path)


def _export_brain_results(sample_collection, brain_dir):
    for brain_key in sample_collection.list_brain_runs():
        results_path = fos.join(brain_dir, brain_key + ".json")
        results = sample_collection.load_brain_results(brain_key)
        if results is not None:
            fos.write_json(results, results_path)


def _export_evaluation_results(sample_collection, eval_dir):
    for eval_key in sample_collection.list_evaluations():
        results_path = fos.join(eval_dir, eval_key + ".json")
        results = sample_collection.load_evaluation_results(eval_key)
        if results is not None:
            fos.write_json(results, results_path)


class ImageDirectoryExporter(UnlabeledImageDatasetExporter):
    """Exporter that writes a directory of images to disk.

    See :ref:`this page <ImageDirectory-export>` for format details.

    The filenames of input image paths will be maintained in the export
    directory, unless a name conflict would occur, in which case an index of
    the form ``"-%d" % count`` is appended to the base filename.

    Args:
        export_dir: the directory to write the export
        export_media (None): defines how to export the raw media contained
            in the dataset. The supported values are:

            -   ``True`` (default): copy all media files into the export
                directory
            -   ``"move"``: move media files into the export directory
            -   ``"symlink"``: create symlinks to each media file in the export
                directory
        image_format (None): the image format to use when writing in-memory
            images to disk. By default, ``fiftyone.config.default_image_ext``
            is used
    """

    def __init__(self, export_dir, export_media=None, image_format=None):
        if export_media is None:
            export_media = True

        super().__init__(export_dir=export_dir)

        self.export_media = export_media
        self.image_format = image_format

        self._media_exporter = None

    @property
    def requires_image_metadata(self):
        return False

    def setup(self):
        self._media_exporter = ImageExporter(
            self.export_media,
            export_path=self.export_dir,
            supported_modes=(True, "move", "symlink"),
            default_ext=self.image_format,
        )
        self._media_exporter.setup()

    def export_sample(self, image_or_path, metadata=None):
        self._media_exporter.export(image_or_path)

    def close(self, *args):
        self._media_exporter.close()


class VideoDirectoryExporter(UnlabeledVideoDatasetExporter):
    """Exporter that writes a directory of videos to disk.

    See :ref:`this page <VideoDirectory-export>` for format details.

    The filenames of the input videos will be maintained in the export
    directory, unless a name conflict would occur, in which case an index of
    the form ``"-%d" % count`` is appended to the base filename.

    Args:
        export_dir: the directory to write the export
        export_media (None): defines how to export the raw media contained
            in the dataset. The supported values are:

            -   ``True`` (default): copy all media files into the export
                directory
            -   ``"move"``: move media files into the export directory
            -   ``"symlink"``: create symlinks to each media file in the export
                directory
    """

    def __init__(self, export_dir, export_media=None):
        if export_media is None:
            export_media = True

        super().__init__(export_dir=export_dir)

        self.export_media = export_media

        self._media_exporter = None

    @property
    def requires_video_metadata(self):
        return False

    def setup(self):
        self._media_exporter = VideoExporter(
            self.export_media,
            export_path=self.export_dir,
            supported_modes=(True, "move", "symlink"),
        )
        self._media_exporter.setup()

    def export_sample(self, video_path, metadata=None):
        self._media_exporter.export(video_path)

    def close(self, *args):
        self._media_exporter.close()


class FiftyOneImageClassificationDatasetExporter(
    LabeledImageDatasetExporter, ExportPathsMixin
):
    """Exporter that writes an image classification dataset to disk in a simple
    JSON format.

    See :ref:`this page <FiftyOneImageClassificationDataset-export>` for format
    details.

    If the path to an image is provided, the image is directly copied to its
    destination, maintaining the original filename, unless a name conflict
    would occur, in which case an index of the form ``"-%d" % count`` is
    appended to the base filename.

    Args:
        export_dir (None): the directory to write the export. This has no
            effect if ``data_path`` and ``labels_path`` are absolute paths
        data_path (None): an optional parameter that enables explicit control
            over the location of the exported media. Can be any of the
            following:

            -   a folder name like ``"data"`` or ``"data/"`` specifying a
                subfolder of ``export_dir`` in which to export the media
            -   an absolute directory path in which to export the media. In
                this case, the ``export_dir`` has no effect on the location of
                the data
            -   a JSON filename like ``"data.json"`` specifying the filename of
                the manifest file in ``export_dir`` generated when
                ``export_media`` is ``"manifest"``
            -   an absolute filepath specifying the location to write the JSON
                manifest file when ``export_media`` is ``"manifest"``. In this
                case, ``export_dir`` has no effect on the location of the data

            If None, the default value of this parameter will be chosen based
            on the value of the ``export_media`` parameter
        labels_path (None): an optional parameter that enables explicit control
            over the location of the exported labels. Can be any of the
            following:

            -   a filename like ``"labels.json"`` specifying the location in
                ``export_dir`` in which to export the labels
            -   an absolute filepath to which to export the labels. In this
                case, the ``export_dir`` has no effect on the location of the
                labels

            If None, the labels will be exported into ``export_dir`` using the
            default filename
        export_media (None): controls how to export the raw media. The
            supported values are:

            -   ``True``: copy all media files into the output directory
            -   ``False``: don't export media
            -   ``"move"``: move all media files into the output directory
            -   ``"symlink"``: create symlinks to the media files in the output
                directory
            -   ``"manifest"``: create a ``data.json`` in the output directory
                that maps UUIDs used in the labels files to the filepaths of
                the source media, rather than exporting the actual media

            If None, the default value of this parameter will be chosen based
            on the value of the ``data_path`` parameter
        include_confidence (False): whether to include classification
            confidences in the export. The supported values are:

            -   ``False`` (default): do not include confidences
            -   ``True``: always include confidences
            -   ``None``: include confidences only if they exist
        include_attributes (False): whether to include dynamic attributes of
            the classifications in the export. Supported values are:

            -   ``False`` (default): do not include attributes
            -   ``True``: always include a (possibly empty) attributes dict
            -   ``None``: include attributes only if they exist
            -   a name or iterable of names of specific attributes to include
        classes (None): the list of possible class labels. If not provided,
            this list will be extracted when :meth:`log_collection` is called,
            if possible
        image_format (None): the image format to use when writing in-memory
            images to disk. By default, ``fiftyone.config.default_image_ext``
            is used
        pretty_print (False): whether to render the JSON in human readable
            format with newlines and indentations
    """

    def __init__(
        self,
        export_dir=None,
        data_path=None,
        labels_path=None,
        export_media=None,
        include_confidence=False,
        include_attributes=False,
        classes=None,
        image_format=None,
        pretty_print=False,
    ):
        data_path, export_media = self._parse_data_path(
            export_dir=export_dir,
            data_path=data_path,
            export_media=export_media,
            default="data/",
        )

        labels_path = self._parse_labels_path(
            export_dir=export_dir,
            labels_path=labels_path,
            default="labels.json",
        )

        super().__init__(export_dir=export_dir)

        self.data_path = data_path
        self.labels_path = labels_path
        self.export_media = export_media
        self.include_confidence = include_confidence
        self.include_attributes = include_attributes
        self.classes = classes
        self.image_format = image_format
        self.pretty_print = pretty_print

        self._labels_dict = None
        self._labels_map_rev = None
        self._media_exporter = None

    @property
    def requires_image_metadata(self):
        return False

    @property
    def label_cls(self):
        return (fol.Classification, fol.Classifications)

    def setup(self):
        self._labels_dict = {}
        self._parse_classes()

        self._media_exporter = ImageExporter(
            self.export_media,
            export_path=self.data_path,
            default_ext=self.image_format,
            ignore_exts=True,
        )
        self._media_exporter.setup()

    def log_collection(self, sample_collection):
        if self.classes is None:
            if sample_collection.default_classes:
                self.classes = sample_collection.default_classes
                self._parse_classes()
            elif sample_collection.classes:
                self.classes = next(iter(sample_collection.classes.values()))
                self._parse_classes()
            elif "classes" in sample_collection.info:
                self.classes = sample_collection.info["classes"]
                self._parse_classes()

    def export_sample(self, image_or_path, label, metadata=None):
        _, uuid = self._media_exporter.export(image_or_path)
        self._labels_dict[uuid] = _parse_classifications(
            label,
            labels_map_rev=self._labels_map_rev,
            include_confidence=self.include_confidence,
            include_attributes=self.include_attributes,
        )

    def close(self, *args):
        labels = {
            "classes": self.classes,
            "labels": self._labels_dict,
        }
        fos.write_json(
            labels, self.labels_path, pretty_print=self.pretty_print
        )
        self._media_exporter.close()

    def _parse_classes(self):
        if self.classes is not None:
            self._labels_map_rev = _to_labels_map_rev(self.classes)


class ImageClassificationDirectoryTreeExporter(LabeledImageDatasetExporter):
    """Exporter that writes an image classification directory tree to disk.

    See :ref:`this page <ImageClassificationDirectoryTree-export>` for format
    details.

    The filenames of the input images are maintained, unless a name conflict
    would occur, in which case an index of the form ``"-%d" % count`` is
    appended to the base filename.

    Args:
        export_dir: the directory to write the export
        export_media (None): controls how to export the raw media. The
            supported values are:

            -   ``True`` (default): copy all media files into the output
                directory
            -   ``"move"``: move all media files into the output directory
            -   ``"symlink"``: create symlinks to the media files in the output
                directory
        image_format (None): the image format to use when writing in-memory
            images to disk. By default, ``fiftyone.config.default_image_ext``
            is used
    """

    def __init__(self, export_dir, export_media=None, image_format=None):
        if export_media is None:
            export_media = True

        if image_format is None:
            image_format = fo.config.default_image_ext

        super().__init__(export_dir=export_dir)

        self.export_media = export_media
        self.image_format = image_format

        self._class_counts = None
        self._filename_counts = None
        self._media_exporter = None
        self._default_filename_patt = (
            fo.config.default_sequence_idx + image_format
        )

    @property
    def requires_image_metadata(self):
        return False

    @property
    def label_cls(self):
        return fol.Classification

    def setup(self):
        self._class_counts = defaultdict(int)
        self._filename_counts = defaultdict(int)
        self._media_exporter = ImageExporter(
            self.export_media, supported_modes=(True, "move", "symlink"),
        )
        self._media_exporter.setup()
<<<<<<< HEAD

        etau.ensure_dir(self.export_dir)

=======

        fos.ensure_dir(self.export_dir)

>>>>>>> decdb99d
    def export_sample(self, image_or_path, classification, metadata=None):
        _label = _parse_classifications(
            classification, include_confidence=False, include_attributes=False
        )

        if _label is None:
            _label = "_unlabeled"

        self._class_counts[_label] += 1

        if etau.is_str(image_or_path):
            image_path = image_or_path
        else:
            image_path = self._default_filename_patt % (
                self._class_counts[_label]
            )

        filename = os.path.basename(image_path)
        name, ext = os.path.splitext(filename)

        key = (_label, filename)
        self._filename_counts[key] += 1
        count = self._filename_counts[key]
        if count > 1:
            filename = name + ("-%d" % count) + ext

<<<<<<< HEAD
        outpath = os.path.join(self.export_dir, _label, filename)
=======
        outpath = fos.join(self.export_dir, _label, filename)
>>>>>>> decdb99d

        self._media_exporter.export(image_or_path, outpath=outpath)

    def close(self, *args):
        self._media_exporter.close()


class VideoClassificationDirectoryTreeExporter(LabeledVideoDatasetExporter):
    """Exporter that writes a video classification directory tree to disk.

    See :ref:`this page <VideoClassificationDirectoryTree-export>` for format
    details.

    The filenames of the input images are maintained, unless a name conflict
    would occur, in which case an index of the form ``"-%d" % count`` is
    appended to the base filename.

    Args:
        export_dir: the directory to write the export
        export_media (None): controls how to export the raw media. The
            supported values are:

            -   ``True`` (default): copy all media files into the output
                directory
            -   ``False``: don't export media
            -   ``"move"``: move all media files into the output directory
            -   ``"symlink"``: create symlinks to the media files in the output
                directory
    """

    def __init__(self, export_dir, export_media=None):
        if export_media is None:
            export_media = True

        super().__init__(export_dir=export_dir)

        self.export_media = export_media

        self._class_counts = None
        self._filename_counts = None
        self._media_exporter = None

    @property
    def requires_video_metadata(self):
        return False

    @property
    def label_cls(self):
        return fol.Classification

    @property
    def frame_labels_cls(self):
        return None

    def setup(self):
        self._class_counts = defaultdict(int)
        self._filename_counts = defaultdict(int)
        self._media_exporter = VideoExporter(
            self.export_media, supported_modes=(True, "move", "symlink"),
        )
        self._media_exporter.setup()

<<<<<<< HEAD
        etau.ensure_dir(self.export_dir)
=======
        fos.ensure_dir(self.export_dir)
>>>>>>> decdb99d

    def export_sample(self, video_path, classification, _, metadata=None):
        _label = _parse_classifications(
            classification, include_confidence=False, include_attributes=False
        )

        if _label is None:
            _label = "_unlabeled"

        self._class_counts[_label] += 1

        filename = os.path.basename(video_path)
        name, ext = os.path.splitext(filename)

        key = (_label, filename)
        self._filename_counts[key] += 1
        count = self._filename_counts[key]
        if count > 1:
            filename = name + ("-%d" % count) + ext

<<<<<<< HEAD
        outpath = os.path.join(self.export_dir, _label, filename)
=======
        outpath = fos.join(self.export_dir, _label, filename)
>>>>>>> decdb99d

        self._media_exporter.export(video_path, outpath=outpath)

    def close(self, *args):
        self._media_exporter.close()


class FiftyOneImageDetectionDatasetExporter(
    LabeledImageDatasetExporter, ExportPathsMixin
):
    """Exporter that writes an image detection dataset to disk in a simple JSON
    format.

    See :ref:`this page <FiftyOneImageDetectionDataset-export>` for format
    details.

    If the path to an image is provided, the image is directly copied to its
    destination, maintaining the original filename, unless a name conflict
    would occur, in which case an index of the form ``"-%d" % count`` is
    appended to the base filename.

    Args:
        export_dir (None): the directory to write the export. This has no
            effect if ``data_path`` and ``labels_path`` are absolute paths
        data_path (None): an optional parameter that enables explicit control
            over the location of the exported media. Can be any of the
            following:

            -   a folder name like ``"data"`` or ``"data/"`` specifying a
                subfolder of ``export_dir`` in which to export the media
            -   an absolute directory path in which to export the media. In
                this case, the ``export_dir`` has no effect on the location of
                the data
            -   a JSON filename like ``"data.json"`` specifying the filename of
                the manifest file in ``export_dir`` generated when
                ``export_media`` is ``"manifest"``
            -   an absolute filepath specifying the location to write the JSON
                manifest file when ``export_media`` is ``"manifest"``. In this
                case, ``export_dir`` has no effect on the location of the data

            If None, the default value of this parameter will be chosen based
            on the value of the ``export_media`` parameter
        labels_path (None): an optional parameter that enables explicit control
            over the location of the exported labels. Can be any of the
            following:

            -   a filename like ``"labels.json"`` specifying the location in
                ``export_dir`` in which to export the labels
            -   an absolute filepath to which to export the labels. In this
                case, the ``export_dir`` has no effect on the location of the
                labels

            If None, the labels will be exported into ``export_dir`` using the
            default filename
        export_media (None): controls how to export the raw media. The
            supported values are:

            -   ``True``: copy all media files into the output directory
            -   ``False``: don't export media
            -   ``"move"``: move all media files into the output directory
            -   ``"symlink"``: create symlinks to the media files in the output
                directory
            -   ``"manifest"``: create a ``data.json`` in the output directory
                that maps UUIDs used in the labels files to the filepaths of
                the source media, rather than exporting the actual media

            If None, the default value of this parameter will be chosen based
            on the value of the ``data_path`` parameter
        classes (None): the list of possible class labels. If not provided,
            this list will be extracted when :meth:`log_collection` is called,
            if possible
        include_confidence (None): whether to include detection confidences in
            the export. The supported values are:

            -   ``None`` (default): include confidences only if they exist
            -   ``True``: always include confidences
            -   ``False``: do not include confidences
        include_attributes (None): whether to include dynamic attributes of the
            detections in the export. Supported values are:

            -   ``None`` (default): include attributes only if they exist
            -   ``True``: always include a (possibly empty) attributes dict
            -   ``False``: do not include attributes
            -   a name or iterable of names of specific attributes to include
        image_format (None): the image format to use when writing in-memory
            images to disk. By default, ``fiftyone.config.default_image_ext``
            is used
        pretty_print (False): whether to render the JSON in human readable
            format with newlines and indentations
    """

    def __init__(
        self,
        export_dir=None,
        data_path=None,
        labels_path=None,
        export_media=None,
        classes=None,
        include_confidence=None,
        include_attributes=None,
        image_format=None,
        pretty_print=False,
    ):
        data_path, export_media = self._parse_data_path(
            export_dir=export_dir,
            data_path=data_path,
            export_media=export_media,
            default="data/",
        )

        labels_path = self._parse_labels_path(
            export_dir=export_dir,
            labels_path=labels_path,
            default="labels.json",
        )

        super().__init__(export_dir=export_dir)

        self.data_path = data_path
        self.labels_path = labels_path
        self.export_media = export_media
        self.classes = classes
        self.include_confidence = include_confidence
        self.include_attributes = include_attributes
        self.image_format = image_format
        self.pretty_print = pretty_print

        self._labels_dict = None
        self._labels_map_rev = None
        self._media_exporter = None

    @property
    def requires_image_metadata(self):
        return False

    @property
    def label_cls(self):
        return fol.Detections

    def setup(self):
        self._labels_dict = {}
        self._parse_classes()

        self._media_exporter = ImageExporter(
            self.export_media,
            export_path=self.data_path,
            default_ext=self.image_format,
            ignore_exts=True,
        )
        self._media_exporter.setup()

    def log_collection(self, sample_collection):
        if self.classes is None:
            if sample_collection.default_classes:
                self.classes = sample_collection.default_classes
                self._parse_classes()
            elif sample_collection.classes:
                self.classes = next(iter(sample_collection.classes.values()))
                self._parse_classes()
            elif "classes" in sample_collection.info:
                self.classes = sample_collection.info["classes"]
                self._parse_classes()

    def export_sample(self, image_or_path, detections, metadata=None):
        _, uuid = self._media_exporter.export(image_or_path)
        self._labels_dict[uuid] = _parse_detections(
            detections,
            labels_map_rev=self._labels_map_rev,
            include_confidence=self.include_confidence,
            include_attributes=self.include_attributes,
        )

    def close(self, *args):
        labels = {
            "classes": self.classes,
            "labels": self._labels_dict,
        }
        fos.write_json(
            labels, self.labels_path, pretty_print=self.pretty_print
        )
        self._media_exporter.close()

    def _parse_classes(self):
        if self.classes is not None:
            self._labels_map_rev = _to_labels_map_rev(self.classes)


class FiftyOneTemporalDetectionDatasetExporter(
    LabeledVideoDatasetExporter, ExportPathsMixin
):
    """Exporter that writes a temporal video detection dataset to disk in a
    simple JSON format.

    See :ref:`this page <FiftyOneTemporalDetectionDataset-export>` for format
    details.

    Each input video is directly copied to its destination, maintaining the
    original filename, unless a name conflict would occur, in which case an
    index of the form ``"-%d" % count`` is appended to the base filename.

    Args:
        export_dir (None): the directory to write the export. This has no
            effect if ``data_path`` and ``labels_path`` are absolute paths
        data_path (None): an optional parameter that enables explicit control
            over the location of the exported media. Can be any of the
            following:

            -   a folder name like ``"data"`` or ``"data/"`` specifying a
                subfolder of ``export_dir`` in which to export the media
            -   an absolute directory path in which to export the media. In
                this case, the ``export_dir`` has no effect on the location of
                the data
            -   a JSON filename like ``"data.json"`` specifying the filename of
                the manifest file in ``export_dir`` generated when
                ``export_media`` is ``"manifest"``
            -   an absolute filepath specifying the location to write the JSON
                manifest file when ``export_media`` is ``"manifest"``. In this
                case, ``export_dir`` has no effect on the location of the data

            If None, the default value of this parameter will be chosen based
            on the value of the ``export_media`` parameter
        labels_path (None): an optional parameter that enables explicit control
            over the location of the exported labels. Can be any of the
            following:

            -   a filename like ``"labels.json"`` specifying the location in
                ``export_dir`` in which to export the labels
            -   an absolute filepath to which to export the labels. In this
                case, the ``export_dir`` has no effect on the location of the
                labels

            If None, the labels will be exported into ``export_dir`` using the
            default filename
        export_media (None): controls how to export the raw media. The
            supported values are:

            -   ``True``: copy all media files into the output directory
            -   ``False``: don't export media
            -   ``"move"``: move all media files into the output directory
            -   ``"symlink"``: create symlinks to the media files in the output
                directory
            -   ``"manifest"``: create a ``data.json`` in the output directory
                that maps UUIDs used in the labels files to the filepaths of
                the source media, rather than exporting the actual media

            If None, the default value of this parameter will be chosen based
            on the value of the ``data_path`` parameter
        use_timestamps (False): whether to export the support of each temporal
            detection in seconds rather than frame numbers
        classes (None): the list of possible class labels. If not provided,
            this list will be extracted when :meth:`log_collection` is called,
            if possible
        include_confidence (None): whether to include detection confidences in
            the export. The supported values are:

            -   ``None`` (default): include confidences only if they exist
            -   ``True``: always include confidences
            -   ``False``: do not include confidences
        include_attributes (None): whether to include dynamic attributes of the
            detections in the export. Supported values are:

            -   ``None`` (default): include attributes only if they exist
            -   ``True``: always include a (possibly empty) attributes dict
            -   ``False``: do not include attributes
            -   a name or iterable of names of specific attributes to include
        pretty_print (False): whether to render the JSON in human readable
            format with newlines and indentations
    """

    def __init__(
        self,
        export_dir=None,
        data_path=None,
        labels_path=None,
        export_media=None,
        use_timestamps=False,
        classes=None,
        include_confidence=None,
        include_attributes=None,
        pretty_print=False,
    ):
        data_path, export_media = self._parse_data_path(
            export_dir=export_dir,
            data_path=data_path,
            export_media=export_media,
            default="data/",
        )

        labels_path = self._parse_labels_path(
            export_dir=export_dir,
            labels_path=labels_path,
            default="labels.json",
        )

        super().__init__(export_dir=export_dir)

        self.data_path = data_path
        self.labels_path = labels_path
        self.export_media = export_media
        self.use_timestamps = use_timestamps
        self.classes = classes
        self.include_confidence = include_confidence
        self.include_attributes = include_attributes
        self.pretty_print = pretty_print

        self._labels_dict = None
        self._labels_map_rev = None
        self._media_exporter = None

    @property
    def requires_video_metadata(self):
        return self.use_timestamps

    @property
    def label_cls(self):
        return fol.TemporalDetections

    @property
    def frame_labels_cls(self):
        return None

    def setup(self):
        self._labels_dict = {}
        self._parse_classes()

        self._media_exporter = VideoExporter(
            self.export_media, export_path=self.data_path, ignore_exts=True,
        )
        self._media_exporter.setup()

    def log_collection(self, sample_collection):
        if self.classes is None:
            if sample_collection.default_classes:
                self.classes = sample_collection.default_classes
                self._parse_classes()
            elif sample_collection.classes:
                self.classes = next(iter(sample_collection.classes.values()))
                self._parse_classes()
            elif "classes" in sample_collection.info:
                self.classes = sample_collection.info["classes"]
                self._parse_classes()

    def export_sample(self, video_path, temporal_detections, _, metadata=None):
        _, uuid = self._media_exporter.export(video_path)
        self._labels_dict[uuid] = _parse_temporal_detections(
            temporal_detections,
            labels_map_rev=self._labels_map_rev,
            metadata=metadata,
            use_timestamps=self.use_timestamps,
            include_confidence=self.include_confidence,
            include_attributes=self.include_attributes,
        )

    def close(self, *args):
        labels = {
            "classes": self.classes,
            "labels": self._labels_dict,
        }
        fos.write_json(
            labels, self.labels_path, pretty_print=self.pretty_print
        )
        self._media_exporter.close()

    def _parse_classes(self):
        if self.classes is not None:
            self._labels_map_rev = _to_labels_map_rev(self.classes)


class ImageSegmentationDirectoryExporter(
    LabeledImageDatasetExporter, ExportPathsMixin
):
    """Exporter that writes an image segmentation dataset to disk.

    See :ref:`this page <ImageSegmentationDirectory-export>` for format
    details.

    If the path to an image is provided, the image is directly copied to its
    destination, maintaining the original filename, unless a name conflict
    would occur, in which case an index of the form ``"-%d" % count`` is
    appended to the base filename.

    Args:
        export_dir (None): the directory to write the export. This has no
            effect if ``data_path`` and ``labels_path`` are absolute paths
        data_path (None): an optional parameter that enables explicit control
            over the location of the exported media. Can be any of the
            following:

            -   a folder name like ``"data"`` or ``"data/"`` specifying a
                subfolder of ``export_dir`` in which to export the media
            -   an absolute directory path in which to export the media. In
                this case, the ``export_dir`` has no effect on the location of
                the data
            -   a JSON filename like ``"data.json"`` specifying the filename of
                the manifest file in ``export_dir`` generated when
                ``export_media`` is ``"manifest"``
            -   an absolute filepath specifying the location to write the JSON
                manifest file when ``export_media`` is ``"manifest"``. In this
                case, ``export_dir`` has no effect on the location of the data

            If None, the default value of this parameter will be chosen based
            on the value of the ``export_media`` parameter
        labels_path (None): an optional parameter that enables explicit control
            over the location of the exported labels. Can be any of the
            following:

            -   a folder name like ``"labels"`` or ``"labels/"`` specifying the
                location in ``export_dir`` in which to export the masks
            -   an absolute directory in which to export the masks. In this
                case, the ``export_dir`` has no effect on the location of the
                masks

            If None, the masks will be exported into ``export_dir`` using the
            default folder name
        export_media (None): controls how to export the raw media. The
            supported values are:

            -   ``True``: copy all media files into the output directory
            -   ``False``: don't export media
            -   ``"move"``: move all media files into the output directory
            -   ``"symlink"``: create symlinks to the media files in the output
                directory
            -   ``"manifest"``: create a ``data.json`` in the output directory
                that maps UUIDs used in the labels files to the filepaths of
                the source media, rather than exporting the actual media

            If None, the default value of this parameter will be chosen based
            on the value of the ``data_path`` parameter
        image_format (None): the image format to use when writing in-memory
            images to disk. By default, ``fiftyone.config.default_image_ext``
            is used
        mask_format (".png"): the image format to use when writing masks to
            disk
        mask_size (None): the ``(width, height)`` at which to render
            segmentation masks when exporting instances or polylines. If not
            provided, masks will be rendered to match the resolution of each
            input image
        mask_targets (None): a dict mapping integer pixel values in
            ``[0, 255]`` to label strings defining which object classes to
            render and which pixel values to use for each class. If omitted,
            all objects are rendered with pixel value 255
        thickness (1): the thickness, in pixels, at which to render
            (non-filled) polylines
    """

    def __init__(
        self,
        export_dir=None,
        data_path=None,
        labels_path=None,
        export_media=None,
        image_format=None,
        mask_format=".png",
        mask_size=None,
        mask_targets=None,
        thickness=1,
    ):
        data_path, export_media = self._parse_data_path(
            export_dir=export_dir,
            data_path=data_path,
            export_media=export_media,
            default="data/",
        )

        labels_path = self._parse_labels_path(
            export_dir=export_dir, labels_path=labels_path, default="labels/",
        )

        super().__init__(export_dir=export_dir)

        self.data_path = data_path
        self.labels_path = labels_path
        self.export_media = export_media
        self.image_format = image_format
        self.mask_format = mask_format
        self.mask_size = mask_size
        self.mask_targets = mask_targets
        self.thickness = thickness

        self._media_exporter = None
        self._labels_exporter = None

    @property
    def requires_image_metadata(self):
        return False

    @property
    def label_cls(self):
        return (fol.Segmentation, fol.Detections, fol.Polylines)

    def setup(self):
        self._media_exporter = ImageExporter(
            self.export_media,
            export_path=self.data_path,
            default_ext=self.image_format,
            ignore_exts=True,
        )
        self._media_exporter.setup()

        self._labels_exporter = LabelsExporter(type_str="masks")
        self._labels_exporter.setup()

    def export_sample(self, image_or_path, label, metadata=None):
        _, uuid = self._media_exporter.export(image_or_path)

        if label is None:
            return  # unlabeled

        if isinstance(label, fol.Segmentation):
            mask = label.mask
        elif isinstance(label, (fol.Detections, fol.Polylines)):
            if self.mask_size is not None:
                frame_size = self.mask_size
            else:
                if metadata is None:
                    metadata = fom.ImageMetadata.build_for(image_or_path)

                frame_size = (metadata.width, metadata.height)

            if isinstance(label, fol.Detections):
                segmentation = label.to_segmentation(
                    frame_size=frame_size, mask_targets=self.mask_targets
                )
            else:
                segmentation = label.to_segmentation(
                    frame_size=frame_size,
                    mask_targets=self.mask_targets,
                    thickness=self.thickness,
                )

            mask = segmentation.mask
        else:
            raise ValueError("Unsupported label type '%s'" % type(label))

        out_mask_path = fos.join(self.labels_path, uuid + self.mask_format)
        local_mask_path = self._labels_exporter.get_local_path(out_mask_path)

        _write_mask(mask, local_mask_path)

    def close(self, *args):
        self._media_exporter.close()
        self._labels_exporter.close()


def _write_mask(mask, mask_path):
    if mask.dtype not in (np.uint8, np.uint16):
        if mask.max() <= 255:
            mask = mask.astype(np.uint8)
        else:
            mask = mask.astype(np.uint16)

    etai.write(mask, mask_path)


class FiftyOneImageLabelsDatasetExporter(LabeledImageDatasetExporter):
    """Exporter that writes a labeled image dataset to disk with labels stored
    in `ETA ImageLabels format <https://github.com/voxel51/eta/blob/develop/docs/image_labels_guide.md>`_.

    See :ref:`this page <FiftyOneImageLabelsDataset-export>` for format
    details.

    If the path to an image is provided, the image is directly copied to its
    destination, maintaining the original filename, unless a name conflict
    would occur, in which case an index of the form ``"-%d" % count`` is
    appended to the base filename.

    Args:
        export_dir: the directory to write the export
        export_media (None): controls how to export the raw media. The
            supported values are:

            -   ``True`` (default): copy all media files into the output
                directory
            -   ``"move"``: move all media files into the output directory
            -   ``"symlink"``: create symlinks to the media files in the output
                directory
        image_format (None): the image format to use when writing in-memory
            images to disk. By default, ``fiftyone.config.default_image_ext``
            is used
        pretty_print (False): whether to render the JSON in human readable
            format with newlines and indentations
    """

    def __init__(
        self,
        export_dir,
        export_media=None,
        image_format=None,
        pretty_print=False,
    ):
        if export_media is None:
            export_media = True

        super().__init__(export_dir=export_dir)

        self.export_media = export_media
        self.image_format = image_format
        self.pretty_print = pretty_print

        self._dataset_index = None
        self._manifest_path = None
        self._data_dir = None
        self._labels_dir = None
        self._description = None
        self._media_exporter = None
        self._labels_exporter = None

    @property
    def requires_image_metadata(self):
        return False

    @property
    def label_cls(self):
        return {
            "attributes": fol.Classifications,
            "detections": fol.Detections,
            "polylines": fol.Polylines,
            "keypoints": fol.Keypoints,
        }

    def setup(self):
        self._dataset_index = etad.LabeledDatasetIndex(
            etau.get_class_name(etad.LabeledImageDataset)
        )
<<<<<<< HEAD
        self._manifest_path = os.path.join(self.export_dir, "manifest.json")
        self._data_dir = os.path.join(self.export_dir, "data")
        self._labels_dir = os.path.join(self.export_dir, "labels")
=======
        self._manifest_path = fos.join(self.export_dir, "manifest.json")
        self._data_dir = fos.join(self.export_dir, "data")
        self._labels_dir = fos.join(self.export_dir, "labels")
>>>>>>> decdb99d

        self._media_exporter = ImageExporter(
            self.export_media,
            export_path=self._data_dir,
            supported_modes=(True, "move", "symlink"),
            default_ext=self.image_format,
            ignore_exts=True,
        )
        self._media_exporter.setup()

        self._labels_exporter = LabelsExporter()
        self._labels_exporter.setup()

    def log_collection(self, sample_collection):
        self._description = sample_collection.info.get("description", None)

    def export_sample(self, image_or_path, labels, metadata=None):
        out_image_path, uuid = self._media_exporter.export(image_or_path)

<<<<<<< HEAD
        out_labels_path = os.path.join(self._labels_dir, uuid + ".json")

        il = foue.to_image_labels(labels)
        etas.write_json(il, out_labels_path, pretty_print=self.pretty_print)

=======
        out_labels_path = fos.join(self._labels_dir, uuid + ".json")
        local_path = self._labels_exporter.get_local_path(out_labels_path)

        il = foue.to_image_labels(labels)
        fos.write_json(il, local_path, pretty_print=self.pretty_print)

>>>>>>> decdb99d
        self._dataset_index.append(
            etad.LabeledDataRecord(
                "data/" + os.path.basename(out_image_path),
                "labels/" + os.path.basename(out_labels_path),
            )
        )

    def close(self, *args):
        self._dataset_index.description = self._description or ""
<<<<<<< HEAD
        etas.write_json(
=======
        fos.write_json(
>>>>>>> decdb99d
            self._dataset_index, self._manifest_path, pretty_print=True
        )

        self._media_exporter.close()
        self._labels_exporter.close()


class FiftyOneVideoLabelsDatasetExporter(LabeledVideoDatasetExporter):
    """Exporter that writes a labeled video dataset with labels stored in
    `ETA VideoLabels format <https://github.com/voxel51/eta/blob/develop/docs/video_labels_guide.md>`_.

    See :ref:`this page <FiftyOneVideoLabelsDataset-export>` for format
    details.

    If the path to a video is provided, the video is directly copied to its
    destination, maintaining the original filename, unless a name conflict
    would occur, in which case an index of the form ``"-%d" % count`` is
    appended to the base filename.

    Args:
        export_dir: the directory to write the export
        export_media (None): controls how to export the raw media. The
            supported values are:

            -   ``True`` (default): copy all media files into the output
                directory
            -   ``"move"``: move all media files into the output directory
            -   ``"symlink"``: create symlinks to the media files in the output
                directory
        pretty_print (False): whether to render the JSON in human readable
            format with newlines and indentations
    """

    def __init__(self, export_dir, export_media=None, pretty_print=False):
        if export_media is None:
            export_media = True

        super().__init__(export_dir=export_dir)

        self.export_media = export_media
        self.pretty_print = pretty_print

        self._dataset_index = None
        self._manifest_path = None
        self._data_dir = None
        self._labels_dir = None
        self._description = None
        self._media_exporter = None
        self._labels_exporter = None

    @property
    def requires_video_metadata(self):
        return False

    @property
    def label_cls(self):
        return (fol.Classifications, fol.TemporalDetections)

    @property
    def frame_labels_cls(self):
        return {
            "attributes": fol.Classifications,
            "detections": fol.Detections,
            "polylines": fol.Polylines,
            "keypoints": fol.Keypoints,
        }

    def setup(self):
        self._dataset_index = etad.LabeledDatasetIndex(
            etau.get_class_name(etad.LabeledVideoDataset)
        )
<<<<<<< HEAD
        self._manifest_path = os.path.join(self.export_dir, "manifest.json")
        self._data_dir = os.path.join(self.export_dir, "data")
        self._labels_dir = os.path.join(self.export_dir, "labels")
=======
        self._manifest_path = fos.join(self.export_dir, "manifest.json")
        self._data_dir = fos.join(self.export_dir, "data")
        self._labels_dir = fos.join(self.export_dir, "labels")
>>>>>>> decdb99d

        self._media_exporter = VideoExporter(
            self.export_media,
            export_path=self._data_dir,
            supported_modes=(True, "move", "symlink"),
            ignore_exts=True,
        )
        self._media_exporter.setup()

        self._labels_exporter = LabelsExporter()
        self._labels_exporter.setup()

    def log_collection(self, sample_collection):
        self._description = sample_collection.info.get("description", None)

    def export_sample(self, video_path, label, frames, metadata=None):
        out_video_path, uuid = self._media_exporter.export(video_path)

<<<<<<< HEAD
        out_labels_path = os.path.join(self._labels_dir, uuid + ".json")

        vl = foue.to_video_labels(label=label, frames=frames)
        etas.write_json(vl, out_labels_path, pretty_print=self.pretty_print)
=======
        out_labels_path = fos.join(self._labels_dir, uuid + ".json")
        local_path = self._labels_exporter.get_local_path(out_labels_path)

        vl = foue.to_video_labels(label=label, frames=frames)
        fos.write_json(vl, local_path, pretty_print=self.pretty_print)
>>>>>>> decdb99d

        self._dataset_index.append(
            etad.LabeledDataRecord(
                "data/" + os.path.basename(out_video_path),
                "labels/" + os.path.basename(out_labels_path),
            )
        )

    def close(self, *args):
        self._dataset_index.description = self._description or ""
<<<<<<< HEAD
        etas.write_json(
=======
        fos.write_json(
>>>>>>> decdb99d
            self._dataset_index, self._manifest_path, pretty_print=True
        )

        self._media_exporter.close()
        self._labels_exporter.close()


def _parse_classifications(
    label,
    labels_map_rev=None,
    include_confidence=False,
    include_attributes=None,
):
    if label is None:
        return None

    is_list = isinstance(label, fol.Classifications)

    if is_list:
        classifications = label.classifications
    else:
        classifications = [label]

    labels = []
    for classification in classifications:
        _label = classification.label

        if labels_map_rev is not None:
            if _label not in labels_map_rev:
                msg = (
                    "Ignoring classification with label '%s' not in provided "
                    "classes" % _label
                )
                warnings.warn(msg)
                continue

            _label = labels_map_rev[_label]

        if include_confidence != False or include_attributes != False:
            _label = {"label": _label}

            _parse_attributes(
                _label,
                classification,
                include_confidence=include_confidence,
                include_attributes=include_attributes,
            )

        labels.append(_label)

    if not labels:
        return None

    if is_list:
        return labels

    return labels[0]


def _parse_temporal_detections(
    temporal_detections,
    labels_map_rev=None,
    metadata=None,
    use_timestamps=False,
    include_confidence=None,
    include_attributes=None,
):
    if temporal_detections is None:
        return None

    if use_timestamps and metadata is None:
        raise ValueError(
            "Video metadata must be provided in order to export temporal "
            "detections as timestamps"
        )

    labels = []

    for detection in temporal_detections.detections:
        label = detection.label
        if labels_map_rev is not None:
            if label not in labels_map_rev:
                msg = (
                    "Ignoring temporal detection with label '%s' not in "
                    "provided classes" % label
                )
                warnings.warn(msg)
                continue

            label = labels_map_rev[label]

        label_dict = {"label": label}

        if use_timestamps:
            total_frame_count = metadata.total_frame_count
            duration = metadata.duration
            first, last = detection.support
            label_dict["timestamps"] = [
                etaf.frame_number_to_timestamp(
                    first, total_frame_count, duration
                ),
                etaf.frame_number_to_timestamp(
                    last, total_frame_count, duration
                ),
            ]
        else:
            label_dict["support"] = detection.support

        _parse_attributes(
            label_dict,
            detection,
            include_confidence=include_confidence,
            include_attributes=include_attributes,
        )

        labels.append(label_dict)

    return labels


def _parse_detections(
    detections,
    labels_map_rev=None,
    include_confidence=None,
    include_attributes=None,
):
    if detections is None:
        return None

    labels = []
    for detection in detections.detections:
        label = detection.label

        if labels_map_rev is not None:
            if label not in labels_map_rev:
                msg = (
                    "Ignoring detection with label '%s' not in provided "
                    "classes" % label
                )
                warnings.warn(msg)
                continue

            label = labels_map_rev[label]

        label_dict = {
            "label": label,
            "bounding_box": detection.bounding_box,
        }

        _parse_attributes(
            label_dict,
            detection,
            include_confidence=include_confidence,
            include_attributes=include_attributes,
        )

        labels.append(label_dict)

    return labels


def _parse_attributes(
    label_dict, label, include_confidence=None, include_attributes=None
):
    if include_confidence == True:
        label_dict["confidence"] = label.confidence
    elif include_confidence is None and label.confidence is not None:
        label_dict["confidence"] = label.confidence

    if include_attributes == True:
        label_dict["attributes"] = dict(label.iter_attributes())
    elif include_attributes is None:
        attributes = dict(label.iter_attributes())
        if attributes:
            label_dict["attributes"] = attributes
    elif isinstance(include_attributes, str):
        name = include_attributes
        label_dict["attributes"] = {
            name: label.get_attribute_value(name, None)
        }
    elif etau.is_container(include_attributes):
        label_dict["attributes"] = {
            name: label.get_attribute_value(name, None)
            for name in include_attributes
        }


def _to_labels_map_rev(classes):
    return {c: i for i, c in enumerate(classes)}<|MERGE_RESOLUTION|>--- conflicted
+++ resolved
@@ -874,26 +874,16 @@
         """
         if data_path is None:
             if export_media == "manifest" and default is not None:
-<<<<<<< HEAD
-                data_path = fou.normalize_path(default) + ".json"
-=======
                 data_path = fos.normalize_path(default) + ".json"
->>>>>>> decdb99d
             elif export_dir is not None:
                 data_path = default
 
         if data_path is not None:
             data_path = os.path.expanduser(data_path)
 
-<<<<<<< HEAD
-            if not os.path.isabs(data_path) and export_dir is not None:
-                export_dir = fou.normalize_path(export_dir)
-                data_path = os.path.join(export_dir, data_path)
-=======
             if not fos.isabs(data_path) and export_dir is not None:
                 export_dir = fos.normalize_path(export_dir)
                 data_path = fos.join(export_dir, data_path)
->>>>>>> decdb99d
 
         if export_media is None:
             if data_path is None:
@@ -916,15 +906,9 @@
         if labels_path is not None:
             labels_path = os.path.expanduser(labels_path)
 
-<<<<<<< HEAD
-            if not os.path.isabs(labels_path) and export_dir is not None:
-                export_dir = fou.normalize_path(export_dir)
-                labels_path = os.path.join(export_dir, labels_path)
-=======
             if not fos.isabs(labels_path) and export_dir is not None:
                 export_dir = fos.normalize_path(export_dir)
                 labels_path = fos.join(export_dir, labels_path)
->>>>>>> decdb99d
 
         return labels_path
 
@@ -993,9 +977,6 @@
             )
 
         if export_path is not None:
-<<<<<<< HEAD
-            export_path = fou.normalize_path(export_path)
-=======
             export_path = fos.normalize_path(export_path)
 
         if (
@@ -1007,7 +988,6 @@
                 "Cannot symlink files to non-local export path '%s'"
                 % export_path
             )
->>>>>>> decdb99d
 
         self.export_mode = export_mode
         self.export_path = export_path
@@ -1028,11 +1008,7 @@
 
     def _get_uuid(self, media_path):
         if self.export_mode == False and self.export_path is not None:
-<<<<<<< HEAD
-            media_path = fou.normalize_path(media_path)
-=======
             media_path = fos.normalize_path(media_path)
->>>>>>> decdb99d
             uuid = os.path.relpath(media_path, self.export_path)
         else:
             uuid = os.path.basename(media_path)
@@ -1141,10 +1117,6 @@
 
     def close(self):
         """Performs any necessary actions to complete the export."""
-<<<<<<< HEAD
-        if self.export_mode == "manifest":
-            etas.write_json(self._manifest, self._manifest_path)
-=======
         try:
             if self.export_mode == "manifest":
                 fos.write_json(self._manifest, self._manifest_path)
@@ -1166,7 +1138,6 @@
         finally:
             if self._tmpdir is not None:
                 etau.delete_dir(self._tmpdir)
->>>>>>> decdb99d
 
 
 class ImageExporter(MediaExporter):
@@ -1243,11 +1214,7 @@
 
     def __init__(self, export_dir=None):
         if export_dir is not None:
-<<<<<<< HEAD
-            export_dir = fou.normalize_path(export_dir)
-=======
             export_dir = fos.normalize_path(export_dir)
->>>>>>> decdb99d
 
         self.export_dir = export_dir
 
@@ -1621,10 +1588,7 @@
         self._metadata = None
         self._samples = None
         self._media_exporter = None
-<<<<<<< HEAD
-=======
         self._labels_exporter = None
->>>>>>> decdb99d
         self._is_video_dataset = False
 
     def setup(self):
@@ -1644,12 +1608,9 @@
             export_path=self._data_dir,
         )
         self._media_exporter.setup()
-<<<<<<< HEAD
-=======
 
         self._labels_exporter = LabelsExporter()
         self._labels_exporter.setup()
->>>>>>> decdb99d
 
     def log_collection(self, sample_collection):
         self._is_video_dataset = sample_collection.media_type == fomm.VIDEO
@@ -1739,10 +1700,7 @@
             samples, self._samples_path, pretty_print=self.pretty_print
         )
         self._media_exporter.close()
-<<<<<<< HEAD
-=======
         self._labels_exporter.close()
->>>>>>> decdb99d
 
     def _export_frame_labels(self, sample, uuid):
         frames_dict = {"frames": sample.frames._to_frames_dict()}
@@ -1774,11 +1732,7 @@
                 directory
         rel_dir (None): a relative directory to remove from the ``filepath`` of
             each sample, if possible. The path is converted to an absolute path
-<<<<<<< HEAD
-            (if necessary) via :func:`fiftyone.core.utils.normalize_path`.
-=======
             (if necessary) via :func:`fiftyone.core.storage.normalize_path`.
->>>>>>> decdb99d
             The typical use case for this argument is that your source data
             lives in a single directory and you wish to serialize relative,
             rather than absolute, paths to the data within that directory.
@@ -1804,15 +1758,6 @@
         self._media_exporter = None
 
     def setup(self):
-<<<<<<< HEAD
-        self._data_dir = os.path.join(self.export_dir, "data")
-        self._anno_dir = os.path.join(self.export_dir, "annotations")
-        self._brain_dir = os.path.join(self.export_dir, "brain")
-        self._eval_dir = os.path.join(self.export_dir, "evaluations")
-        self._metadata_path = os.path.join(self.export_dir, "metadata.json")
-        self._samples_path = os.path.join(self.export_dir, "samples.json")
-        self._frames_path = os.path.join(self.export_dir, "frames.json")
-=======
         self._data_dir = fos.join(self.export_dir, "data")
         self._anno_dir = fos.join(self.export_dir, "annotations")
         self._brain_dir = fos.join(self.export_dir, "brain")
@@ -1820,7 +1765,6 @@
         self._metadata_path = fos.join(self.export_dir, "metadata.json")
         self._samples_path = fos.join(self.export_dir, "samples.json")
         self._frames_path = fos.join(self.export_dir, "frames.json")
->>>>>>> decdb99d
 
         self._media_exporter = MediaExporter(
             self.export_media,
@@ -1846,11 +1790,7 @@
             _outpaths = ["data/" + os.path.basename(p) for p in outpaths]
         elif self.rel_dir is not None:
             # Remove `rel_dir` prefix from filepaths
-<<<<<<< HEAD
-            rel_dir = fou.normalize_path(self.rel_dir) + os.path.sep
-=======
             rel_dir = fos.normalize_path(self.rel_dir) + fos.sep(self.rel_dir)
->>>>>>> decdb99d
             _outpaths = [
                 p[len(rel_dir) :] if p.startswith(rel_dir) else p
                 for p in inpaths
@@ -2280,15 +2220,9 @@
             self.export_media, supported_modes=(True, "move", "symlink"),
         )
         self._media_exporter.setup()
-<<<<<<< HEAD
-
-        etau.ensure_dir(self.export_dir)
-
-=======
 
         fos.ensure_dir(self.export_dir)
 
->>>>>>> decdb99d
     def export_sample(self, image_or_path, classification, metadata=None):
         _label = _parse_classifications(
             classification, include_confidence=False, include_attributes=False
@@ -2315,11 +2249,7 @@
         if count > 1:
             filename = name + ("-%d" % count) + ext
 
-<<<<<<< HEAD
-        outpath = os.path.join(self.export_dir, _label, filename)
-=======
         outpath = fos.join(self.export_dir, _label, filename)
->>>>>>> decdb99d
 
         self._media_exporter.export(image_or_path, outpath=outpath)
 
@@ -2382,11 +2312,7 @@
         )
         self._media_exporter.setup()
 
-<<<<<<< HEAD
-        etau.ensure_dir(self.export_dir)
-=======
         fos.ensure_dir(self.export_dir)
->>>>>>> decdb99d
 
     def export_sample(self, video_path, classification, _, metadata=None):
         _label = _parse_classifications(
@@ -2407,11 +2333,7 @@
         if count > 1:
             filename = name + ("-%d" % count) + ext
 
-<<<<<<< HEAD
-        outpath = os.path.join(self.export_dir, _label, filename)
-=======
         outpath = fos.join(self.export_dir, _label, filename)
->>>>>>> decdb99d
 
         self._media_exporter.export(video_path, outpath=outpath)
 
@@ -3036,15 +2958,9 @@
         self._dataset_index = etad.LabeledDatasetIndex(
             etau.get_class_name(etad.LabeledImageDataset)
         )
-<<<<<<< HEAD
-        self._manifest_path = os.path.join(self.export_dir, "manifest.json")
-        self._data_dir = os.path.join(self.export_dir, "data")
-        self._labels_dir = os.path.join(self.export_dir, "labels")
-=======
         self._manifest_path = fos.join(self.export_dir, "manifest.json")
         self._data_dir = fos.join(self.export_dir, "data")
         self._labels_dir = fos.join(self.export_dir, "labels")
->>>>>>> decdb99d
 
         self._media_exporter = ImageExporter(
             self.export_media,
@@ -3064,20 +2980,12 @@
     def export_sample(self, image_or_path, labels, metadata=None):
         out_image_path, uuid = self._media_exporter.export(image_or_path)
 
-<<<<<<< HEAD
-        out_labels_path = os.path.join(self._labels_dir, uuid + ".json")
-
-        il = foue.to_image_labels(labels)
-        etas.write_json(il, out_labels_path, pretty_print=self.pretty_print)
-
-=======
         out_labels_path = fos.join(self._labels_dir, uuid + ".json")
         local_path = self._labels_exporter.get_local_path(out_labels_path)
 
         il = foue.to_image_labels(labels)
         fos.write_json(il, local_path, pretty_print=self.pretty_print)
 
->>>>>>> decdb99d
         self._dataset_index.append(
             etad.LabeledDataRecord(
                 "data/" + os.path.basename(out_image_path),
@@ -3087,11 +2995,7 @@
 
     def close(self, *args):
         self._dataset_index.description = self._description or ""
-<<<<<<< HEAD
-        etas.write_json(
-=======
         fos.write_json(
->>>>>>> decdb99d
             self._dataset_index, self._manifest_path, pretty_print=True
         )
 
@@ -3163,15 +3067,9 @@
         self._dataset_index = etad.LabeledDatasetIndex(
             etau.get_class_name(etad.LabeledVideoDataset)
         )
-<<<<<<< HEAD
-        self._manifest_path = os.path.join(self.export_dir, "manifest.json")
-        self._data_dir = os.path.join(self.export_dir, "data")
-        self._labels_dir = os.path.join(self.export_dir, "labels")
-=======
         self._manifest_path = fos.join(self.export_dir, "manifest.json")
         self._data_dir = fos.join(self.export_dir, "data")
         self._labels_dir = fos.join(self.export_dir, "labels")
->>>>>>> decdb99d
 
         self._media_exporter = VideoExporter(
             self.export_media,
@@ -3190,18 +3088,11 @@
     def export_sample(self, video_path, label, frames, metadata=None):
         out_video_path, uuid = self._media_exporter.export(video_path)
 
-<<<<<<< HEAD
-        out_labels_path = os.path.join(self._labels_dir, uuid + ".json")
-
-        vl = foue.to_video_labels(label=label, frames=frames)
-        etas.write_json(vl, out_labels_path, pretty_print=self.pretty_print)
-=======
         out_labels_path = fos.join(self._labels_dir, uuid + ".json")
         local_path = self._labels_exporter.get_local_path(out_labels_path)
 
         vl = foue.to_video_labels(label=label, frames=frames)
         fos.write_json(vl, local_path, pretty_print=self.pretty_print)
->>>>>>> decdb99d
 
         self._dataset_index.append(
             etad.LabeledDataRecord(
@@ -3212,11 +3103,7 @@
 
     def close(self, *args):
         self._dataset_index.description = self._description or ""
-<<<<<<< HEAD
-        etas.write_json(
-=======
         fos.write_json(
->>>>>>> decdb99d
             self._dataset_index, self._manifest_path, pretty_print=True
         )
 
