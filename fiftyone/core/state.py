--- conflicted
+++ resolved
@@ -268,38 +268,6 @@
                 if _has_label(field):
                     label_path = "%s.label" % path
                     include_labels = (
-<<<<<<< HEAD
-=======
-                        None
-                        if filters is None or label_path not in filters
-                        else filters[label_path]["values"]
-                    )
-                    aggregations.extend(
-                        [
-                            foa.CountValues(
-                                label_path, _first=200, _include=include_labels
-                            ),
-                            foa.Count(label_path),
-                        ]
-                    )
-
-                if _has_support(field):
-                    support_path = "%s.support" % path
-                    aggregations.extend(
-                        [foa.Bounds(support_path), foa.Count(support_path),]
-                    )
-            else:
-                aggregations.append(foa.Count(field_name))
-                if _meets_type(
-                    field,
-                    (fof.IntField, fof.FloatField, fof.FrameSupportField),
-                ):
-                    aggregations.append(foa.Bounds(field_name))
-                elif _meets_type(field, fof.BooleanField):
-                    aggregations.append(foa.CountValues(field_name, _first=3))
-                elif _meets_type(field, (fof.StringField, fof.ObjectIdField)):
-                    include = (
->>>>>>> e1e343d1
                         None
                         if filters is None or label_path not in filters
                         else filters[label_path]["values"]
@@ -375,11 +343,7 @@
         if field.document_type in fol._LABEL_LIST_TO_SINGLE_MAP
         else field.document_type
     )
-<<<<<<< HEAD
-    return ltype in fol._CONFIDENCE_LABELS
-=======
     return hasattr(ltype, "confidence")
->>>>>>> e1e343d1
 
 
 def _has_label(field):
@@ -388,11 +352,7 @@
         if field.document_type in fol._LABEL_LIST_TO_SINGLE_MAP
         else field.document_type
     )
-<<<<<<< HEAD
-    return ltype in fol._LABEL_LABELS
-=======
     return hasattr(ltype, "label")
->>>>>>> e1e343d1
 
 
 def _has_support(field):
@@ -401,8 +361,4 @@
         if field.document_type in fol._LABEL_LIST_TO_SINGLE_MAP
         else field.document_type
     )
-<<<<<<< HEAD
-    return ltype in fol._SUPPORT_LABELS
-=======
-    return hasattr(ltype, "support")
->>>>>>> e1e343d1
+    return hasattr(ltype, "support")