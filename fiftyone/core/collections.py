"""
Interface for sample collections.

| Copyright 2017-2021, Voxel51, Inc.
| `voxel51.com <https://voxel51.com/>`_
|
"""
from collections import defaultdict
import itertools
import logging
import os
import random
import string
import warnings

from bson import ObjectId
from deprecated import deprecated
from pymongo import UpdateOne

import eta.core.serial as etas
import eta.core.utils as etau

import fiftyone.core.aggregations as foa
import fiftyone.core.brain as fob
import fiftyone.core.expressions as foe
from fiftyone.core.expressions import ViewField as F
import fiftyone.core.evaluation as foev
import fiftyone.core.fields as fof
import fiftyone.core.frame as fofr
import fiftyone.core.labels as fol
import fiftyone.core.media as fom
import fiftyone.core.metadata as fomt
import fiftyone.core.models as fomo
import fiftyone.core.odm as foo
import fiftyone.core.sample as fosa
import fiftyone.core.stages as fos
import fiftyone.core.utils as fou

fose = fou.lazy_import("fiftyone.core.session")
fov = fou.lazy_import("fiftyone.core.view")
foua = fou.lazy_import("fiftyone.utils.annotations")
foud = fou.lazy_import("fiftyone.utils.data")
foue = fou.lazy_import("fiftyone.utils.eval")


logger = logging.getLogger(__name__)


def _make_registrar():
    registry = {}

    def registrar(func):
        registry[func.__name__] = func
        # Normally a decorator returns a wrapped function, but here we return
        # `func` unmodified, after registering it
        return func

    registrar.all = registry
    return registrar


# Keeps track of all `ViewStage` methods
view_stage = _make_registrar()

# Keeps track of all `Aggregation` methods
aggregation = _make_registrar()


class SampleCollection(object):
    """Abstract class representing an ordered collection of
    :class:`fiftyone.core.sample.Sample` instances in a
    :class:`fiftyone.core.dataset.Dataset`.
    """

    _FRAMES_PREFIX = "frames."

    def __str__(self):
        return repr(self)

    def __repr__(self):
        return self.summary()

    def __bool__(self):
        return len(self) > 0

    def __len__(self):
        raise NotImplementedError("Subclass must implement __len__()")

    def __contains__(self, sample_id):
        try:
            self[sample_id]
        except KeyError:
            return False

        return True

    def __getitem__(self, id_filepath_slice):
        raise NotImplementedError("Subclass must implement __getitem__()")

    def __iter__(self):
        return self.iter_samples()

    @property
    def _dataset(self):
        """The :class:`fiftyone.core.dataset.Dataset` that serves the samples
        in this collection.
        """
        raise NotImplementedError("Subclass must implement _dataset")

    @property
    def _root_dataset(self):
        """The root :class:`fiftyone.core.dataset.Dataset` from which this
        collection is derived.

        This is typically the same as :meth:`_dataset` but may differ in cases
        such as patches views.
        """
        raise NotImplementedError("Subclass must implement _root_dataset")

    @property
    def _is_patches(self):
        """Whether this collection contains patches."""
        raise NotImplementedError("Subclass must implement _is_patches")

    @property
    def _is_frames(self):
        """Whether this collection contains frames of a video dataset."""
        raise NotImplementedError("Subclass must implement _is_frames")

    @property
    def _element_str(self):
        return "sample"

    @property
    def _elements_str(self):
        return "samples"

    @property
    def name(self):
        """The name of the collection."""
        raise NotImplementedError("Subclass must implement name")

    @property
    def media_type(self):
        """The media type of the collection."""
        raise NotImplementedError("Subclass must implement media_type")

    @property
    def info(self):
        """The info dict of the underlying dataset.

        See :meth:`fiftyone.core.dataset.Dataset.info` for more information.
        """
        raise NotImplementedError("Subclass must implement info")

    @info.setter
    def info(self, info):
        raise NotImplementedError("Subclass must implement info")

    @property
    def classes(self):
        """The classes of the underlying dataset.

        See :meth:`fiftyone.core.dataset.Dataset.classes` for more information.
        """
        raise NotImplementedError("Subclass must implement classes")

    @classes.setter
    def classes(self, classes):
        raise NotImplementedError("Subclass must implement classes")

    @property
    def default_classes(self):
        """The default classes of the underlying dataset.

        See :meth:`fiftyone.core.dataset.Dataset.default_classes` for more
        information.
        """
        raise NotImplementedError("Subclass must implement default_classes")

    @default_classes.setter
    def default_classes(self, classes):
        raise NotImplementedError("Subclass must implement default_classes")

    @property
    def mask_targets(self):
        """The mask targets of the underlying dataset.

        See :meth:`fiftyone.core.dataset.Dataset.mask_targets` for more
        information.
        """
        raise NotImplementedError("Subclass must implement mask_targets")

    @mask_targets.setter
    def mask_targets(self, targets):
        raise NotImplementedError("Subclass must implement mask_targets")

    @property
    def default_mask_targets(self):
        """The default mask targets of the underlying dataset.

        See :meth:`fiftyone.core.dataset.Dataset.default_mask_targets` for more
        information.
        """
        raise NotImplementedError(
            "Subclass must implement default_mask_targets"
        )

    @default_mask_targets.setter
    def default_mask_targets(self, targets):
        raise NotImplementedError(
            "Subclass must implement default_mask_targets"
        )

    def summary(self):
        """Returns a string summary of the collection.

        Returns:
            a string summary
        """
        raise NotImplementedError("Subclass must implement summary()")

    def first(self):
        """Returns the first sample in the collection.

        Returns:
            a :class:`fiftyone.core.sample.Sample` or
            :class:`fiftyone.core.sample.SampleView`

        Raises:
            ValueError: if the collection is empty
        """
        try:
            return next(iter(self))
        except StopIteration:
            raise ValueError("%s is empty" % self.__class__.__name__)

    def last(self):
        """Returns the last sample in the collection.

        Returns:
            a :class:`fiftyone.core.sample.Sample` or
            :class:`fiftyone.core.sample.SampleView`

        Raises:
            ValueError: if the collection is empty
        """
        return self[-1:].first()

    def head(self, num_samples=3):
        """Returns a list of the first few samples in the collection.

        If fewer than ``num_samples`` samples are in the collection, only
        the available samples are returned.

        Args:
            num_samples (3): the number of samples

        Returns:
            a list of :class:`fiftyone.core.sample.Sample` objects
        """
        return [s for s in self[:num_samples]]

    def tail(self, num_samples=3):
        """Returns a list of the last few samples in the collection.

        If fewer than ``num_samples`` samples are in the collection, only
        the available samples are returned.

        Args:
            num_samples (3): the number of samples

        Returns:
            a list of :class:`fiftyone.core.sample.Sample` objects
        """
        return [s for s in self[-num_samples:]]

    def one(self, expr, exact=False):
        """Returns a single sample in this collection matching the expression.

        Examples::

            import fiftyone as fo
            import fiftyone.zoo as foz
            from fiftyone import ViewField as F

            dataset = foz.load_zoo_dataset("quickstart")

            #
            # Get a sample by filepath
            #

            # A random filepath in the dataset
            filepath = dataset.take(1).first().filepath

            # Get sample by filepath
            sample = dataset.one(F("filepath") == filepath)

            #
            # Dealing with multiple matches
            #

            # Get a sample whose image is JPEG
            sample = dataset.one(F("filepath").ends_with(".jpg"))

            # Raises an error since there are multiple JPEGs
            dataset.one(F("filepath").ends_with(".jpg"), exact=True)

        Args:
            expr: a :class:`fiftyone.core.expressions.ViewExpression` or
                `MongoDB expression <https://docs.mongodb.com/manual/meta/aggregation-quick-reference/#aggregation-expressions>`_
                that evaluates to ``True`` for the sample to match
            exact (False): whether to raise an error if multiple samples match
                the expression

        Returns:
            a :class:`fiftyone.core.sample.SampleView`
        """
        view = self.match(expr)
        matches = iter(view)

        try:
            sample = next(matches)
        except StopIteration:
            raise ValueError("No samples match the given expression")

        if exact:
            try:
                next(matches)
                raise ValueError(
                    "Expected one matching sample, but found %d matches"
                    % len(view)
                )
            except StopIteration:
                pass

        return sample

    def view(self):
        """Returns a :class:`fiftyone.core.view.DatasetView` containing the
        collection.

        Returns:
            a :class:`fiftyone.core.view.DatasetView`
        """
        raise NotImplementedError("Subclass must implement view()")

    def iter_samples(self, progress=False):
        """Returns an iterator over the samples in the collection.

        Args:
            progress (False): whether to render a progress bar tracking the
                iterator's progress

        Returns:
            an iterator over :class:`fiftyone.core.sample.Sample` or
            :class:`fiftyone.core.sample.SampleView` instances
        """
        raise NotImplementedError("Subclass must implement iter_samples()")

    def _get_default_sample_fields(
        self, include_private=False, use_db_fields=False
    ):
        return fosa.get_default_sample_fields(
            include_private=include_private, use_db_fields=use_db_fields
        )

    def _get_default_frame_fields(
        self, include_private=False, use_db_fields=False
    ):
        return fofr.get_default_frame_fields(
            include_private=include_private, use_db_fields=use_db_fields
        )

    def get_field_schema(
        self, ftype=None, embedded_doc_type=None, include_private=False
    ):
        """Returns a schema dictionary describing the fields of the samples in
        the collection.

        Args:
            ftype (None): an optional field type to which to restrict the
                returned schema. Must be a subclass of
                :class:`fiftyone.core.fields.Field`
            embedded_doc_type (None): an optional embedded document type to
                which to restrict the returned schema. Must be a subclass of
                :class:`fiftyone.core.odm.BaseEmbeddedDocument`
            include_private (False): whether to include fields that start with
                ``_`` in the returned schema

        Returns:
             a dictionary mapping field names to field types
        """
        raise NotImplementedError("Subclass must implement get_field_schema()")

    def get_frame_field_schema(
        self, ftype=None, embedded_doc_type=None, include_private=False
    ):
        """Returns a schema dictionary describing the fields of the frames of
        the samples in the collection.

        Only applicable for video collections.

        Args:
            ftype (None): an optional field type to which to restrict the
                returned schema. Must be a subclass of
                :class:`fiftyone.core.fields.Field`
            embedded_doc_type (None): an optional embedded document type to
                which to restrict the returned schema. Must be a subclass of
                :class:`fiftyone.core.odm.BaseEmbeddedDocument`
            include_private (False): whether to include fields that start with
                ``_`` in the returned schema

        Returns:
            a dictionary mapping field names to field types, or ``None`` if
            the collection is not a video collection
        """
        raise NotImplementedError(
            "Subclass must implement get_frame_field_schema()"
        )

    def make_unique_field_name(self, root=""):
        """Makes a unique field name with the given root name for the
        collection.

        Args:
            root (""): an optional root for the output field name

        Returns:
            the field name
        """
        if not root:
            root = _get_random_characters(6)

        fields = self.get_field_schema()

        field_name = root
        if field_name in fields:
            field_name += "_" + _get_random_characters(6)

        while field_name in fields:
            field_name += _get_random_characters(1)

        return field_name

    def has_sample_field(self, field_name):
        """Determines whether the collection has a sample field with the given
        name.

        Args:
            field_name: the field name

        Returns:
            True/False
        """
        return field_name in self.get_field_schema()

    def has_frame_field(self, field_name):
        """Determines whether the collection has a frame-level field with the
        given name.

        Args:
            field_name: the field name

        Returns:
            True/False
        """
        if self.media_type != fom.VIDEO:
            return False

        return field_name in self.get_frame_field_schema()

    def validate_fields_exist(self, fields, include_private=False):
        """Validates that the collection has field(s) with the given name(s).

        If embedded field names are provided, only the root field is checked.

        Args:
            fields: a field name or iterable of field names
            include_private (False): whether to include private fields when
                checking for existence

        Raises:
            ValueError: if one or more of the fields do not exist
        """
        fields, frame_fields = self._split_frame_fields(fields)

        if fields:
            existing_fields = set(
                self.get_field_schema(include_private=include_private).keys()
            )
            if self.media_type == fom.VIDEO:
                existing_fields.add("frames")

            for field in fields:
                # We only validate that the root field exists
                field_name = field.split(".", 1)[0]
                if field_name not in existing_fields:
                    raise ValueError("Field '%s' does not exist" % field_name)

        if frame_fields:
            existing_frame_fields = set(
                self.get_frame_field_schema(
                    include_private=include_private
                ).keys()
            )

            for field in frame_fields:
                # We only validate that the root field exists
                field_name = field.split(".", 1)[0]
                if field_name not in existing_frame_fields:
                    raise ValueError(
                        "Frame field '%s' does not exist" % field_name
                    )

    def validate_field_type(
        self, field_name, ftype, embedded_doc_type=None, subfield=None
    ):
        """Validates that the collection has a field of the given type.

        Args:
            field_name: the field name
            ftype: the expected field type. Must be a subclass of
                :class:`fiftyone.core.fields.Field`
            embedded_doc_type (None): the
                :class:`fiftyone.core.odm.BaseEmbeddedDocument` type of the
                field. Used only when ``ftype`` is an embedded
                :class:`fiftyone.core.fields.EmbeddedDocumentField`
            subfield (None): the type of the contained field. Used only when
                ``ftype`` is a :class:`fiftyone.core.fields.ListField` or
                :class:`fiftyone.core.fields.DictField`

        Raises:
            ValueError: if the field does not exist or does not have the
                expected type
        """
        field_name, is_frame_field = self._handle_frame_field(field_name)
        if is_frame_field:
            schema = self.get_frame_field_schema()
        else:
            schema = self.get_field_schema()

        if field_name not in schema:
            ftype = "Frame field" if is_frame_field else "Field"
            raise ValueError(
                "%s '%s' does not exist on collection '%s'"
                % (ftype, field_name, self.name)
            )

        field = schema[field_name]

        if embedded_doc_type is not None:
            if not isinstance(field, fof.EmbeddedDocumentField) or (
                field.document_type is not embedded_doc_type
            ):
                raise ValueError(
                    "Field '%s' must be an instance of %s; found %s"
                    % (field_name, ftype(embedded_doc_type), field)
                )
        elif subfield is not None:
            if not isinstance(field, (fof.ListField, fof.DictField)):
                raise ValueError(
                    "Field type %s must be an instance of %s when a subfield "
                    "is provided" % (ftype, (fof.ListField, fof.DictField))
                )

            if not isinstance(field, ftype) or not isinstance(
                field.field, subfield
            ):
                raise ValueError(
                    "Field '%s' must be an instance of %s; found %s"
                    % (field_name, ftype(field=subfield()), field)
                )
        else:
            if not isinstance(field, ftype):
                raise ValueError(
                    "Field '%s' must be an instance of %s; found %s"
                    % (field_name, ftype, field)
                )

    def tag_samples(self, tags):
        """Adds the tag(s) to all samples in this collection, if necessary.

        Args:
            tags: a tag or iterable of tags
        """
        if etau.is_str(tags):
            tags = [tags]
        else:
            tags = list(tags)

        def _add_tags(_tags):
            if not _tags:
                return tags

            for tag in tags:
                if tag not in _tags:
                    _tags.append(tag)

            return _tags

        self._edit_sample_tags(_add_tags)

    def untag_samples(self, tags):
        """Removes the tag(s) from all samples in this collection, if
        necessary.

        Args:
            tags: a tag or iterable of tags
        """
        if etau.is_str(tags):
            tags = [tags]
        else:
            tags = list(tags)

        def _remove_tags(_tags):
            if not _tags:
                return _tags

            return [t for t in _tags if t not in tags]

        self._edit_sample_tags(_remove_tags)

    def _edit_sample_tags(self, edit_fcn):
        tags = self.values("tags")
        tags = _transform_values(tags, edit_fcn, level=1)
        self.set_values("tags", tags)

    def count_sample_tags(self):
        """Counts the occurrences of sample tags in this collection.

        Returns:
            a dict mapping tags to counts
        """
        return self.count_values("tags")

    def tag_labels(self, tags, label_fields=None):
        """Adds the tag(s) to all labels in the specified label field(s) of
        this collection, if necessary.

        Args:
            tags: a tag or iterable of tags
            label_fields (None): an optional name or iterable of names of
                :class:`fiftyone.core.labels.Label` fields. By default, all
                label fields are used
        """
        if etau.is_str(tags):
            tags = [tags]
        else:
            tags = list(tags)

        def _add_tags(_tags):
            if not _tags:
                return tags

            for tag in tags:
                if tag not in _tags:
                    _tags.append(tag)

            return _tags

        self._edit_label_tags(_add_tags, label_fields=label_fields)

    def untag_labels(self, tags, label_fields=None):
        """Removes the tag from all labels in the specified label field(s) of
        this collection, if necessary.

        Args:
            tags: a tag or iterable of tags
            label_fields (None): an optional name or iterable of names of
                :class:`fiftyone.core.labels.Label` fields. By default, all
                label fields are used
        """
        if etau.is_str(tags):
            tags = [tags]
        else:
            tags = list(tags)

        def _remove_tags(_tags):
            if not _tags:
                return _tags

            return [t for t in _tags if t not in tags]

        self._edit_label_tags(_remove_tags, label_fields=label_fields)

    def _edit_label_tags(self, edit_fcn, label_fields=None):
        if label_fields is None:
            label_fields = self._get_label_fields()
        elif etau.is_str(label_fields):
            label_fields = [label_fields]

        for label_field in label_fields:
            label_type, tags_path = self._get_label_field_path(
                label_field, "tags"
            )

            level = 1
            level += issubclass(label_type, fol._LABEL_LIST_FIELDS)
            level += self._is_frame_field(tags_path)

            # Omit samples/frames with no labels
            view = self.exists(label_field)

            tags = view.values(tags_path)
            tags = _transform_values(tags, edit_fcn, level=level)
            view.set_values(tags_path, tags)

    def _get_selected_labels(self, ids=None, tags=None, fields=None):
        view = self.select_labels(ids=ids, tags=tags, fields=fields)

        labels = []
        for label_field in view._get_label_fields():
            sample_ids = view.values("id")

            label_type, id_path = view._get_label_field_path(label_field, "id")
            list_field = issubclass(label_type, fol._LABEL_LIST_FIELDS)
            label_ids = view.values(id_path)

            if self._is_frame_field(label_field):
                frame_numbers = view.values("frames.frame_number")
                for sample_id, sample_frame_numbers, sample_label_ids in zip(
                    sample_ids, frame_numbers, label_ids
                ):
                    for frame_number, frame_label_ids in zip(
                        sample_frame_numbers, sample_label_ids
                    ):
                        if not frame_label_ids:
                            continue

                        if not list_field:
                            frame_label_ids = [frame_label_ids]

                        for label_id in frame_label_ids:
                            labels.append(
                                {
                                    "sample_id": sample_id,
                                    "frame_number": frame_number,
                                    "field": label_field,
                                    "label_id": label_id,
                                }
                            )
            else:
                for sample_id, sample_label_ids in zip(sample_ids, label_ids):
                    if not sample_label_ids:
                        continue

                    if not list_field:
                        sample_label_ids = [sample_label_ids]

                    for label_id in sample_label_ids:
                        labels.append(
                            {
                                "sample_id": sample_id,
                                "field": label_field,
                                "label_id": label_id,
                            }
                        )

        return labels

    def _get_label_ids(self, tags=None, fields=None):
        labels = self._get_selected_labels(tags=tags, fields=fields)
        return [l["label_id"] for l in labels]

    def count_label_tags(self, label_fields=None):
        """Counts the occurrences of all label tags in the specified label
        field(s) of this collection.

        Args:
            label_fields (None): an optional name or iterable of names of
                :class:`fiftyone.core.labels.Label` fields. By default, all
                label fields are used

        Returns:
            a dict mapping tags to counts
        """
        if label_fields is None:
            label_fields = self._get_label_fields()
        elif etau.is_str(label_fields):
            label_fields = [label_fields]

        aggregations = []
        for label_field in label_fields:
            _, tags_path = self._get_label_field_path(label_field, "tags")
            aggregations.append(foa.CountValues(tags_path))

        counts = defaultdict(int)
        for result in self.aggregate(aggregations):
            for tag, count in result.items():
                counts[tag] += count

        return dict(counts)

    def set_values(
        self,
        field_name,
        values,
        skip_none=False,
        expand_schema=True,
        _allow_missing=False,
    ):
        """Sets the field or embedded field on each sample or frame in the
        collection to the given values.

        When setting a sample field ``embedded.field.name``, this function is
        an efficient implementation of the following loop::

            for sample, value in zip(sample_collection, values):
                sample.embedded.field.name = value
                sample.save()

        When modifying a sample field that contains an array, say
        ``embedded.array.field.name``, this function is an efficient
        implementation of the following loop::

            for sample, array_values in zip(sample_collection, values):
                for doc, value in zip(sample.embedded.array):
                    doc.field.name = value

                sample.save()

        When setting a frame field ``frames.embedded.field.name``, this
        function is an efficient implementation of the following loop::

            for sample, frame_values in zip(sample_collection, values):
                for frame, value in zip(sample.frames.values(), frame_values):
                    frame.embedded.field.name = value

                sample.save()

        When modifying a frame field that contains an array, say
        ``frames.embedded.array.field.name``, this function is an efficient
        implementation of the following loop::

            for sample, frame_values in zip(sample_collection, values):
                for frame, array_values in zip(sample.frames.values(), frame_values):
                    for doc, value in zip(frame.embedded.array, array_values):
                        doc.field.name = value

                sample.save()

        The dual function of :meth:`set_values` is :meth:`values`, which can be
        used to efficiently extract the values of a field or embedded field of
        all samples in a collection as lists of values in the same structure
        expected by this method.

        .. note::

            If the values you are setting can be described by a
            :class:`fiftyone.core.expressions.ViewExpression` applied to the
            existing dataset contents, then consider using :meth:`set_field` +
            :meth:`save` for an even more efficient alternative to explicitly
            iterating over the dataset or calling :meth:`values` +
            :meth:`set_values` to perform the update in-memory.

        Examples::

            import random

            import fiftyone as fo
            import fiftyone.zoo as foz
            from fiftyone import ViewField as F

            dataset = foz.load_zoo_dataset("quickstart").clone()

            #
            # Create a new sample field
            #

            values = [random.random() for _ in range(len(dataset))]
            dataset.set_values("random", values)

            print(dataset.bounds("random"))

            #
            # Add a tag to all low confidence labels
            #

            view = dataset.filter_labels("predictions", F("confidence") < 0.06)

            detections = view.values("predictions.detections")
            for sample_detections in detections:
                for detection in sample_detections:
                    detection.tags.append("low confidence")

            view.set_values("predictions.detections", detections)

            print(dataset.count_label_tags())

        Args:
            field_name: a field or ``embedded.field.name``
            values: an iterable of values, one for each sample in the
                collection. When setting frame fields, each element should be
                an iterable of values, one for each frame of the sample. If
                ``field_name`` contains array fields, the corresponding entries
                of ``values`` must be arrays of the same lengths
            skip_none (False): whether to treat None data in ``values`` as
                missing data that should not be set
            expand_schema (True): whether to dynamically add new sample/frame
                fields encountered to the dataset schema. If False, an error is
                raised if the root ``field_name`` does not exist
        """
        if expand_schema:
            self._expand_schema_from_values(field_name, values)

        (
            field_name,
            is_frame_field,
            list_fields,
            _,
            id_to_str,
        ) = self._parse_field_name(
            field_name, omit_terminal_lists=True, allow_missing=_allow_missing
        )

        to_mongo = None
        if id_to_str:
            to_mongo = lambda _id: ObjectId(_id)
        else:
            field_type = self._get_field_type(
                field_name,
                is_frame_field=is_frame_field,
                ignore_primitives=True,
            )
            if field_type is not None:
                to_mongo = field_type.to_mongo

        # Setting an entire label list document whose label elements have been
        # filtered is not allowed because this would delete the filtered labels
        if (
            isinstance(field_type, fof.EmbeddedDocumentField)
            and issubclass(field_type.document_type, fol._LABEL_LIST_FIELDS)
            and isinstance(self, fov.DatasetView)
        ):
            label_type = field_type.document_type
            list_field = label_type._LABEL_LIST_FIELD
            path = field_name + "." + list_field
            if is_frame_field:
                path = self._FRAMES_PREFIX + path

            # pylint: disable=no-member
            if path in self._get_filtered_fields():
                msg = (
                    "Detected a label list field '%s' with filtered elements; "
                    "only the list elements will be updated"
                ) % path
                warnings.warn(msg)

                fcn = lambda l: l[list_field]
                level = 1 + is_frame_field
                list_values = _transform_values(values, fcn, level=level)

                return self.set_values(
                    path,
                    list_values,
                    skip_none=skip_none,
                    expand_schema=expand_schema,
                    _allow_missing=_allow_missing,
                )

        # If we're directly updating a document list field of a dataset view,
        # then update list elements by ID in case the field has been filtered
        if (
            isinstance(field_type, fof.ListField)
            and isinstance(field_type.field, fof.EmbeddedDocumentField)
            and isinstance(self, fov.DatasetView)
        ):
            list_fields = sorted(set(list_fields + [field_name]))

        if is_frame_field:
            self._set_frame_values(
                field_name,
                values,
                list_fields,
                to_mongo=to_mongo,
                skip_none=skip_none,
            )
        else:
            self._set_sample_values(
                field_name,
                values,
                list_fields,
                to_mongo=to_mongo,
                skip_none=skip_none,
            )

    def _expand_schema_from_values(self, field_name, values):
        field_name, is_frame_field = self._handle_frame_field(field_name)
        root = field_name.split(".", 1)[0]

        if is_frame_field:
            schema = self._dataset.get_frame_field_schema(include_private=True)

            if root in schema:
                return

            if root != field_name:
                raise ValueError(
                    "Cannot infer an appropriate type for new frame "
                    "field '%s' when setting embedded field '%s'"
                    % (root, field_name)
                )

            value = _get_non_none_value(itertools.chain.from_iterable(values))
            self._dataset._add_implied_frame_field(field_name, value)
        else:
            schema = self._dataset.get_field_schema(include_private=True)

            if root in schema:
                return

            if root != field_name:
                raise ValueError(
                    "Cannot infer an appropriate type for new sample "
                    "field '%s' when setting embedded field '%s'"
                    % (root, field_name)
                )

            value = _get_non_none_value(values)
            self._dataset._add_implied_sample_field(field_name, value)

    def _set_sample_values(
        self, field_name, values, list_fields, to_mongo=None, skip_none=False
    ):
        if len(list_fields) > 1:
            raise ValueError(
                "At most one array field can be unwound when setting values"
            )

        sample_ids = self.values("_id")

        if list_fields:
            list_field = list_fields[0]
            elem_ids = self.values(list_field + "._id")

            self._set_list_values_by_id(
                field_name,
                sample_ids,
                elem_ids,
                values,
                list_field,
                to_mongo=to_mongo,
                skip_none=skip_none,
            )
        else:
            self._set_values(
                field_name,
                sample_ids,
                values,
                to_mongo=to_mongo,
                skip_none=skip_none,
            )

    def _set_frame_values(
        self, field_name, values, list_fields, to_mongo=None, skip_none=False
    ):
        if len(list_fields) > 1:
            raise ValueError(
                "At most one array field can be unwound when setting values"
            )

        frame_ids = self.values("frames._id")
        frame_ids = list(itertools.chain.from_iterable(frame_ids))

        values = list(itertools.chain.from_iterable(values))

        if list_fields:
            list_field = list_fields[0]
            elem_ids = self.values(self._FRAMES_PREFIX + list_field + "._id")
            elem_ids = list(itertools.chain.from_iterable(elem_ids))

            self._set_list_values_by_id(
                field_name,
                frame_ids,
                elem_ids,
                values,
                list_field,
                to_mongo=to_mongo,
                skip_none=skip_none,
                frames=True,
            )
        else:
            self._set_values(
                field_name,
                frame_ids,
                values,
                to_mongo=to_mongo,
                skip_none=skip_none,
                frames=True,
            )

    def _set_values(
        self,
        field_name,
        ids,
        values,
        to_mongo=None,
        skip_none=False,
        frames=False,
    ):
        ops = []
        for _id, value in zip(ids, values):
            if value is None and skip_none:
                continue

            if to_mongo is not None:
                value = to_mongo(value)

            ops.append(UpdateOne({"_id": _id}, {"$set": {field_name: value}}))

        self._dataset._bulk_write(ops, frames=frames)

    def _set_list_values_by_id(
        self,
        field_name,
        ids,
        elem_ids,
        values,
        list_field,
        to_mongo=None,
        skip_none=False,
        frames=False,
    ):
        root = list_field
        leaf = field_name[len(root) + 1 :]
        elem_id = root + "._id"
        if leaf:
            elem = root + ".$." + leaf
        else:
            elem = root + ".$"

        ops = []
        for _id, _elem_ids, _values in zip(ids, elem_ids, values):
            if not _elem_ids:
                continue

            for _elem_id, value in zip(_elem_ids, _values):
                if value is None and skip_none:
                    continue

                if to_mongo is not None:
                    value = to_mongo(value)

                if _elem_id is None:
                    raise ValueError(
                        "Can only set values of array documents with IDs"
                    )

                ops.append(
                    UpdateOne(
                        {"_id": _id, elem_id: _elem_id},
                        {"$set": {elem: value}},
                    )
                )

        self._dataset._bulk_write(ops, frames=frames)

    def _set_labels(self, field_name, sample_ids, label_docs):
        label_type = self._get_label_field_type(field_name)
        field_name, is_frame_field = self._handle_frame_field(field_name)

        ops = []
        if issubclass(label_type, fol._LABEL_LIST_FIELDS):
            root = field_name + "." + label_type._LABEL_LIST_FIELD
            elem_id = root + "._id"
            set_path = root + ".$"

            for _id, _docs in zip(sample_ids, label_docs):
                if not _docs:
                    continue

                if not isinstance(_docs, (list, tuple)):
                    _docs = [_docs]

                for doc in _docs:
                    ops.append(
                        UpdateOne(
                            {"_id": ObjectId(_id), elem_id: doc["_id"]},
                            {"$set": {set_path: doc}},
                        )
                    )
        else:
            elem_id = field_name + "._id"

            for _id, doc in zip(sample_ids, label_docs):
                ops.append(
                    UpdateOne(
                        {"_id": ObjectId(_id), elem_id: doc["_id"]},
                        {"$set": {field_name: doc}},
                    )
                )

        self._dataset._bulk_write(ops, frames=is_frame_field)

    def _delete_labels(self, ids, fields=None):
        self._dataset.delete_labels(ids=ids, fields=fields)

    def compute_metadata(
        self, overwrite=False, num_workers=None, skip_failures=True
    ):
        """Populates the ``metadata`` field of all samples in the collection.

        Any samples with existing metadata are skipped, unless
        ``overwrite == True``.

        Args:
            overwrite (False): whether to overwrite existing metadata
            num_workers (None): the number of processes to use. By default,
                ``multiprocessing.cpu_count()`` is used
            skip_failures (True): whether to gracefully continue without
                raising an error if metadata cannot be computed for a sample
        """
        fomt.compute_metadata(
            self,
            overwrite=overwrite,
            num_workers=num_workers,
            skip_failures=skip_failures,
        )

    def apply_model(
        self,
        model,
        label_field="predictions",
        confidence_thresh=None,
        store_logits=False,
        batch_size=None,
        num_workers=None,
        skip_failures=True,
        **trainer_kwargs,
    ):
        """Applies the :class:`FiftyOne model <fiftyone.core.models.Model>` or
        :class:`Lightning Flash model <flash:flash.core.model.Task>` to the
        samples in the collection.

        This method supports all of the following cases:

        -   Applying an image :class:`fiftyone.core.models.Model` to an image
            collection
        -   Applying an image :class:`fiftyone.core.models.Model` to the frames
            of a video collection
        -   Applying a video :class:`fiftyone.core.models.Model` to a video
            collection
        -   Applying a :class:`flash:flash.core.model.Task` to an image or
            video collection

        Args:
            model: a :class:`fiftyone.core.models.Model` or
                :class:`flash:flash.core.model.Task`
            label_field ("predictions"): the name of the field in which to
                store the model predictions. When performing inference on video
                frames, the "frames." prefix is optional
            confidence_thresh (None): an optional confidence threshold to apply
                to any applicable labels generated by the model
            store_logits (False): whether to store logits for the model
                predictions. This is only supported when the provided ``model``
                has logits, ``model.has_logits == True``
            batch_size (None): an optional batch size to use, if the model
                supports batching
            num_workers (None): the number of workers for the
                :class:`torch:torch.utils.data.DataLoader` to use. Only
                applicable for Torch-based models
            skip_failures (True): whether to gracefully continue without
                raising an error if predictions cannot be generated for a
                sample. Only applicable to :class:`fiftyone.core.models.Model`
                instances
            **trainer_kwargs: optional keyword arguments used to initialize the
                :mod:`Trainer <flash:flash.core.trainer>` when using Flash
                models. These can be used to, for example, configure the number
                of GPUs to use and other distributed inference parameters
        """
        fomo.apply_model(
            self,
            model,
            label_field=label_field,
            confidence_thresh=confidence_thresh,
            store_logits=store_logits,
            batch_size=batch_size,
            num_workers=num_workers,
            skip_failures=skip_failures,
            **trainer_kwargs,
        )

    def compute_embeddings(
        self,
        model,
        embeddings_field=None,
        batch_size=None,
        num_workers=None,
        skip_failures=True,
        **trainer_kwargs,
    ):
        """Computes embeddings for the samples in the collection using the
        given :class:`FiftyOne model <fiftyone.core.models.Model>` or
        :class:`Lightning Flash model <flash:flash.core.model.Task>`.

        This method supports all the following cases:

        -   Using an image :class:`fiftyone.core.models.Model` to compute
            embeddings for an image collection
        -   Using an image :class:`fiftyone.core.models.Model` to compute frame
            embeddings for a video collection
        -   Using a video :class:`fiftyone.core.models.Model` to compute
            embeddings for a video collection
        -   Using an :ref:`ImageEmbedder <flash:image_embedder>` to compute
            embeddings for an image collection

        When using a :class:`FiftyOne model <fiftyone.core.models.Model>`, the
        model must expose embeddings, i.e.,
        :meth:`fiftyone.core.models.Model.has_embeddings` must return ``True``.

        If an ``embeddings_field`` is provided, the embeddings are saved to the
        samples; otherwise, the embeddings are returned in-memory.

        Args:
            model: a :class:`fiftyone.core.models.Model` or
                :class:`flash:flash.core.model.Task`
            embeddings_field (None): the name of a field in which to store the
                embeddings. When computing video frame embeddings, the
                "frames." prefix is optional
            batch_size (None): an optional batch size to use, if the model
                supports batching
            num_workers (None): the number of workers for the
                :class:`torch:torch.utils.data.DataLoader` to use. Only
                applicable for Torch-based models
            skip_failures (True): whether to gracefully continue without
                raising an error if embeddings cannot be generated for a
                sample. Only applicable to :class:`fiftyone.core.models.Model`
                instances
            **trainer_kwargs: optional keyword arguments used to initialize the
                :mod:`Trainer <flash:flash.core.trainer>` when using Flash
                models. These can be used to, for example, configure the number
                of GPUs to use and other distributed inference parameters

        Returns:
            one of the following:

            -   ``None``, if an ``embeddings_field`` is provided
            -   a ``num_samples x num_dim`` array of embeddings, when computing
                embeddings for image/video collections with image/video models,
                respectively, and no ``embeddings_field`` is provided. If
                ``skip_failures`` is ``True`` and any errors are detected, a
                list of length ``num_samples`` is returned instead containing
                all successfully computed embedding vectors along with ``None``
                entries for samples for which embeddings could not be computed
            -   a dictionary mapping sample IDs to ``num_frames x num_dim``
                arrays of embeddings, when computing frame embeddings for video
                collections using an image model. If ``skip_failures`` is
                ``True`` and any errors are detected, the values of this
                dictionary will contain arrays of embeddings for all frames
                1, 2, ... until the error occurred, or ``None`` if no
                embeddings were computed at all
        """
        return fomo.compute_embeddings(
            self,
            model,
            embeddings_field=embeddings_field,
            batch_size=batch_size,
            num_workers=num_workers,
            skip_failures=skip_failures,
            **trainer_kwargs,
        )

    def compute_patch_embeddings(
        self,
        model,
        patches_field,
        embeddings_field=None,
        force_square=False,
        alpha=None,
        handle_missing="skip",
        batch_size=None,
        num_workers=None,
        skip_failures=True,
    ):
        """Computes embeddings for the image patches defined by
        ``patches_field`` of the samples in the collection using the given
        :class:`fiftyone.core.models.Model`.

        This method supports all the following cases:

        -   Using an image model to compute patch embeddings for an image
            collection
        -   Using an image model to compute frame patch embeddings for a video
            collection

        The ``model`` must expose embeddings, i.e.,
        :meth:`fiftyone.core.models.Model.has_embeddings` must return ``True``.

        If an ``embeddings_field`` is provided, the embeddings are saved to the
        samples; otherwise, the embeddings are returned in-memory.

        Args:
            model: a :class:`fiftyone.core.models.Model`
            patches_field: the name of the field defining the image patches in
                each sample to embed. Must be of type
                :class:`fiftyone.core.labels.Detection`,
                :class:`fiftyone.core.labels.Detections`,
                :class:`fiftyone.core.labels.Polyline`, or
                :class:`fiftyone.core.labels.Polylines`. When computing video
                frame embeddings, the "frames." prefix is optional
            embeddings_field (None): the name of a field in which to store the
                embeddings. When computing video frame embeddings, the
                "frames." prefix is optional
            force_square (False): whether to minimally manipulate the patch
                bounding boxes into squares prior to extraction
            alpha (None): an optional expansion/contraction to apply to the
                patches before extracting them, in ``[-1, inf)``. If provided,
                the length and width of the box are expanded (or contracted,
                when ``alpha < 0``) by ``(100 * alpha)%``. For example, set
                ``alpha = 1.1`` to expand the boxes by 10%, and set
                ``alpha = 0.9`` to contract the boxes by 10%
            handle_missing ("skip"): how to handle images with no patches.
                Supported values are:

                -   "skip": skip the image and assign its embedding as ``None``
                -   "image": use the whole image as a single patch
                -   "error": raise an error

            batch_size (None): an optional batch size to use, if the model
                supports batching
            num_workers (None): the number of workers for the
                :class:`torch:torch.utils.data.DataLoader` to use. Only
                applicable for Torch-based models
            skip_failures (True): whether to gracefully continue without
                raising an error if embeddings cannot be generated for a sample

        Returns:
            one of the following:

            -   ``None``, if an ``embeddings_field`` is provided
            -   a dict mapping sample IDs to ``num_patches x num_dim`` arrays
                of patch embeddings, when computing patch embeddings for image
                collections and no ``embeddings_field`` is provided. If
                ``skip_failures`` is ``True`` and any errors are detected, this
                dictionary will contain ``None`` values for any samples for
                which embeddings could not be computed
            -   a dict of dicts mapping sample IDs to frame numbers to
                ``num_patches x num_dim`` arrays of patch embeddings, when
                computing patch embeddings for the frames of video collections
                and no ``embeddings_field`` is provided. If ``skip_failures``
                is ``True`` and any errors are detected, this nested dict will
                contain missing or ``None`` values to indicate uncomputable
                embeddings
        """
        return fomo.compute_patch_embeddings(
            self,
            model,
            patches_field,
            embeddings_field=embeddings_field,
            batch_size=batch_size,
            num_workers=num_workers,
            force_square=force_square,
            alpha=alpha,
            handle_missing=handle_missing,
            skip_failures=skip_failures,
        )

    def evaluate_classifications(
        self,
        pred_field,
        gt_field="ground_truth",
        eval_key=None,
        classes=None,
        missing=None,
        method="simple",
        **kwargs,
    ):
        """Evaluates the classification predictions in this collection with
        respect to the specified ground truth labels.

        By default, this method simply compares the ground truth and prediction
        for each sample, but other strategies such as binary evaluation and
        top-k matching can be configured via the ``method`` parameter.

        You can customize the evaluation method by passing additional
        parameters for the method's
        :class:`fiftyone.utils.eval.classification.ClassificationEvaluationConfig`
        class as ``kwargs``.

        The supported ``method`` values and their associated configs are:

        -   ``"simple"``: :class:`fiftyone.utils.eval.classification.SimpleEvaluationConfig`
        -   ``"top-k"``: :class:`fiftyone.utils.eval.classification.TopKEvaluationConfig`
        -   ``"binary"``: :class:`fiftyone.utils.eval.classification.BinaryEvaluationConfig`

        If an ``eval_key`` is specified, then this method will record some
        statistics on each sample:

        -   When evaluating sample-level fields, an ``eval_key`` field will be
            populated on each sample recording whether that sample's prediction
            is correct.

        -   When evaluating frame-level fields, an ``eval_key`` field will be
            populated on each frame recording whether that frame's prediction
            is correct. In addition, an ``eval_key`` field will be populated on
            each sample that records the average accuracy of the frame
            predictions of the sample.

        Args:
            pred_field: the name of the field containing the predicted
                :class:`fiftyone.core.labels.Classification` instances
            gt_field ("ground_truth"): the name of the field containing the
                ground truth :class:`fiftyone.core.labels.Classification`
                instances
            eval_key (None): an evaluation key to use to refer to this
                evaluation
            classes (None): the list of possible classes. If not provided,
                classes are loaded from
                :meth:`fiftyone.core.dataset.Dataset.classes` or
                :meth:`fiftyone.core.dataset.Dataset.default_classes` if
                possible, or else the observed ground truth/predicted labels
                are used
            missing (None): a missing label string. Any None-valued labels
                are given this label for results purposes
            method ("simple"): a string specifying the evaluation method to use.
                Supported values are ``("simple", "binary", "top-k")``
            **kwargs: optional keyword arguments for the constructor of the
                :class:`fiftyone.utils.eval.classification.ClassificationEvaluationConfig`
                being used

        Returns:
            a :class:`fiftyone.utils.eval.classification.ClassificationResults`
        """
        return foue.evaluate_classifications(
            self,
            pred_field,
            gt_field=gt_field,
            eval_key=eval_key,
            classes=classes,
            missing=missing,
            method=method,
            **kwargs,
        )

    def evaluate_detections(
        self,
        pred_field,
        gt_field="ground_truth",
        eval_key=None,
        classes=None,
        missing=None,
        method="coco",
        iou=0.50,
        use_masks=False,
        use_boxes=False,
        classwise=True,
        **kwargs,
    ):
        """Evaluates the specified predicted detections in this collection with
        respect to the specified ground truth detections.

        This method supports evaluating the following spatial data types:

        -   Object detections in :class:`fiftyone.core.labels.Detections`
            format
        -   Instance segmentations in :class:`fiftyone.core.labels.Detections`
            format with their ``mask`` attributes populated
        -   Polygons in :class:`fiftyone.core.labels.Polylines` format

        By default, this method uses COCO-style evaluation, but you can use the
        ``method`` parameter to select a different method, and you can
        optionally customize the method by passing additional parameters for
        the method's
        :class:`fiftyone.utils.eval.detection.DetectionEvaluationConfig` class
        as ``kwargs``.

        The supported ``method`` values and their associated configs are:

        -   ``"coco"``: :class:`fiftyone.utils.eval.coco.COCOEvaluationConfig`
        -   ``"open-images"``: :class:`fiftyone.utils.eval.openimages.OpenImagesEvaluationConfig`

        If an ``eval_key`` is provided, a number of fields are populated at the
        object- and sample-level recording the results of the evaluation:

        -   True positive (TP), false positive (FP), and false negative (FN)
            counts for the each sample are saved in top-level fields of each
            sample::

                TP: sample.<eval_key>_tp
                FP: sample.<eval_key>_fp
                FN: sample.<eval_key>_fn

            In addition, when evaluating frame-level objects, TP/FP/FN counts
            are recorded for each frame::

                TP: frame.<eval_key>_tp
                FP: frame.<eval_key>_fp
                FN: frame.<eval_key>_fn

        -   The fields listed below are populated on each individual object;
            these fields tabulate the TP/FP/FN status of the object, the ID of
            the matching object (if any), and the matching IoU::

                TP/FP/FN: object.<eval_key>
                      ID: object.<eval_key>_id
                     IoU: object.<eval_key>_iou

        Args:
            pred_field: the name of the field containing the predicted
                :class:`fiftyone.core.labels.Detections` or
                :class:`fiftyone.core.labels.Polylines`
            gt_field ("ground_truth"): the name of the field containing the
                ground truth :class:`fiftyone.core.labels.Detections` or
                :class:`fiftyone.core.labels.Polylines`
            eval_key (None): an evaluation key to use to refer to this
                evaluation
            classes (None): the list of possible classes. If not provided,
                classes are loaded from
                :meth:`fiftyone.core.dataset.Dataset.classes` or
                :meth:`fiftyone.core.dataset.Dataset.default_classes` if
                possible, or else the observed ground truth/predicted labels
                are used
            missing (None): a missing label string. Any unmatched objects are
                given this label for evaluation purposes
            method ("coco"): a string specifying the evaluation method to use.
                Supported values are ``("coco")``
            iou (0.50): the IoU threshold to use to determine matches
            use_masks (False): whether to compute IoUs using the instances
                masks in the ``mask`` attribute of the provided objects, which
                must be :class:`fiftyone.core.labels.Detection` instances
            use_boxes (False): whether to compute IoUs using the bounding boxes
                of the provided :class:`fiftyone.core.labels.Polyline`
                instances rather than using their actual geometries
            classwise (True): whether to only match objects with the same class
                label (True) or allow matches between classes (False)
            **kwargs: optional keyword arguments for the constructor of the
                :class:`fiftyone.utils.eval.detection.DetectionEvaluationConfig`
                being used

        Returns:
            a :class:`fiftyone.utils.eval.detection.DetectionResults`
        """
        return foue.evaluate_detections(
            self,
            pred_field,
            gt_field=gt_field,
            eval_key=eval_key,
            classes=classes,
            missing=missing,
            method=method,
            iou=iou,
            use_masks=use_masks,
            use_boxes=use_boxes,
            classwise=classwise,
            **kwargs,
        )

    def evaluate_segmentations(
        self,
        pred_field,
        gt_field="ground_truth",
        eval_key=None,
        mask_targets=None,
        method="simple",
        **kwargs,
    ):
        """Evaluates the specified semantic segmentation masks in this
        collection with respect to the specified ground truth masks.

        If the size of a predicted mask does not match the ground truth mask,
        it is resized to match the ground truth.

        By default, this method simply performs pixelwise evaluation of the
        full masks, but other strategies such as boundary-only evaluation can
        be configured by passing additional parameters for the method's
        :class:`fiftyone.utils.eval.segmentation.SegmentationEvaluationConfig`
        class as ``kwargs``.

        The supported ``method`` values and their associated configs are:

        -   ``"simple"``: :class:`fiftyone.utils.eval.segmentation.SimpleEvaluationConfig`

        If an ``eval_key`` is provided, the accuracy, precision, and recall of
        each sample is recorded in top-level fields of each sample::

             Accuracy: sample.<eval_key>_accuracy
            Precision: sample.<eval_key>_precision
               Recall: sample.<eval_key>_recall

        In addition, when evaluating frame-level masks, the accuracy,
        precision, and recall of each frame if recorded in the following
        frame-level fields::

             Accuracy: frame.<eval_key>_accuracy
            Precision: frame.<eval_key>_precision
               Recall: frame.<eval_key>_recall

        .. note::

            The mask value ``0`` is treated as a background class for the
            purposes of computing evaluation metrics like precision and recall.

        Args:
            pred_field: the name of the field containing the predicted
                :class:`fiftyone.core.labels.Segmentation` instances
            gt_field ("ground_truth"): the name of the field containing the
                ground truth :class:`fiftyone.core.labels.Segmentation`
                instances
            eval_key (None): an evaluation key to use to refer to this
                evaluation
            mask_targets (None): a dict mapping mask values to labels. If not
                provided, mask targets are loaded from
                :meth:`fiftyone.core.dataset.Dataset.mask_targets` or
                :meth:`fiftyone.core.dataset.Dataset.default_mask_targets` if
                possible, or else the observed pixel values are used
            method ("simple"): a string specifying the evaluation method to
                use. Supported values are ``("simple")``
            **kwargs: optional keyword arguments for the constructor of the
                :class:`fiftyone.utils.eval.segmentation.SegmentationEvaluationConfig`
                being used

        Returns:
            a :class:`fiftyone.utils.eval.segmentation.SegmentationResults`
        """
        return foue.evaluate_segmentations(
            self,
            pred_field,
            gt_field=gt_field,
            eval_key=eval_key,
            mask_targets=mask_targets,
            method=method,
            **kwargs,
        )

    @property
    def has_evaluations(self):
        """Whether this colection has any evaluation results."""
        return bool(self.list_evaluations())

    def has_evaluation(self, eval_key):
        """Whether this collection has an evaluation with the given key.

        Args:
            eval_key: an evaluation key

        Returns:
            True/False
        """
        return eval_key in self.list_evaluations()

    def list_evaluations(self):
        """Returns a list of all evaluation keys on this collection.

        Returns:
            a list of evaluation keys
        """
        return foev.EvaluationMethod.list_runs(self)

    def get_evaluation_info(self, eval_key):
        """Returns information about the evaluation with the given key on this
        collection.

        Args:
            eval_key: an evaluation key

        Returns:
            an :class:`fiftyone.core.evaluation.EvaluationInfo`
        """
        return foev.EvaluationMethod.get_run_info(self, eval_key)

    def load_evaluation_results(self, eval_key):
        """Loads the :class:`fiftyone.core.evaluation.EvaluationResults` for
        the evaluation with the given key on this collection.

        Args:
            eval_key: an evaluation key

        Returns:
            a :class:`fiftyone.core.evaluation.EvaluationResults`
        """
        return foev.EvaluationMethod.load_run_results(self, eval_key)

    def load_evaluation_view(self, eval_key, select_fields=False):
        """Loads the :class:`fiftyone.core.view.DatasetView` on which the
        specified evaluation was performed on this collection.

        Args:
            eval_key: an evaluation key
            select_fields (False): whether to select only the fields involved
                in the evaluation

        Returns:
            a :class:`fiftyone.core.view.DatasetView`
        """
        return foev.EvaluationMethod.load_run_view(
            self, eval_key, select_fields=select_fields
        )

    def delete_evaluation(self, eval_key):
        """Deletes the evaluation results associated with the given evaluation
        key from this collection.

        Args:
            eval_key: an evaluation key
        """
        foev.EvaluationMethod.delete_run(self, eval_key)

    def delete_evaluations(self):
        """Deletes all evaluation results from this collection."""
        foev.EvaluationMethod.delete_runs(self)

    @property
    def has_brain_runs(self):
        """Whether this colection has any brain runs."""
        return bool(self.list_brain_runs())

    def has_brain_run(self, brain_key):
        """Whether this collection has a brain method run with the given key.

        Args:
            brain_key: a brain key

        Returns:
            True/False
        """
        return brain_key in self.list_brain_runs()

    def list_brain_runs(self):
        """Returns a list of all brain keys on this collection.

        Returns:
            a list of brain keys
        """
        return fob.BrainMethod.list_runs(self)

    def get_brain_info(self, brain_key):
        """Returns information about the brain method run with the given key on
        this collection.

        Args:
            brain_key: a brain key

        Returns:
            a :class:`fiftyone.core.brain.BrainInfo`
        """
        return fob.BrainMethod.get_run_info(self, brain_key)

    def load_brain_results(self, brain_key):
        """Loads the :class:`fiftyone.core.brain.BrainResults` for the run with
        the given key on this collection.

        Args:
            brain_key: a brain key

        Returns:
            a :class:`fiftyone.core.brain.BrainResults`
        """
        return fob.BrainMethod.load_run_results(self, brain_key)

    def load_brain_view(self, brain_key, select_fields=False):
        """Loads the :class:`fiftyone.core.view.DatasetView` on which the
        specified brain method run was performed on this collection.

        Args:
            brain_key: a brain key
            select_fields (False): whether to select only the fields involved
                in the brain method run

        Returns:
            a :class:`fiftyone.core.view.DatasetView`
        """
        return fob.BrainMethod.load_run_view(
            self, brain_key, select_fields=select_fields
        )

    def delete_brain_run(self, brain_key):
        """Deletes the brain method run with the given key from this
        collection.

        Args:
            brain_key: a brain key
        """
        fob.BrainMethod.delete_run(self, brain_key)

    def delete_brain_runs(self):
        """Deletes all brain method runs from this collection."""
        fob.BrainMethod.delete_runs(self)

    def _get_similarity_keys(self, **kwargs):
        from fiftyone.brain import SimilarityConfig

        return self._get_brain_runs_with_type(SimilarityConfig, **kwargs)

    def _get_visualization_keys(self, **kwargs):
        from fiftyone.brain import VisualizationConfig

        return self._get_brain_runs_with_type(VisualizationConfig, **kwargs)

    def _get_brain_runs_with_type(self, run_type, **kwargs):
        brain_keys = []
        for brain_key in self.list_brain_runs():
            try:
                brain_info = self.get_brain_info(brain_key)
            except:
                logger.warning(
                    "Failed to load info for brain method run '%s'", brain_key
                )
                continue

            run_cls = etau.get_class(brain_info.config.cls)
            if not issubclass(run_cls, run_type):
                continue

            if any(
                getattr(brain_info.config, key, None) != value
                for key, value in kwargs.items()
            ):
                continue

            brain_keys.append(brain_key)

        return brain_keys

    @classmethod
    def list_view_stages(cls):
        """Returns a list of all available methods on this collection that
        apply :class:`fiftyone.core.stages.ViewStage` operations to this
        collection.

        Returns:
            a list of :class:`SampleCollection` method names
        """
        return list(view_stage.all)

    def add_stage(self, stage):
        """Applies the given :class:`fiftyone.core.stages.ViewStage` to the
        collection.

        Args:
            stage: a :class:`fiftyone.core.stages.ViewStage`

        Returns:
            a :class:`fiftyone.core.view.DatasetView`
        """
        return self._add_view_stage(stage)

    @view_stage
    def exclude(self, sample_ids):
        """Excludes the samples with the given IDs from the collection.

        Examples::

            import fiftyone as fo

            dataset = fo.Dataset()
            dataset.add_samples(
                [
                    fo.Sample(filepath="/path/to/image1.png"),
                    fo.Sample(filepath="/path/to/image2.png"),
                    fo.Sample(filepath="/path/to/image3.png"),
                ]
            )

            #
            # Exclude the first sample from the dataset
            #

            sample_id = dataset.first().id
            view = dataset.exclude(sample_id)

            #
            # Exclude the first and last samples from the dataset
            #

            sample_ids = [dataset.first().id, dataset.last().id]
            view = dataset.exclude(sample_ids)

        Args:
            sample_ids: the samples to exclude. Can be any of the following:

                -   a sample ID
                -   an iterable of sample IDs
                -   a :class:`fiftyone.core.sample.Sample` or
                    :class:`fiftyone.core.sample.SampleView`
                -   an iterable of sample IDs
                -   a :class:`fiftyone.core.collections.SampleCollection`
                -   an iterable of :class:`fiftyone.core.sample.Sample` or
                    :class:`fiftyone.core.sample.SampleView` instances

        Returns:
            a :class:`fiftyone.core.view.DatasetView`
        """
        return self._add_view_stage(fos.Exclude(sample_ids))

    @view_stage
    def exclude_by(self, field, values):
        """Excludes the samples with the given field values from the
        collection.

        This stage is typically used to work with categorical fields (strings,
        ints, and bools). If you want to exclude samples based on floating
        point fields, use :meth:`match`.

        Examples::

            import fiftyone as fo

            dataset = fo.Dataset()
            dataset.add_samples(
                [
                    fo.Sample(filepath="image%d.jpg" % i, int=i, str=str(i))
                    for i in range(10)
                ]
            )

            #
            # Create a view excluding samples whose `int` field have the given
            # values
            #

            view = dataset.exclude_by("int", [1, 9, 3, 7, 5])
            print(view.head(5))

            #
            # Create a view excluding samples whose `str` field have the given
            # values
            #

            view = dataset.exclude_by("str", ["1", "9", "3", "7", "5"])
            print(view.head(5))

        Args:
            field: a field or ``embedded.field.name``
            values: a value or iterable of values to exclude by

        Returns:
            a :class:`fiftyone.core.view.DatasetView`
        """
        return self._add_view_stage(fos.ExcludeBy(field, values))

    @view_stage
    def exclude_fields(self, field_names, _allow_missing=False):
        """Excludes the fields with the given names from the samples in the
        collection.

        Note that default fields cannot be excluded.

        Examples::

            import fiftyone as fo

            dataset = fo.Dataset()
            dataset.add_samples(
                [
                    fo.Sample(
                        filepath="/path/to/image1.png",
                        ground_truth=fo.Classification(label="cat"),
                        predictions=fo.Classification(label="cat", confidence=0.9),
                    ),
                    fo.Sample(
                        filepath="/path/to/image2.png",
                        ground_truth=fo.Classification(label="dog"),
                        predictions=fo.Classification(label="dog", confidence=0.8),
                    ),
                    fo.Sample(
                        filepath="/path/to/image3.png",
                        ground_truth=None,
                        predictions=None,
                    ),
                ]
            )

            #
            # Exclude the `predictions` field from all samples
            #

            view = dataset.exclude_fields("predictions")

        Args:
            field_names: a field name or iterable of field names to exclude

        Returns:
            a :class:`fiftyone.core.view.DatasetView`
        """
        return self._add_view_stage(
            fos.ExcludeFields(field_names, _allow_missing=_allow_missing)
        )

    @view_stage
    def exclude_frames(self, frame_ids, omit_empty=True):
        """Excludes the frames with the given IDs from the video collection.

        Examples::

            import fiftyone as fo
            import fiftyone.zoo as foz

            dataset = foz.load_zoo_dataset("quickstart-video")

            #
            # Exclude some specific frames
            #

            frame_ids = [
                dataset.first().frames.first().id,
                dataset.last().frames.last().id,
            ]

            view = dataset.exclude_frames(frame_ids)

            print(dataset.count("frames"))
            print(view.count("frames"))

        Args:
            frame_ids: the frames to exclude. Can be any of the following:

                -   a frame ID
                -   an iterable of frame IDs
                -   a :class:`fiftyone.core.frame.Frame` or
                    :class:`fiftyone.core.frame.FrameView`
                -   an iterable of :class:`fiftyone.core.frame.Frame` or
                    :class:`fiftyone.core.frame.FrameView` instances
                -   a :class:`fiftyone.core.collections.SampleCollection`, in
                    which case the frame IDs in the collection are used

            omit_empty (True): whether to omit samples that have no frames
                after excluding the specified frames

        Returns:
            a :class:`fiftyone.core.view.DatasetView`
        """
        return self._add_view_stage(
            fos.ExcludeFrames(frame_ids, omit_empty=omit_empty)
        )

    @view_stage
    def exclude_labels(
        self, labels=None, ids=None, tags=None, fields=None, omit_empty=True
    ):
        """Excludes the specified labels from the collection.

        The returned view will omit samples, sample fields, and individual
        labels that do not match the specified selection criteria.

        You can perform an exclusion via one or more of the following methods:

        -   Provide the ``labels`` argument, which should contain a list of
            dicts in the format returned by
            :meth:`fiftyone.core.session.Session.selected_labels`, to exclude
            specific labels

        -   Provide the ``ids`` argument to exclude labels with specific IDs

        -   Provide the ``tags`` argument to exclude labels with specific tags

        If multiple criteria are specified, labels must match all of them in
        order to be excluded.

        By default, the exclusion is applied to all
        :class:`fiftyone.core.labels.Label` fields, but you can provide the
        ``fields`` argument to explicitly define the field(s) in which to
        exclude.

        Examples::

            import fiftyone as fo
            import fiftyone.zoo as foz

            dataset = foz.load_zoo_dataset("quickstart")

            #
            # Exclude the labels currently selected in the App
            #

            session = fo.launch_app(dataset)

            # Select some labels in the App...

            view = dataset.exclude_labels(labels=session.selected_labels)

            #
            # Exclude labels with the specified IDs
            #

            # Grab some label IDs
            ids = [
                dataset.first().ground_truth.detections[0].id,
                dataset.last().predictions.detections[0].id,
            ]

            view = dataset.exclude_labels(ids=ids)

            print(dataset.count("ground_truth.detections"))
            print(view.count("ground_truth.detections"))

            print(dataset.count("predictions.detections"))
            print(view.count("predictions.detections"))

            #
            # Exclude labels with the specified tags
            #

            # Grab some label IDs
            ids = [
                dataset.first().ground_truth.detections[0].id,
                dataset.last().predictions.detections[0].id,
            ]

            # Give the labels a "test" tag
            dataset = dataset.clone()  # create copy since we're modifying data
            dataset.select_labels(ids=ids).tag_labels("test")

            print(dataset.count_values("ground_truth.detections.tags"))
            print(dataset.count_values("predictions.detections.tags"))

            # Exclude the labels via their tag
            view = dataset.exclude_labels(tags="test")

            print(dataset.count("ground_truth.detections"))
            print(view.count("ground_truth.detections"))

            print(dataset.count("predictions.detections"))
            print(view.count("predictions.detections"))

        Args:
            labels (None): a list of dicts specifying the labels to exclude in
                the format returned by
                :meth:`fiftyone.core.session.Session.selected_labels`
            ids (None): an ID or iterable of IDs of the labels to exclude
            tags (None): a tag or iterable of tags of labels to exclude
            fields (None): a field or iterable of fields from which to exclude
            omit_empty (True): whether to omit samples that have no labels
                after filtering

        Returns:
            a :class:`fiftyone.core.view.DatasetView`
        """
        return self._add_view_stage(
            fos.ExcludeLabels(
                labels=labels,
                ids=ids,
                tags=tags,
                fields=fields,
                omit_empty=omit_empty,
            )
        )

    @view_stage
    def exists(self, field, bool=True):
        """Returns a view containing the samples in the collection that have
        (or do not have) a non-``None`` value for the given field or embedded
        field.

        Examples::

            import fiftyone as fo

            dataset = fo.Dataset()
            dataset.add_samples(
                [
                    fo.Sample(
                        filepath="/path/to/image1.png",
                        ground_truth=fo.Classification(label="cat"),
                        predictions=fo.Classification(label="cat", confidence=0.9),
                    ),
                    fo.Sample(
                        filepath="/path/to/image2.png",
                        ground_truth=fo.Classification(label="dog"),
                        predictions=fo.Classification(label="dog", confidence=0.8),
                    ),
                    fo.Sample(
                        filepath="/path/to/image3.png",
                        ground_truth=fo.Classification(label="dog"),
                        predictions=fo.Classification(label="dog"),
                    ),
                    fo.Sample(
                        filepath="/path/to/image4.png",
                        ground_truth=None,
                        predictions=None,
                    ),
                    fo.Sample(filepath="/path/to/image5.png"),
                ]
            )

            #
            # Only include samples that have a value in their `predictions`
            # field
            #

            view = dataset.exists("predictions")

            #
            # Only include samples that do NOT have a value in their
            # `predictions` field
            #

            view = dataset.exists("predictions", False)

            #
            # Only include samples that have prediction confidences
            #

            view = dataset.exists("predictions.confidence")

        Args:
            field: the field name or ``embedded.field.name``
            bool (True): whether to check if the field exists (True) or does
                not exist (False)

        Returns:
            a :class:`fiftyone.core.view.DatasetView`
        """
        return self._add_view_stage(fos.Exists(field, bool=bool))

    @view_stage
    def filter_field(self, field, filter, only_matches=True):
        """Filters the values of a field or embedded field of each sample in
        the collection.

        Values of ``field`` for which ``filter`` returns ``False`` are
        replaced with ``None``.

        Examples::

            import fiftyone as fo
            from fiftyone import ViewField as F

            dataset = fo.Dataset()
            dataset.add_samples(
                [
                    fo.Sample(
                        filepath="/path/to/image1.png",
                        ground_truth=fo.Classification(label="cat"),
                        predictions=fo.Classification(label="cat", confidence=0.9),
                        numeric_field=1.0,
                    ),
                    fo.Sample(
                        filepath="/path/to/image2.png",
                        ground_truth=fo.Classification(label="dog"),
                        predictions=fo.Classification(label="dog", confidence=0.8),
                        numeric_field=-1.0,
                    ),
                    fo.Sample(
                        filepath="/path/to/image3.png",
                        ground_truth=None,
                        predictions=None,
                        numeric_field=None,
                    ),
                ]
            )

            #
            # Only include classifications in the `predictions` field
            # whose `label` is "cat"
            #

            view = dataset.filter_field("predictions", F("label") == "cat")

            #
            # Only include samples whose `numeric_field` value is positive
            #

            view = dataset.filter_field("numeric_field", F() > 0)

        Args:
            field: the field name or ``embedded.field.name``
            filter: a :class:`fiftyone.core.expressions.ViewExpression` or
                `MongoDB expression <https://docs.mongodb.com/manual/meta/aggregation-quick-reference/#aggregation-expressions>`_
                that returns a boolean describing the filter to apply
            only_matches (True): whether to only include samples that match
                the filter (True) or include all samples (False)

        Returns:
            a :class:`fiftyone.core.view.DatasetView`
        """
        return self._add_view_stage(
            fos.FilterField(field, filter, only_matches=only_matches)
        )

    @view_stage
    def filter_labels(self, field, filter, only_matches=True):
        """Filters the :class:`fiftyone.core.labels.Label` field of each
        sample in the collection.

        If the specified ``field`` is a single
        :class:`fiftyone.core.labels.Label` type, fields for which ``filter``
        returns ``False`` are replaced with ``None``:

        -   :class:`fiftyone.core.labels.Classification`
        -   :class:`fiftyone.core.labels.Detection`
        -   :class:`fiftyone.core.labels.Polyline`
        -   :class:`fiftyone.core.labels.Keypoint`

        If the specified ``field`` is a :class:`fiftyone.core.labels.Label`
        list type, the label elements for which ``filter`` returns ``False``
        are omitted from the view:

        -   :class:`fiftyone.core.labels.Classifications`
        -   :class:`fiftyone.core.labels.Detections`
        -   :class:`fiftyone.core.labels.Polylines`
        -   :class:`fiftyone.core.labels.Keypoints`

        Classifications Examples::

            import fiftyone as fo
            from fiftyone import ViewField as F

            dataset = fo.Dataset()
            dataset.add_samples(
                [
                    fo.Sample(
                        filepath="/path/to/image1.png",
                        predictions=fo.Classification(label="cat", confidence=0.9),
                    ),
                    fo.Sample(
                        filepath="/path/to/image2.png",
                        predictions=fo.Classification(label="dog", confidence=0.8),
                    ),
                    fo.Sample(
                        filepath="/path/to/image3.png",
                        predictions=fo.Classification(label="rabbit"),
                    ),
                    fo.Sample(
                        filepath="/path/to/image4.png",
                        predictions=None,
                    ),
                ]
            )

            #
            # Only include classifications in the `predictions` field whose
            # `confidence` is greater than 0.8
            #

            view = dataset.filter_labels("predictions", F("confidence") > 0.8)

            #
            # Only include classifications in the `predictions` field whose
            # `label` is "cat" or "dog"
            #

            view = dataset.filter_labels(
                "predictions", F("label").is_in(["cat", "dog"])
            )

        Detections Examples::

            import fiftyone as fo
            from fiftyone import ViewField as F

            dataset = fo.Dataset()
            dataset.add_samples(
                [
                    fo.Sample(
                        filepath="/path/to/image1.png",
                        predictions=fo.Detections(
                            detections=[
                                fo.Detection(
                                    label="cat",
                                    bounding_box=[0.1, 0.1, 0.5, 0.5],
                                    confidence=0.9,
                                ),
                                fo.Detection(
                                    label="dog",
                                    bounding_box=[0.2, 0.2, 0.3, 0.3],
                                    confidence=0.8,
                                ),
                            ]
                        ),
                    ),
                    fo.Sample(
                        filepath="/path/to/image2.png",
                        predictions=fo.Detections(
                            detections=[
                                fo.Detection(
                                    label="cat",
                                    bounding_box=[0.5, 0.5, 0.4, 0.4],
                                    confidence=0.95,
                                ),
                                fo.Detection(label="rabbit"),
                            ]
                        ),
                    ),
                    fo.Sample(
                        filepath="/path/to/image3.png",
                        predictions=fo.Detections(
                            detections=[
                                fo.Detection(
                                    label="squirrel",
                                    bounding_box=[0.25, 0.25, 0.5, 0.5],
                                    confidence=0.5,
                                ),
                            ]
                        ),
                    ),
                    fo.Sample(
                        filepath="/path/to/image4.png",
                        predictions=None,
                    ),
                ]
            )

            #
            # Only include detections in the `predictions` field whose
            # `confidence` is greater than 0.8
            #

            view = dataset.filter_labels("predictions", F("confidence") > 0.8)

            #
            # Only include detections in the `predictions` field whose `label`
            # is "cat" or "dog"
            #

            view = dataset.filter_labels(
                "predictions", F("label").is_in(["cat", "dog"])
            )

            #
            # Only include detections in the `predictions` field whose bounding
            # box area is smaller than 0.2
            #

            # Bboxes are in [top-left-x, top-left-y, width, height] format
            bbox_area = F("bounding_box")[2] * F("bounding_box")[3]

            view = dataset.filter_labels("predictions", bbox_area < 0.2)

        Polylines Examples::

            import fiftyone as fo
            from fiftyone import ViewField as F

            dataset = fo.Dataset()
            dataset.add_samples(
                [
                    fo.Sample(
                        filepath="/path/to/image1.png",
                        predictions=fo.Polylines(
                            polylines=[
                                fo.Polyline(
                                    label="lane",
                                    points=[[(0.1, 0.1), (0.1, 0.6)]],
                                    filled=False,
                                ),
                                fo.Polyline(
                                    label="road",
                                    points=[[(0.2, 0.2), (0.5, 0.5), (0.2, 0.5)]],
                                    filled=True,
                                ),
                            ]
                        ),
                    ),
                    fo.Sample(
                        filepath="/path/to/image2.png",
                        predictions=fo.Polylines(
                            polylines=[
                                fo.Polyline(
                                    label="lane",
                                    points=[[(0.4, 0.4), (0.9, 0.4)]],
                                    filled=False,
                                ),
                                fo.Polyline(
                                    label="road",
                                    points=[[(0.6, 0.6), (0.9, 0.9), (0.6, 0.9)]],
                                    filled=True,
                                ),
                            ]
                        ),
                    ),
                    fo.Sample(
                        filepath="/path/to/image3.png",
                        predictions=None,
                    ),
                ]
            )

            #
            # Only include polylines in the `predictions` field that are filled
            #

            view = dataset.filter_labels("predictions", F("filled") == True)

            #
            # Only include polylines in the `predictions` field whose `label`
            # is "lane"
            #

            view = dataset.filter_labels("predictions", F("label") == "lane")

            #
            # Only include polylines in the `predictions` field with at least
            # 3 vertices
            #

            num_vertices = F("points").map(F().length()).sum()
            view = dataset.filter_labels("predictions", num_vertices >= 3)

        Keypoints Examples::

            import fiftyone as fo
            from fiftyone import ViewField as F

            dataset = fo.Dataset()
            dataset.add_samples(
                [
                    fo.Sample(
                        filepath="/path/to/image1.png",
                        predictions=fo.Keypoint(
                            label="house",
                            points=[(0.1, 0.1), (0.1, 0.9), (0.9, 0.9), (0.9, 0.1)],
                        ),
                    ),
                    fo.Sample(
                        filepath="/path/to/image2.png",
                        predictions=fo.Keypoint(
                            label="window",
                            points=[(0.4, 0.4), (0.5, 0.5), (0.6, 0.6)],
                        ),
                    ),
                    fo.Sample(
                        filepath="/path/to/image3.png",
                        predictions=None,
                    ),
                ]
            )

            #
            # Only include keypoints in the `predictions` field whose `label`
            # is "house"
            #

            view = dataset.filter_labels("predictions", F("label") == "house")

            #
            # Only include keypoints in the `predictions` field with less than
            # four points
            #

            view = dataset.filter_labels("predictions", F("points").length() < 4)

        Args:
            field: the label field to filter
            filter: a :class:`fiftyone.core.expressions.ViewExpression` or
                `MongoDB expression <https://docs.mongodb.com/manual/meta/aggregation-quick-reference/#aggregation-expressions>`_
                that returns a boolean describing the filter to apply
            only_matches (True): whether to only include samples with at least
                one label after filtering (True) or include all samples (False)

        Returns:
            a :class:`fiftyone.core.view.DatasetView`
        """
        return self._add_view_stage(
            fos.FilterLabels(field, filter, only_matches=only_matches)
        )

    @deprecated(reason="Use filter_labels() instead")
    @view_stage
    def filter_classifications(self, field, filter, only_matches=True):
        """Filters the :class:`fiftyone.core.labels.Classification` elements in
        the specified :class:`fiftyone.core.labels.Classifications` field of
        each sample in the collection.

        .. warning::

            This method is deprecated and will be removed in a future release.
            Use the drop-in replacement :meth:`filter_labels` instead.

        Args:
            field: the field to filter, which must be a
                :class:`fiftyone.core.labels.Classifications`
            filter: a :class:`fiftyone.core.expressions.ViewExpression` or
                `MongoDB expression <https://docs.mongodb.com/manual/meta/aggregation-quick-reference/#aggregation-expressions>`_
                that returns a boolean describing the filter to apply
            only_matches (True): whether to only include samples with at least
                one classification after filtering (True) or include all
                samples (False)

        Returns:
            a :class:`fiftyone.core.view.DatasetView`
        """
        return self._add_view_stage(
            fos.FilterClassifications(field, filter, only_matches=only_matches)
        )

    @deprecated(reason="Use filter_labels() instead")
    @view_stage
    def filter_detections(self, field, filter, only_matches=True):
        """Filters the :class:`fiftyone.core.labels.Detection` elements in the
        specified :class:`fiftyone.core.labels.Detections` field of each sample
        in the collection.

        .. warning::

            This method is deprecated and will be removed in a future release.
            Use the drop-in replacement :meth:`filter_labels` instead.

        Args:
            field: the :class:`fiftyone.core.labels.Detections` field
            filter: a :class:`fiftyone.core.expressions.ViewExpression` or
                `MongoDB expression <https://docs.mongodb.com/manual/meta/aggregation-quick-reference/#aggregation-expressions>`_
                that returns a boolean describing the filter to apply
            only_matches (True): whether to only include samples with at least
                one detection after filtering (True) or include all samples
                (False)

        Returns:
            a :class:`fiftyone.core.view.DatasetView`
        """
        return self._add_view_stage(
            fos.FilterDetections(field, filter, only_matches=only_matches)
        )

    @deprecated(reason="Use filter_labels() instead")
    @view_stage
    def filter_polylines(self, field, filter, only_matches=True):
        """Filters the :class:`fiftyone.core.labels.Polyline` elements in the
        specified :class:`fiftyone.core.labels.Polylines` field of each sample
        in the collection.

        .. warning::

            This method is deprecated and will be removed in a future release.
            Use the drop-in replacement :meth:`filter_labels` instead.

        Args:
            field: the :class:`fiftyone.core.labels.Polylines` field
            filter: a :class:`fiftyone.core.expressions.ViewExpression` or
                `MongoDB expression <https://docs.mongodb.com/manual/meta/aggregation-quick-reference/#aggregation-expressions>`_
                that returns a boolean describing the filter to apply
            only_matches (True): whether to only include samples with at least
                one polyline after filtering (True) or include all samples
                (False)

        Returns:
            a :class:`fiftyone.core.view.DatasetView`
        """
        return self._add_view_stage(
            fos.FilterPolylines(field, filter, only_matches=only_matches)
        )

    @deprecated(reason="Use filter_labels() instead")
    @view_stage
    def filter_keypoints(self, field, filter, only_matches=True):
        """Filters the :class:`fiftyone.core.labels.Keypoint` elements in the
        specified :class:`fiftyone.core.labels.Keypoints` field of each sample
        in the collection.

        .. warning::

            This method is deprecated and will be removed in a future release.
            Use the drop-in replacement :meth:`filter_labels` instead.

        Args:
            field: the :class:`fiftyone.core.labels.Keypoints` field
            filter: a :class:`fiftyone.core.expressions.ViewExpression` or
                `MongoDB expression <https://docs.mongodb.com/manual/meta/aggregation-quick-reference/#aggregation-expressions>`_
                that returns a boolean describing the filter to apply
            only_matches (True): whether to only include samples with at least
                one keypoint after filtering (True) or include all samples
                (False)

        Returns:
            a :class:`fiftyone.core.view.DatasetView`
        """
        return self._add_view_stage(
            fos.FilterKeypoints(field, filter, only_matches=only_matches)
        )

    @view_stage
    def geo_near(
        self,
        point,
        location_field=None,
        min_distance=None,
        max_distance=None,
        query=None,
    ):
        """Sorts the samples in the collection by their proximity to a
        specified geolocation.

        .. note::

            This stage must be the **first stage** in any
            :class:`fiftyone.core.view.DatasetView` in which it appears.

        Examples::

            import fiftyone as fo
            import fiftyone.zoo as foz

            TIMES_SQUARE = [-73.9855, 40.7580]

            dataset = foz.load_zoo_dataset("quickstart-geo")

            #
            # Sort the samples by their proximity to Times Square
            #

            view = dataset.geo_near(TIMES_SQUARE)

            #
            # Sort the samples by their proximity to Times Square, and only
            # include samples within 5km
            #

            view = dataset.geo_near(TIMES_SQUARE, max_distance=5000)

            #
            # Sort the samples by their proximity to Times Square, and only
            # include samples that are in Manhattan
            #

            import fiftyone.utils.geojson as foug

            in_manhattan = foug.geo_within(
                "location.point",
                [
                    [
                        [-73.949701, 40.834487],
                        [-73.896611, 40.815076],
                        [-73.998083, 40.696534],
                        [-74.031751, 40.715273],
                        [-73.949701, 40.834487],
                    ]
                ]
            )

            view = dataset.geo_near(
                TIMES_SQUARE, location_field="location", query=in_manhattan
            )

        Args:
            point: the reference point to compute distances to. Can be any of
                the following:

                -   A ``[longitude, latitude]`` list
                -   A GeoJSON dict with ``Point`` type
                -   A :class:`fiftyone.core.labels.GeoLocation` instance whose
                    ``point`` attribute contains the point

            location_field (None): the location data of each sample to use. Can
                be any of the following:

                -   The name of a :class:`fiftyone.core.fields.GeoLocation`
                    field whose ``point`` attribute to use as location data
                -   An ``embedded.field.name`` containing GeoJSON data to use
                    as location data
                -   ``None``, in which case there must be a single
                    :class:`fiftyone.core.fields.GeoLocation` field on the
                    samples, which is used by default

            min_distance (None): filter samples that are less than this
                distance (in meters) from ``point``
            max_distance (None): filter samples that are greater than this
                distance (in meters) from ``point``
            query (None): an optional dict defining a
                `MongoDB read query <https://docs.mongodb.com/manual/tutorial/query-documents/#read-operations-query-argument>`_
                that samples must match in order to be included in this view

        Returns:
            a :class:`fiftyone.core.view.DatasetView`
        """
        return self._add_view_stage(
            fos.GeoNear(
                point,
                location_field=location_field,
                min_distance=min_distance,
                max_distance=max_distance,
                query=query,
            )
        )

    @view_stage
    def geo_within(self, boundary, location_field=None, strict=True):
        """Filters the samples in this collection to only include samples whose
        geolocation is within a specified boundary.

        Examples::

            import fiftyone as fo
            import fiftyone.zoo as foz

            MANHATTAN = [
                [
                    [-73.949701, 40.834487],
                    [-73.896611, 40.815076],
                    [-73.998083, 40.696534],
                    [-74.031751, 40.715273],
                    [-73.949701, 40.834487],
                ]
            ]

            dataset = foz.load_zoo_dataset("quickstart-geo")

            #
            # Create a view that only contains samples in Manhattan
            #

            view = dataset.geo_within(MANHATTAN)

        Args:
            boundary: a :class:`fiftyone.core.labels.GeoLocation`,
                :class:`fiftyone.core.labels.GeoLocations`, GeoJSON dict, or
                list of coordinates that define a ``Polygon`` or
                ``MultiPolygon`` to search within
            location_field (None): the location data of each sample to use. Can
                be any of the following:

                -   The name of a :class:`fiftyone.core.fields.GeoLocation`
                    field whose ``point`` attribute to use as location data
                -   An ``embedded.field.name`` that directly contains the
                    GeoJSON location data to use
                -   ``None``, in which case there must be a single
                    :class:`fiftyone.core.fields.GeoLocation` field on the
                    samples, which is used by default

            strict (True): whether a sample's location data must strictly fall
                within boundary (True) in order to match, or whether any
                intersection suffices (False)

        Returns:
            a :class:`fiftyone.core.view.DatasetView`
        """
        return self._add_view_stage(
            fos.GeoWithin(
                boundary, location_field=location_field, strict=strict
            )
        )

    @view_stage
    def limit(self, limit):
        """Returns a view with at most the given number of samples.

        Examples::

            import fiftyone as fo

            dataset = fo.Dataset()
            dataset.add_samples(
                [
                    fo.Sample(
                        filepath="/path/to/image1.png",
                        ground_truth=fo.Classification(label="cat"),
                    ),
                    fo.Sample(
                        filepath="/path/to/image2.png",
                        ground_truth=fo.Classification(label="dog"),
                    ),
                    fo.Sample(
                        filepath="/path/to/image3.png",
                        ground_truth=None,
                    ),
                ]
            )

            #
            # Only include the first 2 samples in the view
            #

            view = dataset.limit(2)

        Args:
            limit: the maximum number of samples to return. If a non-positive
                number is provided, an empty view is returned

        Returns:
            a :class:`fiftyone.core.view.DatasetView`
        """
        return self._add_view_stage(fos.Limit(limit))

    @view_stage
    def limit_labels(self, field, limit):
        """Limits the number of :class:`fiftyone.core.labels.Label` instances
        in the specified labels list field of each sample in the collection.

        The specified ``field`` must be one of the following types:

        -   :class:`fiftyone.core.labels.Classifications`
        -   :class:`fiftyone.core.labels.Detections`
        -   :class:`fiftyone.core.labels.Keypoints`
        -   :class:`fiftyone.core.labels.Polylines`

        Examples::

            import fiftyone as fo
            from fiftyone import ViewField as F

            dataset = fo.Dataset()
            dataset.add_samples(
                [
                    fo.Sample(
                        filepath="/path/to/image1.png",
                        predictions=fo.Detections(
                            detections=[
                                fo.Detection(
                                    label="cat",
                                    bounding_box=[0.1, 0.1, 0.5, 0.5],
                                    confidence=0.9,
                                ),
                                fo.Detection(
                                    label="dog",
                                    bounding_box=[0.2, 0.2, 0.3, 0.3],
                                    confidence=0.8,
                                ),
                            ]
                        ),
                    ),
                    fo.Sample(
                        filepath="/path/to/image2.png",
                        predictions=fo.Detections(
                            detections=[
                                fo.Detection(
                                    label="cat",
                                    bounding_box=[0.5, 0.5, 0.4, 0.4],
                                    confidence=0.95,
                                ),
                                fo.Detection(label="rabbit"),
                            ]
                        ),
                    ),
                    fo.Sample(
                        filepath="/path/to/image4.png",
                        predictions=None,
                    ),
                ]
            )

            #
            # Only include the first detection in the `predictions` field of
            # each sample
            #

            view = dataset.limit_labels("predictions", 1)

        Args:
            field: the labels list field to filter
            limit: the maximum number of labels to include in each labels list.
                If a non-positive number is provided, all lists will be empty

        Returns:
            a :class:`fiftyone.core.view.DatasetView`
        """
        return self._add_view_stage(fos.LimitLabels(field, limit))

    @view_stage
    def map_labels(self, field, map):
        """Maps the ``label`` values of a :class:`fiftyone.core.labels.Label`
        field to new values for each sample in the collection.

        Examples::

            import fiftyone as fo
            from fiftyone import ViewField as F

            dataset = fo.Dataset()
            dataset.add_samples(
                [
                    fo.Sample(
                        filepath="/path/to/image1.png",
                        weather=fo.Classification(label="sunny"),
                        predictions=fo.Detections(
                            detections=[
                                fo.Detection(
                                    label="cat",
                                    bounding_box=[0.1, 0.1, 0.5, 0.5],
                                    confidence=0.9,
                                ),
                                fo.Detection(
                                    label="dog",
                                    bounding_box=[0.2, 0.2, 0.3, 0.3],
                                    confidence=0.8,
                                ),
                            ]
                        ),
                    ),
                    fo.Sample(
                        filepath="/path/to/image2.png",
                        weather=fo.Classification(label="cloudy"),
                        predictions=fo.Detections(
                            detections=[
                                fo.Detection(
                                    label="cat",
                                    bounding_box=[0.5, 0.5, 0.4, 0.4],
                                    confidence=0.95,
                                ),
                                fo.Detection(label="rabbit"),
                            ]
                        ),
                    ),
                    fo.Sample(
                        filepath="/path/to/image3.png",
                        weather=fo.Classification(label="partly cloudy"),
                        predictions=fo.Detections(
                            detections=[
                                fo.Detection(
                                    label="squirrel",
                                    bounding_box=[0.25, 0.25, 0.5, 0.5],
                                    confidence=0.5,
                                ),
                            ]
                        ),
                    ),
                    fo.Sample(
                        filepath="/path/to/image4.png",
                        predictions=None,
                    ),
                ]
            )

            #
            # Map the "partly cloudy" weather label to "cloudy"
            #

            view = dataset.map_labels("weather", {"partly cloudy": "cloudy"})

            #
            # Map "rabbit" and "squirrel" predictions to "other"
            #

            view = dataset.map_labels(
                "predictions", {"rabbit": "other", "squirrel": "other"}
            )

        Args:
            field: the labels field to map
            map: a dict mapping label values to new label values

        Returns:
            a :class:`fiftyone.core.view.DatasetView`
        """
        return self._add_view_stage(fos.MapLabels(field, map))

    @view_stage
    def set_field(self, field, expr, _allow_missing=False):
        """Sets a field or embedded field on each sample in a collection by
        evaluating the given expression.

        This method can process embedded list fields. To do so, simply append
        ``[]`` to any list component(s) of the field path.

        .. note::

            There are two cases where FiftyOne will automatically unwind array
            fields without requiring you to explicitly specify this via the
            ``[]`` syntax:

            **Top-level lists:** when you specify a ``field`` path that refers
            to a top-level list field of a dataset; i.e., ``list_field`` is
            automatically coerced to ``list_field[]``, if necessary.

            **List fields:** When you specify a ``field`` path that refers to
            the list field of a |Label| class, such as the
            :attr:`Detections.detections <fiftyone.core.labels.Detections.detections>`
            attribute; i.e., ``ground_truth.detections.label`` is automatically
            coerced to ``ground_truth.detections[].label``, if necessary.

            See the examples below for demonstrations of this behavior.

        The provided ``expr`` is interpreted relative to the document on which
        the embedded field is being set. For example, if you are setting a
        nested field ``field="embedded.document.field"``, then the expression
        ``expr`` you provide will be applied to the ``embedded.document``
        document. Note that you can override this behavior by defining an
        expression that is bound to the root document by prepending ``"$"`` to
        any field name(s) in the expression.

        See the examples below for more information.

        .. note::

            Note that you cannot set a non-existing top-level field using this
            stage, since doing so would violate the dataset's schema. You can,
            however, first declare a new field via
            :meth:`fiftyone.core.dataset.Dataset.add_sample_field` and then
            populate it in a view via this stage.

        Examples::

            import fiftyone as fo
            import fiftyone.zoo as foz
            from fiftyone import ViewField as F

            dataset = foz.load_zoo_dataset("quickstart")

            #
            # Replace all values of the `uniqueness` field that are less than
            # 0.5 with `None`
            #

            view = dataset.set_field(
                "uniqueness",
                (F("uniqueness") >= 0.5).if_else(F("uniqueness"), None)
            )
            print(view.bounds("uniqueness"))

            #
            # Lower bound all object confidences in the `predictions` field at
            # 0.5
            #

            view = dataset.set_field(
                "predictions.detections.confidence", F("confidence").max(0.5)
            )
            print(view.bounds("predictions.detections.confidence"))

            #
            # Add a `num_predictions` property to the `predictions` field that
            # contains the number of objects in the field
            #

            view = dataset.set_field(
                "predictions.num_predictions",
                F("$predictions.detections").length(),
            )
            print(view.bounds("predictions.num_predictions"))

            #
            # Set an `is_animal` field on each object in the `predictions` field
            # that indicates whether the object is an animal
            #

            ANIMALS = [
                "bear", "bird", "cat", "cow", "dog", "elephant", "giraffe",
                "horse", "sheep", "zebra"
            ]

            view = dataset.set_field(
                "predictions.detections.is_animal", F("label").is_in(ANIMALS)
            )
            print(view.count_values("predictions.detections.is_animal"))

        Args:
            field: the field or ``embedded.field.name`` to set
            expr: a :class:`fiftyone.core.expressions.ViewExpression` or
                `MongoDB expression <https://docs.mongodb.com/manual/meta/aggregation-quick-reference/#aggregation-expressions>`_
                that defines the field value to set

        Returns:
            a :class:`fiftyone.core.view.DatasetView`
        """
        return self._add_view_stage(
            fos.SetField(field, expr, _allow_missing=_allow_missing)
        )

    @view_stage
    def match(self, filter):
        """Filters the samples in the collection by the given filter.

        Examples::

            import fiftyone as fo
            from fiftyone import ViewField as F

            dataset = fo.Dataset()
            dataset.add_samples(
                [
                    fo.Sample(
                        filepath="/path/to/image1.png",
                        weather=fo.Classification(label="sunny"),
                        predictions=fo.Detections(
                            detections=[
                                fo.Detection(
                                    label="cat",
                                    bounding_box=[0.1, 0.1, 0.5, 0.5],
                                    confidence=0.9,
                                ),
                                fo.Detection(
                                    label="dog",
                                    bounding_box=[0.2, 0.2, 0.3, 0.3],
                                    confidence=0.8,
                                ),
                            ]
                        ),
                    ),
                    fo.Sample(
                        filepath="/path/to/image2.jpg",
                        weather=fo.Classification(label="cloudy"),
                        predictions=fo.Detections(
                            detections=[
                                fo.Detection(
                                    label="cat",
                                    bounding_box=[0.5, 0.5, 0.4, 0.4],
                                    confidence=0.95,
                                ),
                                fo.Detection(label="rabbit"),
                            ]
                        ),
                    ),
                    fo.Sample(
                        filepath="/path/to/image3.png",
                        weather=fo.Classification(label="partly cloudy"),
                        predictions=fo.Detections(
                            detections=[
                                fo.Detection(
                                    label="squirrel",
                                    bounding_box=[0.25, 0.25, 0.5, 0.5],
                                    confidence=0.5,
                                ),
                            ]
                        ),
                    ),
                    fo.Sample(
                        filepath="/path/to/image4.jpg",
                        predictions=None,
                    ),
                ]
            )

            #
            # Only include samples whose `filepath` ends with ".jpg"
            #

            view = dataset.match(F("filepath").ends_with(".jpg"))

            #
            # Only include samples whose `weather` field is "sunny"
            #

            view = dataset.match(F("weather").label == "sunny")

            #
            # Only include samples with at least 2 objects in their
            # `predictions` field
            #

            view = dataset.match(F("predictions").detections.length() >= 2)

            #
            # Only include samples whose `predictions` field contains at least
            # one object with area smaller than 0.2
            #

            # Bboxes are in [top-left-x, top-left-y, width, height] format
            bbox = F("bounding_box")
            bbox_area = bbox[2] * bbox[3]

            small_boxes = F("predictions.detections").filter(bbox_area < 0.2)
            view = dataset.match(small_boxes.length() > 0)

        Args:
            filter: a :class:`fiftyone.core.expressions.ViewExpression` or
                `MongoDB expression <https://docs.mongodb.com/manual/meta/aggregation-quick-reference/#aggregation-expressions>`_
                that returns a boolean describing the filter to apply

        Returns:
            a :class:`fiftyone.core.view.DatasetView`
        """
        return self._add_view_stage(fos.Match(filter))

    @view_stage
    def match_frames(self, filter, omit_empty=True):
        """Filters the frames in the video collection by the given filter.

        Examples::

            import fiftyone as fo
            import fiftyone.zoo as foz
            from fiftyone import ViewField as F

            dataset = foz.load_zoo_dataset("quickstart-video")

            #
            # Match frames with at least 10 detections
            #

            num_objects = F("ground_truth_detections.detections").length()
            view = dataset.match_frames(num_objects > 10)

            print(dataset.count())
            print(view.count())

            print(dataset.count("frames"))
            print(view.count("frames"))

        Args:
            filter: a :class:`fiftyone.core.expressions.ViewExpression` or
                `MongoDB aggregation expression <https://docs.mongodb.com/manual/meta/aggregation-quick-reference/#aggregation-expressions>`_
                that returns a boolean describing the filter to apply

        Returns:
            a :class:`fiftyone.core.view.DatasetView`
        """
        return self._add_view_stage(
            fos.MatchFrames(filter, omit_empty=omit_empty)
        )

    @view_stage
    def match_labels(
        self, labels=None, ids=None, tags=None, filter=None, fields=None
    ):
        """Selects the samples from the collection that contain the specified
        labels.

        The returned view will only contain samples that have at least one
        label that matches the specified selection criteria.

        Note that, unlike :meth:`select_labels` and :meth:`filter_labels`, this
        stage will not filter the labels themselves; it only selects the
        corresponding samples.

        You can perform a selection via one or more of the following methods:

        -   Provide the ``labels`` argument, which should contain a list of
            dicts in the format returned by
            :meth:`fiftyone.core.session.Session.selected_labels`, to match
            specific labels

        -   Provide the ``ids`` argument to match labels with specific IDs

        -   Provide the ``tags`` argument to match labels with specific tags

        -   Provide the ``filter`` argument to match labels based on a boolean
            :class:`fiftyone.core.expressions.ViewExpression` that is applied
            to each individual :class:`fiftyone.core.labels.Label` element

        If multiple criteria are specified, labels must match all of them in
        order to trigger a sample match.

        By default, the selection is applied to all
        :class:`fiftyone.core.labels.Label` fields, but you can provide the
        ``fields`` argument to explicitly define the field(s) in which to
        search.

        Examples::

            import fiftyone as fo
            import fiftyone.zoo as foz
            from fiftyone import ViewField as F

            dataset = foz.load_zoo_dataset("quickstart")

            #
            # Only show samples whose labels are currently selected in the App
            #

            session = fo.launch_app(dataset)

            # Select some labels in the App...

            view = dataset.match_labels(labels=session.selected_labels)

            #
            # Only include samples that contain labels with the specified IDs
            #

            # Grab some label IDs
            ids = [
                dataset.first().ground_truth.detections[0].id,
                dataset.last().predictions.detections[0].id,
            ]

            view = dataset.match_labels(ids=ids)

            print(len(view))
            print(view.count("ground_truth.detections"))
            print(view.count("predictions.detections"))

            #
            # Only include samples that contain labels with the specified tags
            #

            # Grab some label IDs
            ids = [
                dataset.first().ground_truth.detections[0].id,
                dataset.last().predictions.detections[0].id,
            ]

            # Give the labels a "test" tag
            dataset = dataset.clone()  # create copy since we're modifying data
            dataset.select_labels(ids=ids).tag_labels("test")

            print(dataset.count_values("ground_truth.detections.tags"))
            print(dataset.count_values("predictions.detections.tags"))

            # Retrieve the labels via their tag
            view = dataset.match_labels(tags="test")

            print(len(view))
            print(view.count("ground_truth.detections"))
            print(view.count("predictions.detections"))

            #
            # Only include samples that contain labels matching a filter
            #

            filter = F("confidence") > 0.99
            view = dataset.match_labels(filter=filter, fields="predictions")

            print(len(view))
            print(view.count("ground_truth.detections"))
            print(view.count("predictions.detections"))

        Args:
            labels (None): a list of dicts specifying the labels to select in
                the format returned by
                :meth:`fiftyone.core.session.Session.selected_labels`
            ids (None): an ID or iterable of IDs of the labels to select
            tags (None): a tag or iterable of tags of labels to select
            filter (None): a :class:`fiftyone.core.expressions.ViewExpression`
                or `MongoDB aggregation expression <https://docs.mongodb.com/manual/meta/aggregation-quick-reference/#aggregation-expressions>`_
                that returns a boolean describing whether to select a given
                label. In the case of list fields like
                :class:`fiftyone.core.labels.Detections`, the filter is applied
                to the list elements, not the root field
            fields (None): a field or iterable of fields from which to select

        Returns:
            a :class:`fiftyone.core.view.DatasetView`
        """
        return self._add_view_stage(
            fos.MatchLabels(
                labels=labels, ids=ids, tags=tags, filter=filter, fields=fields
            )
        )

    @view_stage
    def match_tags(self, tags, bool=True):
        """Returns a view containing the samples in the collection that have
        (or do not have) any of the given tag(s).

        To match samples that must contain multiple tags, chain multiple
        :meth:`match_tags` calls together.

        Examples::

            import fiftyone as fo

            dataset = fo.Dataset()
            dataset.add_samples(
                [
                    fo.Sample(
                        filepath="/path/to/image1.png",
                        tags=["train"],
                        ground_truth=fo.Classification(label="cat"),
                    ),
                    fo.Sample(
                        filepath="/path/to/image2.png",
                        tags=["test"],
                        ground_truth=fo.Classification(label="cat"),
                    ),
                    fo.Sample(
                        filepath="/path/to/image3.png",
                        ground_truth=None,
                    ),
                ]
            )

            #
            # Only include samples that have the "test" tag
            #

            view = dataset.match_tags("test")

            #
            # Only include samples that have either the "test" or "train" tag
            #

            view = dataset.match_tags(["test", "train"])

            #
            # Only include samples that do not have the "train" tag
            #

            view = dataset.match_tags("train", bool=False)

        Args:
            tags: the tag or iterable of tags to match
            bool (True): whether to match samples that have (True) or do not
                have (False) the given tags

        Returns:
            a :class:`fiftyone.core.view.DatasetView`
        """
        return self._add_view_stage(fos.MatchTags(tags, bool=bool))

    @view_stage
    def mongo(self, pipeline):
        """Adds a view stage defined by a raw MongoDB aggregation pipeline.

        See `MongoDB aggregation pipelines <https://docs.mongodb.com/manual/core/aggregation-pipeline/>`_
        for more details.

        Examples::

            import fiftyone as fo

            dataset = fo.Dataset()
            dataset.add_samples(
                [
                    fo.Sample(
                        filepath="/path/to/image1.png",
                        predictions=fo.Detections(
                            detections=[
                                fo.Detection(
                                    label="cat",
                                    bounding_box=[0.1, 0.1, 0.5, 0.5],
                                    confidence=0.9,
                                ),
                                fo.Detection(
                                    label="dog",
                                    bounding_box=[0.2, 0.2, 0.3, 0.3],
                                    confidence=0.8,
                                ),
                            ]
                        ),
                    ),
                    fo.Sample(
                        filepath="/path/to/image2.png",
                        predictions=fo.Detections(
                            detections=[
                                fo.Detection(
                                    label="cat",
                                    bounding_box=[0.5, 0.5, 0.4, 0.4],
                                    confidence=0.95,
                                ),
                                fo.Detection(label="rabbit"),
                            ]
                        ),
                    ),
                    fo.Sample(
                        filepath="/path/to/image3.png",
                        predictions=fo.Detections(
                            detections=[
                                fo.Detection(
                                    label="squirrel",
                                    bounding_box=[0.25, 0.25, 0.5, 0.5],
                                    confidence=0.5,
                                ),
                            ]
                        ),
                    ),
                    fo.Sample(
                        filepath="/path/to/image4.png",
                        predictions=None,
                    ),
                ]
            )

            #
            # Extract a view containing the second and third samples in the
            # dataset
            #

            view = dataset.mongo([{"$skip": 1}, {"$limit": 2}])

            #
            # Sort by the number of objects in the `precictions` field
            #

            view = dataset.mongo([
                {
                    "$addFields": {
                        "_sort_field": {
                            "$size": {"$ifNull": ["$predictions.detections", []]}
                        }
                    }
                },
                {"$sort": {"_sort_field": -1}},
                {"$unset": "_sort_field"}
            ])

        Args:
            pipeline: a MongoDB aggregation pipeline (list of dicts)

        Returns:
            a :class:`fiftyone.core.view.DatasetView`
        """
        return self._add_view_stage(fos.Mongo(pipeline))

    @view_stage
    def select(self, sample_ids, ordered=False):
        """Selects the samples with the given IDs from the collection.

        Examples::

            import fiftyone as fo
            import fiftyone.zoo as foz

            dataset = foz.load_zoo_dataset("quickstart")

            #
            # Create a view containing the currently selected samples in the App
            #

            session = fo.launch_app(dataset)

            # Select samples in the App...

            view = dataset.select(session.selected)

        Args:
            sample_ids: the samples to select. Can be any of the following:

                -   a sample ID
                -   an iterable of sample IDs
                -   a :class:`fiftyone.core.sample.Sample` or
                    :class:`fiftyone.core.sample.SampleView`
                -   an iterable of sample IDs
                -   a :class:`fiftyone.core.collections.SampleCollection`
                -   an iterable of :class:`fiftyone.core.sample.Sample` or
                    :class:`fiftyone.core.sample.SampleView` instances

        ordered (False): whether to sort the samples in the returned view to
            match the order of the provided IDs

        Returns:
            a :class:`fiftyone.core.view.DatasetView`
        """
        return self._add_view_stage(fos.Select(sample_ids, ordered=ordered))

    @view_stage
    def select_by(self, field, values, ordered=False):
        """Selects the samples with the given field values from the collection.

        This stage is typically used to work with categorical fields (strings,
        ints, and bools). If you want to select samples based on floating point
        fields, use :meth:`match`.

        Examples::

            import fiftyone as fo

            dataset = fo.Dataset()
            dataset.add_samples(
                [
                    fo.Sample(filepath="image%d.jpg" % i, int=i, str=str(i))
                    for i in range(100)
                ]
            )

            #
            # Create a view containing samples whose `int` field have the given
            # values
            #

            view = dataset.select_by("int", [1, 51, 11, 41, 21, 31])
            print(view.head(6))

            #
            # Create a view containing samples whose `str` field have the given
            # values, in order
            #

            view = dataset.select_by(
                "str", ["1", "51", "11", "41", "21", "31"], ordered=True
            )
            print(view.head(6))

        Args:
            field: a field or ``embedded.field.name``
            values: a value or iterable of values to select by
            ordered (False): whether to sort the samples in the returned view
                to match the order of the provided values

        Returns:
            a :class:`fiftyone.core.view.DatasetView`
        """
        return self._add_view_stage(
            fos.SelectBy(field, values, ordered=ordered)
        )

    @view_stage
    def select_fields(self, field_names=None, _allow_missing=False):
        """Selects only the fields with the given names from the samples in the
        collection. All other fields are excluded.

        Note that default sample fields are always selected.

        Examples::

            import fiftyone as fo

            dataset = fo.Dataset()
            dataset.add_samples(
                [
                    fo.Sample(
                        filepath="/path/to/image1.png",
                        numeric_field=1.0,
                        numeric_list_field=[-1, 0, 1],
                    ),
                    fo.Sample(
                        filepath="/path/to/image2.png",
                        numeric_field=-1.0,
                        numeric_list_field=[-2, -1, 0, 1],
                    ),
                    fo.Sample(
                        filepath="/path/to/image3.png",
                        numeric_field=None,
                    ),
                ]
            )

            #
            # Include only the default fields on each sample
            #

            view = dataset.select_fields()

            #
            # Include only the `numeric_field` field (and the default fields)
            # on each sample
            #

            view = dataset.select_fields("numeric_field")

        Args:
            field_names (None): a field name or iterable of field names to
                select

        Returns:
            a :class:`fiftyone.core.view.DatasetView`
        """
        return self._add_view_stage(
            fos.SelectFields(field_names, _allow_missing=_allow_missing)
        )

    @view_stage
    def select_frames(self, frame_ids, omit_empty=True):
        """Selects the frames with the given IDs from the video collection.

        Examples::

            import fiftyone as fo
            import fiftyone.zoo as foz

            dataset = foz.load_zoo_dataset("quickstart-video")

            #
            # Select some specific frames
            #

            frame_ids = [
                dataset.first().frames.first().id,
                dataset.last().frames.last().id,
            ]

            view = dataset.select_frames(frame_ids)

            print(dataset.count())
            print(view.count())

            print(dataset.count("frames"))
            print(view.count("frames"))

        Args:
            frame_ids: the frames to select. Can be any of the following:

                -   a frame ID
                -   an iterable of frame IDs
                -   a :class:`fiftyone.core.frame.Frame` or
                    :class:`fiftyone.core.frame.FrameView`
                -   an iterable of :class:`fiftyone.core.frame.Frame` or
                    :class:`fiftyone.core.frame.FrameView` instances
                -   a :class:`fiftyone.core.collections.SampleCollection`, in
                    which case the frame IDs in the collection are used

            omit_empty (True): whether to omit samples that have no frames
                after selecting the specified frames

        Returns:
            a :class:`fiftyone.core.view.DatasetView`
        """
        return self._add_view_stage(
            fos.SelectFrames(frame_ids, omit_empty=omit_empty)
        )

    @view_stage
    def select_labels(
        self, labels=None, ids=None, tags=None, fields=None, omit_empty=True
    ):
        """Selects only the specified labels from the collection.

        The returned view will omit samples, sample fields, and individual
        labels that do not match the specified selection criteria.

        You can perform a selection via one or more of the following methods:

        -   Provide the ``labels`` argument, which should contain a list of
            dicts in the format returned by
            :meth:`fiftyone.core.session.Session.selected_labels`, to select
            specific labels

        -   Provide the ``ids`` argument to select labels with specific IDs

        -   Provide the ``tags`` argument to select labels with specific tags

        If multiple criteria are specified, labels must match all of them in
        order to be selected.

        By default, the selection is applied to all
        :class:`fiftyone.core.labels.Label` fields, but you can provide the
        ``fields`` argument to explicitly define the field(s) in which to
        select.

        Examples::

            import fiftyone as fo
            import fiftyone.zoo as foz

            dataset = foz.load_zoo_dataset("quickstart")

            #
            # Only include the labels currently selected in the App
            #

            session = fo.launch_app(dataset)

            # Select some labels in the App...

            view = dataset.select_labels(labels=session.selected_labels)

            #
            # Only include labels with the specified IDs
            #

            # Grab some label IDs
            ids = [
                dataset.first().ground_truth.detections[0].id,
                dataset.last().predictions.detections[0].id,
            ]

            view = dataset.select_labels(ids=ids)

            print(view.count("ground_truth.detections"))
            print(view.count("predictions.detections"))

            #
            # Only include labels with the specified tags
            #

            # Grab some label IDs
            ids = [
                dataset.first().ground_truth.detections[0].id,
                dataset.last().predictions.detections[0].id,
            ]

            # Give the labels a "test" tag
            dataset = dataset.clone()  # create copy since we're modifying data
            dataset.select_labels(ids=ids).tag_labels("test")

            print(dataset.count_label_tags())

            # Retrieve the labels via their tag
            view = dataset.select_labels(tags="test")

            print(view.count("ground_truth.detections"))
            print(view.count("predictions.detections"))

        Args:
            labels (None): a list of dicts specifying the labels to select in
                the format returned by
                :meth:`fiftyone.core.session.Session.selected_labels`
            ids (None): an ID or iterable of IDs of the labels to select
            tags (None): a tag or iterable of tags of labels to select
            fields (None): a field or iterable of fields from which to select
            omit_empty (True): whether to omit samples that have no labels
                after filtering

        Returns:
            a :class:`fiftyone.core.view.DatasetView`
        """
        return self._add_view_stage(
            fos.SelectLabels(
                labels=labels,
                ids=ids,
                tags=tags,
                fields=fields,
                omit_empty=omit_empty,
            )
        )

    @view_stage
    def shuffle(self, seed=None):
        """Randomly shuffles the samples in the collection.

        Examples::

            import fiftyone as fo

            dataset = fo.Dataset()
            dataset.add_samples(
                [
                    fo.Sample(
                        filepath="/path/to/image1.png",
                        ground_truth=fo.Classification(label="cat"),
                    ),
                    fo.Sample(
                        filepath="/path/to/image2.png",
                        ground_truth=fo.Classification(label="dog"),
                    ),
                    fo.Sample(
                        filepath="/path/to/image3.png",
                        ground_truth=None,
                    ),
                ]
            )

            #
            # Return a view that contains a randomly shuffled version of the
            # samples in the dataset
            #

            view = dataset.shuffle()

            #
            # Shuffle the samples with a fixed random seed
            #

            view = dataset.shuffle(seed=51)

        Args:
            seed (None): an optional random seed to use when shuffling the
                samples

        Returns:
            a :class:`fiftyone.core.view.DatasetView`
        """
        return self._add_view_stage(fos.Shuffle(seed=seed))

    @view_stage
    def skip(self, skip):
        """Omits the given number of samples from the head of the collection.

        Examples::

            import fiftyone as fo

            dataset = fo.Dataset()
            dataset.add_samples(
                [
                    fo.Sample(
                        filepath="/path/to/image1.png",
                        ground_truth=fo.Classification(label="cat"),
                    ),
                    fo.Sample(
                        filepath="/path/to/image2.png",
                        ground_truth=fo.Classification(label="dog"),
                    ),
                    fo.Sample(
                        filepath="/path/to/image3.png",
                        ground_truth=fo.Classification(label="rabbit"),
                    ),
                    fo.Sample(
                        filepath="/path/to/image4.png",
                        ground_truth=None,
                    ),
                ]
            )

            #
            # Omit the first two samples from the dataset
            #

            view = dataset.skip(2)

        Args:
            skip: the number of samples to skip. If a non-positive number is
                provided, no samples are omitted

        Returns:
            a :class:`fiftyone.core.view.DatasetView`
        """
        return self._add_view_stage(fos.Skip(skip))

    @view_stage
    def sort_by(self, field_or_expr, reverse=False):
        """Sorts the samples in the collection by the given field or
        expression.

        Examples::

            import fiftyone as fo
            import fiftyone.zoo as foz
            from fiftyone import ViewField as F

            dataset = foz.load_zoo_dataset("quickstart")

            #
            # Sort the samples by their `uniqueness` field in ascending order
            #

            view = dataset.sort_by("uniqueness", reverse=False)

            #
            # Sorts the samples in descending order by the number of detections
            # in their `predictions` field whose bounding box area is less than
            # 0.2
            #

            # Bboxes are in [top-left-x, top-left-y, width, height] format
            bbox = F("bounding_box")
            bbox_area = bbox[2] * bbox[3]

            small_boxes = F("predictions.detections").filter(bbox_area < 0.2)
            view = dataset.sort_by(small_boxes.length(), reverse=True)

        Args:
            field_or_expr: the field or ``embedded.field.name`` to sort by, or
                a :class:`fiftyone.core.expressions.ViewExpression` or a
                `MongoDB expression <https://docs.mongodb.com/manual/meta/aggregation-quick-reference/#aggregation-expressions>`_
                that defines the quantity to sort by
            reverse (False): whether to return the results in descending order

        Returns:
            a :class:`fiftyone.core.view.DatasetView`
        """
        return self._add_view_stage(fos.SortBy(field_or_expr, reverse=reverse))

    @view_stage
    def sort_by_similarity(
        self, query_ids, k=None, reverse=False, brain_key=None
    ):
        """Sorts the samples in the collection by visual similiarity to a
        specified set of query ID(s).

        In order to use this stage, you must first use
        :meth:`fiftyone.brain.compute_similarity` to index your dataset by
        visual similiarity.

        Examples::

            import fiftyone as fo
            import fiftyone.brain as fob
            import fiftyone.zoo as foz

            dataset = foz.load_zoo_dataset("quickstart").clone()

            fob.compute_similarity(dataset, brain_key="similarity")

            #
            # Sort the samples by their visual similarity to the first sample
            # in the dataset
            #

            query_id = dataset.first().id
            view = dataset.sort_by_similarity(query_id)

        Args:
            query_ids: an ID or iterable of query IDs. These may be sample IDs
                or label IDs depending on ``brain_key``
            k (None): the number of matches to return. By default, the entire
                collection is sorted
            reverse (False): whether to sort by least similarity
            brain_key (None): the brain key of an existing
                :meth:`fiftyone.brain.compute_similarity` run on the dataset.
                If not specified, the dataset must have an applicable run,
                which will be used by default

        Returns:
            a :class:`fiftyone.core.view.DatasetView`
        """
        return self._add_view_stage(
            fos.SortBySimilarity(
                query_ids, k=k, reverse=reverse, brain_key=brain_key
            )
        )

    @view_stage
    def take(self, size, seed=None):
        """Randomly samples the given number of samples from the collection.

        Examples::

            import fiftyone as fo

            dataset = fo.Dataset()
            dataset.add_samples(
                [
                    fo.Sample(
                        filepath="/path/to/image1.png",
                        ground_truth=fo.Classification(label="cat"),
                    ),
                    fo.Sample(
                        filepath="/path/to/image2.png",
                        ground_truth=fo.Classification(label="dog"),
                    ),
                    fo.Sample(
                        filepath="/path/to/image3.png",
                        ground_truth=fo.Classification(label="rabbit"),
                    ),
                    fo.Sample(
                        filepath="/path/to/image4.png",
                        ground_truth=None,
                    ),
                ]
            )

            #
            # Take two random samples from the dataset
            #

            view = dataset.take(2)

            #
            # Take two random samples from the dataset with a fixed seed
            #

            view = dataset.take(2, seed=51)

        Args:
            size: the number of samples to return. If a non-positive number is
                provided, an empty view is returned
            seed (None): an optional random seed to use when selecting the
                samples

        Returns:
            a :class:`fiftyone.core.view.DatasetView`
        """
        return self._add_view_stage(fos.Take(size, seed=seed))

    @view_stage
    def to_patches(self, field):
        """Creates a view that contains one sample per object patch in the
        specified field of the collection.

        Fields other than ``field`` and the default sample fields will not be
        included in the returned view. A ``sample_id`` field will be added that
        records the sample ID from which each patch was taken.

        Examples::

            import fiftyone as fo
            import fiftyone.zoo as foz

            dataset = foz.load_zoo_dataset("quickstart")

            session = fo.launch_app(dataset)

            #
            # Create a view containing the ground truth patches
            #

            view = dataset.to_patches("ground_truth")
            print(view)

            session.view = view

        Args:
            field: the patches field, which must be of type
                :class:`fiftyone.core.labels.Detections` or
                :class:`fiftyone.core.labels.Polylines`

        Returns:
            a :class:`fiftyone.core.patches.PatchesView`
        """
        return self._add_view_stage(fos.ToPatches(field))

    @view_stage
    def to_evaluation_patches(self, eval_key):
        """Creates a view based on the results of the evaluation with the
        given key that contains one sample for each true positive, false
        positive, and false negative example in the collection, respectively.

        True positive examples will result in samples with both their ground
        truth and predicted fields populated, while false positive/negative
        examples will only have one of their corresponding predicted/ground
        truth fields populated, respectively.

        If multiple predictions are matched to a ground truth object (e.g., if
        the evaluation protocol includes a crowd attribute), then all matched
        predictions will be stored in the single sample along with the ground
        truth object.

        The returned dataset will also have top-level ``type`` and ``iou``
        fields populated based on the evaluation results for that example, as
        well as a ``sample_id`` field recording the sample ID of the example,
        and a ``crowd`` field if the evaluation protocol defines a crowd
        attribute.

        .. note::

            The returned view will contain patches for the contents of this
            collection, which may differ from the view on which the
            ``eval_key`` evaluation was performed. This may exclude some labels
            that were evaluated and/or include labels that were not evaluated.

            If you would like to see patches for the exact view on which an
            evaluation was performed, first call :meth:`load_evaluation_view`
            to load the view and then convert to patches.

        Examples::

            import fiftyone as fo
            import fiftyone.zoo as foz

            dataset = foz.load_zoo_dataset("quickstart")
            dataset.evaluate_detections("predictions", eval_key="eval")

            session = fo.launch_app(dataset)

            #
            # Create a patches view for the evaluation results
            #

            view = dataset.to_evaluation_patches("eval")
            print(view)

            session.view = view

        Args:
            eval_key: an evaluation key that corresponds to the evaluation of
                ground truth/predicted fields that are of type
                :class:`fiftyone.core.labels.Detections` or
                :class:`fiftyone.core.labels.Polylines`

        Returns:
            a :class:`fiftyone.core.patches.EvaluationPatchesView`
        """
        return self._add_view_stage(fos.ToEvaluationPatches(eval_key))

    @view_stage
    def to_frames(self, **kwargs):
        """Creates a view that contains one sample per frame in the video
        collection.

        By default, samples will be generated for every frame of each video,
        based on the total frame count of the video files, but this method is
        highly customizable. Refer to
        :meth:`fiftyone.core.video.make_frames_dataset` to see the available
        configuration options.

        .. note::

            Unless you have configured otherwise, creating frame views will
            sample the necessary frames from the input video collection into
            directories of per-frame images. **For large video datasets,
            this may take some time and require substantial disk space.**

            Frames that have previously been sampled will not be resampled, so
            creating frame views into the same dataset will become faster after
            the frames have been sampled.

        Examples::

            import fiftyone as fo
            import fiftyone.zoo as foz
            from fiftyone import ViewField as F

            dataset = foz.load_zoo_dataset("quickstart-video")

            session = fo.launch_app(dataset)

            #
            # Create a frames view for an entire video dataset
            #

            frames = dataset.to_frames()
            print(frames)

            session.view = frames

            #
            # Create a frames view that only contains frames with at least 10
            # objects, sampled at a maximum frame rate of 1fps
            #

            num_objects = F("ground_truth_detections.detections").length()
            view = dataset.match_frames(num_objects > 10)

            frames = view.to_frames(max_fps=1, sparse=True)
            print(frames)

            session.view = frames

        Args:
            **kwargs: optional keyword arguments for
                :meth:`fiftyone.core.video.make_frames_dataset` specifying how
                to perform the conversion

        Returns:
            a :class:`fiftyone.core.video.FramesView`
        """
        return self._add_view_stage(fos.ToFrames(**kwargs))

    @classmethod
    def list_aggregations(cls):
        """Returns a list of all available methods on this collection that
        apply :class:`fiftyone.core.aggregations.Aggregation` operations to
        this collection.

        Returns:
            a list of :class:`SampleCollection` method names
        """
        return list(aggregation.all)

    @aggregation
    def bounds(self, field_or_expr, expr=None):
        """Computes the bounds of a numeric field of the collection.

        ``None``-valued fields are ignored.

        This aggregation is typically applied to *numeric* field types (or
        lists of such types):

        -   :class:`fiftyone.core.fields.IntField`
        -   :class:`fiftyone.core.fields.FloatField`

        Examples::

            import fiftyone as fo
            from fiftyone import ViewField as F

            dataset = fo.Dataset()
            dataset.add_samples(
                [
                    fo.Sample(
                        filepath="/path/to/image1.png",
                        numeric_field=1.0,
                        numeric_list_field=[1, 2, 3],
                    ),
                    fo.Sample(
                        filepath="/path/to/image2.png",
                        numeric_field=4.0,
                        numeric_list_field=[1, 2],
                    ),
                    fo.Sample(
                        filepath="/path/to/image3.png",
                        numeric_field=None,
                        numeric_list_field=None,
                    ),
                ]
            )

            #
            # Compute the bounds of a numeric field
            #

            bounds = dataset.bounds("numeric_field")
            print(bounds)  # (min, max)

            #
            # Compute the a bounds of a numeric list field
            #

            bounds = dataset.bounds("numeric_list_field")
            print(bounds)  # (min, max)

            #
            # Compute the bounds of a transformation of a numeric field
            #

            bounds = dataset.bounds(2 * (F("numeric_field") + 1))
            print(bounds)  # (min, max)

        Args:
            field_or_expr: a field name, ``embedded.field.name``,
                :class:`fiftyone.core.expressions.ViewExpression`, or
                `MongoDB expression <https://docs.mongodb.com/manual/meta/aggregation-quick-reference/#aggregation-expressions>`_
                defining the field or expression to aggregate. This can also
                be a list or tuple of such arguments, in which case a tuple of
                corresponding aggregation results (each receiving the same
                additional keyword arguments, if any) will be returned
            expr (None): a :class:`fiftyone.core.expressions.ViewExpression` or
                `MongoDB expression <https://docs.mongodb.com/manual/meta/aggregation-quick-reference/#aggregation-expressions>`_
                to apply to ``field_or_expr`` (which must be a field) before
                aggregating

        Returns:
            the ``(min, max)`` bounds
        """
        make = lambda field_or_expr: foa.Bounds(field_or_expr, expr=expr)
        return self._make_and_aggregate(make, field_or_expr)

    @aggregation
    def count(self, field_or_expr=None, expr=None):
        """Counts the number of field values in the collection.

        ``None``-valued fields are ignored.

        If no field is provided, the samples themselves are counted.

        Examples::

            import fiftyone as fo
            from fiftyone import ViewField as F

            dataset = fo.Dataset()
            dataset.add_samples(
                [
                    fo.Sample(
                        filepath="/path/to/image1.png",
                        predictions=fo.Detections(
                            detections=[
                                fo.Detection(label="cat"),
                                fo.Detection(label="dog"),
                            ]
                        ),
                    ),
                    fo.Sample(
                        filepath="/path/to/image2.png",
                        predictions=fo.Detections(
                            detections=[
                                fo.Detection(label="cat"),
                                fo.Detection(label="rabbit"),
                                fo.Detection(label="squirrel"),
                            ]
                        ),
                    ),
                    fo.Sample(
                        filepath="/path/to/image3.png",
                        predictions=None,
                    ),
                ]
            )

            #
            # Count the number of samples in the dataset
            #

            count = dataset.count()
            print(count)  # the count

            #
            # Count the number of samples with `predictions`
            #

            count = dataset.count("predictions")
            print(count)  # the count

            #
            # Count the number of objects in the `predictions` field
            #

            count = dataset.count("predictions.detections")
            print(count)  # the count

            #
            # Count the number of objects in samples with > 2 predictions
            #

            count = dataset.count(
                (F("predictions.detections").length() > 2).if_else(
                    F("predictions.detections"), None
                )
            )
            print(count)  # the count

        Args:
            field_or_expr (None): a field name, ``embedded.field.name``,
                :class:`fiftyone.core.expressions.ViewExpression`, or
                `MongoDB expression <https://docs.mongodb.com/manual/meta/aggregation-quick-reference/#aggregation-expressions>`_
                defining the field or expression to aggregate. If neither
                ``field_or_expr`` or ``expr`` is provided, the samples
                themselves are counted. This can also be a list or tuple of
                such arguments, in which case a tuple of corresponding
                aggregation results (each receiving the same additional keyword
                arguments, if any) will be returned
            expr (None): a :class:`fiftyone.core.expressions.ViewExpression` or
                `MongoDB expression <https://docs.mongodb.com/manual/meta/aggregation-quick-reference/#aggregation-expressions>`_
                to apply to ``field_or_expr`` (which must be a field) before
                aggregating

        Returns:
            the count
        """
        make = lambda field_or_expr: foa.Count(field_or_expr, expr=expr)
        return self._make_and_aggregate(make, field_or_expr)

    @aggregation
    def count_values(self, field_or_expr, expr=None):
        """Counts the occurrences of field values in the collection.

        This aggregation is typically applied to *countable* field types (or
        lists of such types):

        -   :class:`fiftyone.core.fields.BooleanField`
        -   :class:`fiftyone.core.fields.IntField`
        -   :class:`fiftyone.core.fields.StringField`

        Examples::

            import fiftyone as fo
            from fiftyone import ViewField as F

            dataset = fo.Dataset()
            dataset.add_samples(
                [
                    fo.Sample(
                        filepath="/path/to/image1.png",
                        tags=["sunny"],
                        predictions=fo.Detections(
                            detections=[
                                fo.Detection(label="cat"),
                                fo.Detection(label="dog"),
                            ]
                        ),
                    ),
                    fo.Sample(
                        filepath="/path/to/image2.png",
                        tags=["cloudy"],
                        predictions=fo.Detections(
                            detections=[
                                fo.Detection(label="cat"),
                                fo.Detection(label="rabbit"),
                            ]
                        ),
                    ),
                    fo.Sample(
                        filepath="/path/to/image3.png",
                        predictions=None,
                    ),
                ]
            )

            #
            # Compute the tag counts in the dataset
            #

            counts = dataset.count_values("tags")
            print(counts)  # dict mapping values to counts

            #
            # Compute the predicted label counts in the dataset
            #

            counts = dataset.count_values("predictions.detections.label")
            print(counts)  # dict mapping values to counts

            #
            # Compute the predicted label counts after some normalization
            #

            counts = dataset.count_values(
                F("predictions.detections.label").map_values(
                    {"cat": "pet", "dog": "pet"}
                ).upper()
            )
            print(counts)  # dict mapping values to counts

        Args:
            field_or_expr: a field name, ``embedded.field.name``,
                :class:`fiftyone.core.expressions.ViewExpression`, or
                `MongoDB expression <https://docs.mongodb.com/manual/meta/aggregation-quick-reference/#aggregation-expressions>`_
                defining the field or expression to aggregate. This can also
                be a list or tuple of such arguments, in which case a tuple of
                corresponding aggregation results (each receiving the same
                additional keyword arguments, if any) will be returned
            expr (None): a :class:`fiftyone.core.expressions.ViewExpression` or
                `MongoDB expression <https://docs.mongodb.com/manual/meta/aggregation-quick-reference/#aggregation-expressions>`_
                to apply to ``field_or_expr`` (which must be a field) before
                aggregating

        Returns:
            a dict mapping values to counts
        """
        make = lambda field_or_expr: foa.CountValues(field_or_expr, expr=expr)
        return self._make_and_aggregate(make, field_or_expr)

    @aggregation
    def distinct(self, field_or_expr, expr=None):
        """Computes the distinct values of a field in the collection.

        ``None``-valued fields are ignored.

        This aggregation is typically applied to *countable* field types (or
        lists of such types):

        -   :class:`fiftyone.core.fields.BooleanField`
        -   :class:`fiftyone.core.fields.IntField`
        -   :class:`fiftyone.core.fields.StringField`

        Examples::

            import fiftyone as fo
            from fiftyone import ViewField as F

            dataset = fo.Dataset()
            dataset.add_samples(
                [
                    fo.Sample(
                        filepath="/path/to/image1.png",
                        tags=["sunny"],
                        predictions=fo.Detections(
                            detections=[
                                fo.Detection(label="cat"),
                                fo.Detection(label="dog"),
                            ]
                        ),
                    ),
                    fo.Sample(
                        filepath="/path/to/image2.png",
                        tags=["sunny", "cloudy"],
                        predictions=fo.Detections(
                            detections=[
                                fo.Detection(label="cat"),
                                fo.Detection(label="rabbit"),
                            ]
                        ),
                    ),
                    fo.Sample(
                        filepath="/path/to/image3.png",
                        predictions=None,
                    ),
                ]
            )

            #
            # Get the distinct tags in a dataset
            #

            values = dataset.distinct("tags")
            print(values)  # list of distinct values

            #
            # Get the distinct predicted labels in a dataset
            #

            values = dataset.distinct("predictions.detections.label")
            print(values)  # list of distinct values

            #
            # Get the distinct predicted labels after some normalization
            #

            values = dataset.distinct(
                F("predictions.detections.label").map_values(
                    {"cat": "pet", "dog": "pet"}
                ).upper()
            )
            print(values)  # list of distinct values

        Args:
            field_or_expr: a field name, ``embedded.field.name``,
                :class:`fiftyone.core.expressions.ViewExpression`, or
                `MongoDB expression <https://docs.mongodb.com/manual/meta/aggregation-quick-reference/#aggregation-expressions>`_
                defining the field or expression to aggregate. This can also
                be a list or tuple of such arguments, in which case a tuple of
                corresponding aggregation results (each receiving the same
                additional keyword arguments, if any) will be returned
            expr (None): a :class:`fiftyone.core.expressions.ViewExpression` or
                `MongoDB expression <https://docs.mongodb.com/manual/meta/aggregation-quick-reference/#aggregation-expressions>`_
                to apply to ``field_or_expr`` (which must be a field) before
                aggregating

        Returns:
            a sorted list of distinct values
        """
        make = lambda field_or_expr: foa.Distinct(field_or_expr, expr=expr)
        return self._make_and_aggregate(make, field_or_expr)

    @aggregation
    def histogram_values(
        self, field_or_expr, expr=None, bins=None, range=None, auto=False
    ):
        """Computes a histogram of the field values in the collection.

        This aggregation is typically applied to *numeric* field types (or
        lists of such types):

        -   :class:`fiftyone.core.fields.IntField`
        -   :class:`fiftyone.core.fields.FloatField`

        Examples::

            import numpy as np
            import matplotlib.pyplot as plt

            import fiftyone as fo
            from fiftyone import ViewField as F

            samples = []
            for idx in range(100):
                samples.append(
                    fo.Sample(
                        filepath="/path/to/image%d.png" % idx,
                        numeric_field=np.random.randn(),
                        numeric_list_field=list(np.random.randn(10)),
                    )
                )

            dataset = fo.Dataset()
            dataset.add_samples(samples)

            def plot_hist(counts, edges):
                counts = np.asarray(counts)
                edges = np.asarray(edges)
                left_edges = edges[:-1]
                widths = edges[1:] - edges[:-1]
                plt.bar(left_edges, counts, width=widths, align="edge")

            #
            # Compute a histogram of a numeric field
            #

            counts, edges, other = dataset.histogram_values(
                "numeric_field", bins=50, range=(-4, 4)
            )

            plot_hist(counts, edges)
            plt.show(block=False)

            #
            # Compute the histogram of a numeric list field
            #

            counts, edges, other = dataset.histogram_values(
                "numeric_list_field", bins=50
            )

            plot_hist(counts, edges)
            plt.show(block=False)

            #
            # Compute the histogram of a transformation of a numeric field
            #

            counts, edges, other = dataset.histogram_values(
                2 * (F("numeric_field") + 1), bins=50
            )

            plot_hist(counts, edges)
            plt.show(block=False)

        Args:
            field_or_expr: a field name, ``embedded.field.name``,
                :class:`fiftyone.core.expressions.ViewExpression`, or
                `MongoDB expression <https://docs.mongodb.com/manual/meta/aggregation-quick-reference/#aggregation-expressions>`_
                defining the field or expression to aggregate. This can also
                be a list or tuple of such arguments, in which case a tuple of
                corresponding aggregation results (each receiving the same
                additional keyword arguments, if any) will be returned
            expr (None): a :class:`fiftyone.core.expressions.ViewExpression` or
                `MongoDB expression <https://docs.mongodb.com/manual/meta/aggregation-quick-reference/#aggregation-expressions>`_
                to apply to ``field_or_expr`` (which must be a field) before
                aggregating
            bins (None): can be either an integer number of bins to generate or
                a monotonically increasing sequence specifying the bin edges to
                use. By default, 10 bins are created. If ``bins`` is an integer
                and no ``range`` is specified, bin edges are automatically
                distributed in an attempt to evenly distribute the counts in
                each bin
            range (None): a ``(lower, upper)`` tuple specifying a range in
                which to generate equal-width bins. Only applicable when
                ``bins`` is an integer
            auto (False): whether to automatically choose bin edges in an
                attempt to evenly distribute the counts in each bin. If this
                option is chosen, ``bins`` will only be used if it is an
                integer, and the ``range`` parameter is ignored

        Returns:
            a tuple of

            -   counts: a list of counts in each bin
            -   edges: an increasing list of bin edges of length
                ``len(counts) + 1``. Note that each bin is treated as having an
                inclusive lower boundary and exclusive upper boundary,
                ``[lower, upper)``, including the rightmost bin
            -   other: the number of items outside the bins
        """
        make = lambda field_or_expr: foa.HistogramValues(
            field_or_expr, expr=expr, bins=bins, range=range, auto=auto
        )
        return self._make_and_aggregate(make, field_or_expr)

    @aggregation
    def mean(self, field_or_expr, expr=None):
        """Computes the arithmetic mean of the field values of the collection.

        ``None``-valued fields are ignored.

        This aggregation is typically applied to *numeric* field types (or
        lists of such types):

        -   :class:`fiftyone.core.fields.IntField`
        -   :class:`fiftyone.core.fields.FloatField`

        Examples::

            import fiftyone as fo
            from fiftyone import ViewField as F

            dataset = fo.Dataset()
            dataset.add_samples(
                [
                    fo.Sample(
                        filepath="/path/to/image1.png",
                        numeric_field=1.0,
                        numeric_list_field=[1, 2, 3],
                    ),
                    fo.Sample(
                        filepath="/path/to/image2.png",
                        numeric_field=4.0,
                        numeric_list_field=[1, 2],
                    ),
                    fo.Sample(
                        filepath="/path/to/image3.png",
                        numeric_field=None,
                        numeric_list_field=None,
                    ),
                ]
            )

            #
            # Compute the mean of a numeric field
            #

            mean = dataset.mean("numeric_field")
            print(mean)  # the mean

            #
            # Compute the mean of a numeric list field
            #

            mean = dataset.mean("numeric_list_field")
            print(mean)  # the mean

            #
            # Compute the mean of a transformation of a numeric field
            #

            mean = dataset.mean(2 * (F("numeric_field") + 1))
            print(mean)  # the mean

        Args:
            field_or_expr: a field name, ``embedded.field.name``,
                :class:`fiftyone.core.expressions.ViewExpression`, or
                `MongoDB expression <https://docs.mongodb.com/manual/meta/aggregation-quick-reference/#aggregation-expressions>`_
                defining the field or expression to aggregate. This can also
                be a list or tuple of such arguments, in which case a tuple of
                corresponding aggregation results (each receiving the same
                additional keyword arguments, if any) will be returned
            expr (None): a :class:`fiftyone.core.expressions.ViewExpression` or
                `MongoDB expression <https://docs.mongodb.com/manual/meta/aggregation-quick-reference/#aggregation-expressions>`_
                to apply to ``field_or_expr`` (which must be a field) before
                aggregating

        Returns:
            the mean
        """
        make = lambda field_or_expr: foa.Mean(field_or_expr, expr=expr)
        return self._make_and_aggregate(make, field_or_expr)

    @aggregation
    def std(self, field_or_expr, expr=None, sample=False):
        """Computes the standard deviation of the field values of the
        collection.

        ``None``-valued fields are ignored.

        This aggregation is typically applied to *numeric* field types (or
        lists of such types):

        -   :class:`fiftyone.core.fields.IntField`
        -   :class:`fiftyone.core.fields.FloatField`

        Examples::

            import fiftyone as fo
            from fiftyone import ViewField as F

            dataset = fo.Dataset()
            dataset.add_samples(
                [
                    fo.Sample(
                        filepath="/path/to/image1.png",
                        numeric_field=1.0,
                        numeric_list_field=[1, 2, 3],
                    ),
                    fo.Sample(
                        filepath="/path/to/image2.png",
                        numeric_field=4.0,
                        numeric_list_field=[1, 2],
                    ),
                    fo.Sample(
                        filepath="/path/to/image3.png",
                        numeric_field=None,
                        numeric_list_field=None,
                    ),
                ]
            )

            #
            # Compute the standard deviation of a numeric field
            #

            std = dataset.std("numeric_field")
            print(std)  # the standard deviation

            #
            # Compute the standard deviation of a numeric list field
            #

            std = dataset.std("numeric_list_field")
            print(std)  # the standard deviation

            #
            # Compute the standard deviation of a transformation of a numeric field
            #

            std = dataset.std(2 * (F("numeric_field") + 1))
            print(std)  # the standard deviation

        Args:
            field_or_expr: a field name, ``embedded.field.name``,
                :class:`fiftyone.core.expressions.ViewExpression`, or
                `MongoDB expression <https://docs.mongodb.com/manual/meta/aggregation-quick-reference/#aggregation-expressions>`_
                defining the field or expression to aggregate. This can also
                be a list or tuple of such arguments, in which case a tuple of
                corresponding aggregation results (each receiving the same
                additional keyword arguments, if any) will be returned
            expr (None): a :class:`fiftyone.core.expressions.ViewExpression` or
                `MongoDB expression <https://docs.mongodb.com/manual/meta/aggregation-quick-reference/#aggregation-expressions>`_
                to apply to ``field_or_expr`` (which must be a field) before
                aggregating
            sample (False): whether to compute the sample standard deviation rather
                than the population standard deviation

        Returns:
            the standard deviation
        """
        make = lambda field_or_expr: foa.Std(
            field_or_expr, expr=expr, sample=sample
        )
        return self._make_and_aggregate(make, field_or_expr)

    @aggregation
    def sum(self, field_or_expr, expr=None):
        """Computes the sum of the field values of the collection.

        ``None``-valued fields are ignored.

        This aggregation is typically applied to *numeric* field types (or
        lists of such types):

        -   :class:`fiftyone.core.fields.IntField`
        -   :class:`fiftyone.core.fields.FloatField`

        Examples::

            import fiftyone as fo
            from fiftyone import ViewField as F

            dataset = fo.Dataset()
            dataset.add_samples(
                [
                    fo.Sample(
                        filepath="/path/to/image1.png",
                        numeric_field=1.0,
                        numeric_list_field=[1, 2, 3],
                    ),
                    fo.Sample(
                        filepath="/path/to/image2.png",
                        numeric_field=4.0,
                        numeric_list_field=[1, 2],
                    ),
                    fo.Sample(
                        filepath="/path/to/image3.png",
                        numeric_field=None,
                        numeric_list_field=None,
                    ),
                ]
            )

            #
            # Compute the sum of a numeric field
            #

            total = dataset.sum("numeric_field")
            print(total)  # the sum

            #
            # Compute the sum of a numeric list field
            #

            total = dataset.sum("numeric_list_field")
            print(total)  # the sum

            #
            # Compute the sum of a transformation of a numeric field
            #

            total = dataset.sum(2 * (F("numeric_field") + 1))
            print(total)  # the sum

        Args:
            field_or_expr: a field name, ``embedded.field.name``,
                :class:`fiftyone.core.expressions.ViewExpression`, or
                `MongoDB expression <https://docs.mongodb.com/manual/meta/aggregation-quick-reference/#aggregation-expressions>`_
                defining the field or expression to aggregate. This can also
                be a list or tuple of such arguments, in which case a tuple of
                corresponding aggregation results (each receiving the same
                additional keyword arguments, if any) will be returned
            expr (None): a :class:`fiftyone.core.expressions.ViewExpression` or
                `MongoDB expression <https://docs.mongodb.com/manual/meta/aggregation-quick-reference/#aggregation-expressions>`_
                to apply to ``field_or_expr`` (which must be a field) before
                aggregating

        Returns:
            the sum
        """
        make = lambda field_or_expr: foa.Sum(field_or_expr, expr=expr)
        return self._make_and_aggregate(make, field_or_expr)

    @aggregation
    def values(
        self,
        field_or_expr,
        expr=None,
        missing_value=None,
        unwind=False,
        _allow_missing=False,
        _big_result=True,
        _raw=False,
    ):
        """Extracts the values of a field from all samples in the collection.

        Values aggregations are useful for efficiently extracting a slice of
        field or embedded field values across all samples in a collection. See
        the examples below for more details.

        The dual function of :meth:`values` is :meth:`set_values`, which can be
        used to efficiently set a field or embedded field of all samples in a
        collection by providing lists of values of same structure returned by
        this aggregation.

        .. note::

            Unlike other aggregations, :meth:`values` does not automatically
            unwind list fields, which ensures that the returned values match
            the potentially-nested structure of the documents.

            You can opt-in to unwinding specific list fields using the ``[]``
            syntax, or you can pass the optional ``unwind=True`` parameter to
            unwind all supported list fields. See
            :ref:`aggregations-list-fields` for more information.

        Examples::

            import fiftyone as fo
            import fiftyone.zoo as foz
            from fiftyone import ViewField as F

            dataset = fo.Dataset()
            dataset.add_samples(
                [
                    fo.Sample(
                        filepath="/path/to/image1.png",
                        numeric_field=1.0,
                        numeric_list_field=[1, 2, 3],
                    ),
                    fo.Sample(
                        filepath="/path/to/image2.png",
                        numeric_field=4.0,
                        numeric_list_field=[1, 2],
                    ),
                    fo.Sample(
                        filepath="/path/to/image3.png",
                        numeric_field=None,
                        numeric_list_field=None,
                    ),
                ]
            )

            #
            # Get all values of a field
            #

            values = dataset.values("numeric_field")
            print(values)  # [1.0, 4.0, None]

            #
            # Get all values of a list field
            #

            values = dataset.values("numeric_list_field")
            print(values)  # [[1, 2, 3], [1, 2], None]

            #
            # Get all values of transformed field
            #

            values = dataset.values(2 * (F("numeric_field") + 1))
            print(values)  # [4.0, 10.0, None]

            #
            # Get values from a label list field
            #

            dataset = foz.load_zoo_dataset("quickstart")

            # list of `Detections`
            detections = dataset.values("ground_truth")

            # list of lists of `Detection` instances
            detections = dataset.values("ground_truth.detections")

            # list of lists of detection labels
            labels = dataset.values("ground_truth.detections.label")

        Args:
            field_or_expr: a field name, ``embedded.field.name``,
                :class:`fiftyone.core.expressions.ViewExpression`, or
                `MongoDB expression <https://docs.mongodb.com/manual/meta/aggregation-quick-reference/#aggregation-expressions>`_
                defining the field or expression to aggregate. This can also
                be a list or tuple of such arguments, in which case a tuple of
                corresponding aggregation results (each receiving the same
                additional keyword arguments, if any) will be returned
            expr (None): a :class:`fiftyone.core.expressions.ViewExpression` or
                `MongoDB expression <https://docs.mongodb.com/manual/meta/aggregation-quick-reference/#aggregation-expressions>`_
                to apply to ``field_or_expr`` (which must be a field) before
                aggregating
            missing_value (None): a value to insert for missing or
                ``None``-valued fields
            unwind (False): whether to automatically unwind all recognized list
                fields

        Returns:
            the list of values
        """
        make = lambda field_or_expr: foa.Values(
            field_or_expr,
            expr=expr,
            missing_value=missing_value,
            unwind=unwind,
            _allow_missing=_allow_missing,
            _big_result=_big_result,
            _raw=_raw,
        )
        return self._make_and_aggregate(make, field_or_expr)

    def draw_labels(
        self,
        anno_dir,
        label_fields=None,
        overwrite=False,
        annotation_config=None,
    ):
        """Renders annotated versions of the samples in the collection with
        label field(s) overlaid to the given directory.

        The filenames of the sample data are maintained, unless a name conflict
        would occur in ``anno_dir``, in which case an index of the form
        ``"-%d" % count`` is appended to the base filename.

        Images are written in format ``fo.config.default_image_ext``.

        Args:
            anno_dir: the directory to write the annotated files
            label_fields (None): a list of :class:`fiftyone.core.labels.Label`
                fields to render. By default, all
                :class:`fiftyone.core.labels.Label` fields are drawn
            overwrite (False): whether to delete ``anno_dir`` if it exists
                before rendering the labels
            annotation_config (None): an
                :class:`fiftyone.utils.annotations.AnnotationConfig` specifying
                how to render the annotations

        Returns:
            the list of paths to the labeled images
        """
        if os.path.isdir(anno_dir):
            if overwrite:
                etau.delete_dir(anno_dir)
            else:
                logger.warning(
                    "Directory '%s' already exists; outputs will be merged "
                    "with existing files",
                    anno_dir,
                )

        if self.media_type == fom.VIDEO:
            if label_fields is None:
                label_fields = _get_frame_label_fields(self)

                return foua.draw_labeled_videos(
                    self,
                    anno_dir,
                    label_fields=label_fields,
                    annotation_config=annotation_config,
                )

        if label_fields is None:
            label_fields = _get_image_label_fields(self)

        return foua.draw_labeled_images(
            self,
            anno_dir,
            label_fields=label_fields,
            annotation_config=annotation_config,
        )

    def export(
        self,
        export_dir=None,
        dataset_type=None,
        data_path=None,
        labels_path=None,
        export_media=None,
        dataset_exporter=None,
        label_field=None,
        label_prefix=None,
        labels_dict=None,
        frame_labels_field=None,
        frame_labels_prefix=None,
        frame_labels_dict=None,
        overwrite=False,
        **kwargs,
    ):
        """Exports the samples in the collection to disk.

        You can perform exports with this method via the following basic
        patterns:

        (a) Provide ``export_dir`` and ``dataset_type`` to export the content
            to a directory in the default layout for the specified format, as
            documented in :ref:`this page <exporting-datasets>`

        (b) Provide ``dataset_type`` along with ``data_path``, ``labels_path``,
            and/or ``export_media`` to directly specify where to export the
            source media and/or labels (if applicable) in your desired format.
            This syntax provides the flexibility to, for example, perform
            workflows like labels-only exports

        (c) Provide a ``dataset_exporter`` to which to feed samples to perform
            a fully-customized export

        In all workflows, the remaining parameters of this method can be
        provided to further configure the export.

        See :ref:`this page <exporting-datasets>` for more information about
        the available export formats and examples of using this method.

        See :ref:`this guide <custom-dataset-exporter>` for more details about
        exporting datasets in custom formats by defining your own
        :class:`fiftyone.utils.data.exporters.DatasetExporter`.

        This method will automatically coerce the data to match the requested
        export in the following cases:

        -   When exporting in either an unlabeled image or image classification
            format, if a spatial label field is provided
            (:class:`fiftyone.core.labels.Detection`,
            :class:`fiftyone.core.labels.Detections`,
            :class:`fiftyone.core.labels.Polyline`, or
            :class:`fiftyone.core.labels.Polylines`), then the
            **image patches** of the provided samples will be exported

        -   When exporting in labeled image dataset formats that expect
            list-type labels (:class:`fiftyone.core.labels.Classifications`,
            :class:`fiftyone.core.labels.Detections`,
            :class:`fiftyone.core.labels.Keypoints`, or
            :class:`fiftyone.core.labels.Polylines`), if a label field contains
            labels in non-list format
            (e.g., :class:`fiftyone.core.labels.Classification`), the labels
            will be automatically upgraded to single-label lists

        -   When exporting in labeled image dataset formats that expect
            :class:`fiftyone.core.labels.Detections` labels, if a
            :class:`fiftyone.core.labels.Classification` field is provided, the
            labels will be automatically upgraded to detections that span the
            entire images

        Args:
            export_dir (None): the directory to which to export the samples in
                format ``dataset_type``. This parameter may be omitted if you
                have provided appropriate values for the ``data_path`` and/or
                ``labels_path`` parameters. Alternatively, this can also be an
                archive path with one of the following extensions::

                    .zip, .tar, .tar.gz, .tgz, .tar.bz, .tbz

                If an archive path is specified, the export is performed in a
                directory of same name (minus extension) and then automatically
                archived and the directory then deleted
            dataset_type (None): the
                :class:`fiftyone.types.dataset_types.Dataset` type to write. If
                not specified, the default type for ``label_field`` is used
            data_path (None): an optional parameter that enables explicit
                control over the location of the exported media for certain
                export formats. Can be any of the following:

                -   a folder name like ``"data"`` or ``"data/"`` specifying a
                    subfolder of ``export_dir`` in which to export the media
                -   an absolute directory path in which to export the media. In
                    this case, the ``export_dir`` has no effect on the location
                    of the data
                -   a filename like ``"data.json"`` specifying the filename of
                    a JSON manifest file in ``export_dir`` generated when
                    ``export_media`` is ``"manifest"``
                -   an absolute filepath specifying the location to write the
                    JSON manifest file when ``export_media`` is ``"manifest"``.
                    In this case, ``export_dir`` has no effect on the location
                    of the data

                If None, a default value of this parameter will be chosen based
                on the value of the ``export_media`` parameter. Note that this
                parameter is not applicable to certain export formats such as
                binary types like TF records
            labels_path (None): an optional parameter that enables explicit
                control over the location of the exported labels. Only
                applicable when exporting in certain labeled dataset formats.
                Can be any of the following:

                -   a type-specific folder name like ``"labels"`` or
                    ``"labels/"`` or a filename like ``"labels.json"`` or
                    ``"labels.xml"`` specifying the location in ``export_dir``
                    in which to export the labels
                -   an absolute directory or filepath in which to export the
                    labels. In this case, the ``export_dir`` has no effect on
                    the location of the labels

                For labeled datasets, the default value of this parameter will
                be chosen based on the export format so that the labels will be
                exported into ``export_dir``
            export_media (None): controls how to export the raw media. The
                supported values are:

                -   ``True``: copy all media files into the output directory
                -   ``False``: don't export media. This option is only useful
                    when exporting labeled datasets whose label format stores
                    sufficient information to locate the associated media
                -   ``"move"``: move all media files into the output directory
                -   ``"symlink"``: create symlinks to the media files in the
                    output directory
                -   ``"manifest"``: create a ``data.json`` in the output
                    directory that maps UUIDs used in the labels files to the
                    filepaths of the source media, rather than exporting the
                    actual media

                If None, an appropriate default value of this parameter will be
                chosen based on the value of the ``data_path`` parameter. Note
                that some dataset formats may not support certain values for
                this parameter (e.g., when exporting in binary formats such as
                TF records, "symlink" is not an option)
            dataset_exporter (None): a
                :class:`fiftyone.utils.data.exporters.DatasetExporter` to use
                to export the samples. When provided, parameters such as
                ``export_dir``, ``dataset_type``, ``data_path``, and
                ``labels_path`` have no effect
            label_field (None): the name of the label field to export. Only
                applicable to labeled image datasets or labeled video datasets
                with sample-level labels. If none of ``label_field``,
                ``label_prefix``, and ``labels_dict`` are specified and the
                requested output type is a labeled image dataset or labeled
                video dataset with sample-level labels, the first field of
                compatible type for the output format is used
            label_prefix (None): a label field prefix; all fields whose name
                starts with the given prefix will be exported (with the prefix
                removed when constructing the label dicts). Only applicable to
                labeled image datasets or labeled video datasets with
                sample-level labels. This parameter can only be used when the
                exporter can handle dictionaries of labels
            labels_dict (None): a dictionary mapping label field names to keys
                to use when constructing the label dict to pass to the
                exporter. Only applicable to labeled image datasets or labeled
                video datasets with sample-level labels. This parameter can
                only be used when the exporter can handle dictionaries of
                labels
            frame_labels_field (None): the name of the frame labels field to
                export. Only applicable for labeled video datasets. If none of
                ``frame_labels_field``, ``frame_labels_prefix``, and
                ``frame_labels_dict`` are specified and the requested output
                type is a labeled video dataset with frame-level labels, the
                first frame-level field of compatible type for the output
                format is used
            frame_labels_prefix (None): a frame labels field prefix; all
                frame-level fields whose name starts with the given prefix will
                be exported (with the prefix removed when constructing the
                frame label dicts). Only applicable for labeled video datasets.
                This parameter can only be used when the exporter can handle
                dictionaries of frame-level labels
            frame_labels_dict (None): a dictionary mapping frame-level label
                field names to keys to use when constructing the frame labels
                dicts to pass to the exporter. Only applicable for labeled
                video datasets. This parameter can only be used when the
                exporter can handle dictionaries of frame-level labels
            overwrite (False): whether to delete existing directories before
                performing the export (True) or to merge the export with
                existing files and directories (False). Not applicable when a
                ``dataset_exporter`` was provided
            **kwargs: optional keyword arguments to pass to the dataset
                exporter's constructor. If you are exporting image patches,
                this can also contain keyword arguments for
                :class:`fiftyone.utils.patches.ImagePatchesExtractor`
        """
        if export_dir is not None and etau.is_archive(export_dir):
            archive_path = export_dir
            export_dir = etau.split_archive(archive_path)[0]
        else:
            archive_path = None

        if dataset_type is None and dataset_exporter is None:
            raise ValueError(
                "Either `dataset_type` or `dataset_exporter` must be provided"
            )

        # If no dataset exporter was provided, construct one
        if dataset_exporter is None:
            _handle_existing_dirs(
                export_dir, data_path, labels_path, overwrite
            )

            dataset_exporter, kwargs = foud.build_dataset_exporter(
                dataset_type,
                warn_unused=False,  # don't warn yet, might be patches kwargs
                export_dir=export_dir,
                data_path=data_path,
                labels_path=labels_path,
                export_media=export_media,
                **kwargs,
            )

        # Get label field(s) to export
        if isinstance(dataset_exporter, foud.LabeledImageDatasetExporter):
            # Labeled images
            label_field_or_dict = get_label_fields(
                self,
                label_field=label_field,
                label_prefix=label_prefix,
                labels_dict=labels_dict,
                dataset_exporter=dataset_exporter,
                allow_coersion=True,
                required=True,
            )
            frame_labels_field_or_dict = None
        elif isinstance(dataset_exporter, foud.LabeledVideoDatasetExporter):
            # Labeled videos
            label_field_or_dict = get_label_fields(
                self,
                label_field=label_field,
                label_prefix=label_prefix,
                labels_dict=labels_dict,
                dataset_exporter=dataset_exporter,
                allow_coersion=True,
                required=False,
            )
            frame_labels_field_or_dict = get_frame_labels_fields(
                self,
                frame_labels_field=frame_labels_field,
                frame_labels_prefix=frame_labels_prefix,
                frame_labels_dict=frame_labels_dict,
                dataset_exporter=dataset_exporter,
                allow_coersion=True,
                required=False,
            )

            if (
                label_field_or_dict is None
                and frame_labels_field_or_dict is None
            ):
                raise ValueError(
                    "Unable to locate compatible sample or frame-level "
                    "field(s) to export"
                )
        else:
            # Other (unlabeled, entire samples, etc)
            label_field_or_dict = label_field
            frame_labels_field_or_dict = frame_labels_field

        # Perform the export
        foud.export_samples(
            self,
            dataset_exporter=dataset_exporter,
            label_field_or_dict=label_field_or_dict,
            frame_labels_field_or_dict=frame_labels_field_or_dict,
            **kwargs,
        )

        # Archive, if requested
        if archive_path is not None:
            etau.make_archive(export_dir, archive_path, cleanup=True)

<<<<<<< HEAD
    def annotate(self, backend="cvat", label_field="ground_truth", **kwargs):
        """Exports the samples and a label field to the given annotation
        backend.

        Args:
            backend ("cvat"): the name of the annotation backend to which to
                export the samples. Options are ("cvat")
            label_field: a string indicating the label field to export to the
                annotation backend. A value of `None` indicates exporting only
                the media.
            **kwargs: additional arguments to send to the annotation backend
        """
        annotation_info = foua.annotate(
            samples=self, backend=backend, label_field=label_field, **kwargs,
        )
        return annotation_info

    def load_annotations(
        self, info, backend="cvat", label_field="ground_truth",
    ):
        """Loads labels from the given annotation backend.
        
        Args:
            info: the :class`AnnotationInfo` returned from a call to
                `annotate()`
            backend ("cvat"): the annotation backend to load labels from.
                Options are ("cvat")
            label_field: the label field to create or to merge the annotations
                into
        """
        return foua.load_annotations(
            samples=self, info=info, backend=backend, label_field=label_field,
        )

    def list_indexes(self, include_private=False):
        """Returns the fields of the dataset that are indexed.
=======
    def list_indexes(self):
        """Returns the list of index names on this collection.
>>>>>>> f1af23a0

        Single-field indexes are referenced by their field name, while compound
        indexes are referenced by more complicated strings. See
        :meth:`pymongo:pymongo.collection.Collection.index_information` for
        details on the compound format.

        Returns:
            the list of index names
        """
        return list(self.get_index_information().keys())

    def get_index_information(self):
        """Returns a dictionary of information about the indexes on this
        collection.

        See :meth:`pymongo:pymongo.collection.Collection.index_information` for
        details on the structure of this dictionary.

        Returns:
            a dict mapping index names to info dicts
        """
        index_info = {}

        # Sample-level indexes
        fields_map = self._get_db_fields_map(reverse=True)
        sample_info = self._dataset._sample_collection.index_information()
        for key, info in sample_info.items():
            if len(info["key"]) == 1:
                field = info["key"][0][0]
                key = fields_map.get(field, field)

            index_info[key] = info

        if self.media_type == fom.VIDEO:
            # Frame-level indexes
            fields_map = self._get_db_fields_map(frames=True, reverse=True)
            frame_info = self._dataset._frame_collection.index_information()
            for key, info in frame_info.items():
                if len(info["key"]) == 1:
                    field = info["key"][0][0]
                    key = fields_map.get(field, field)

                index_info[self._FRAMES_PREFIX + key] = info

        return index_info

    def create_index(self, field_or_spec, unique=False, **kwargs):
        """Creates an index on the given field or with the given specification,
        if necessary.

        Indexes enable efficient sorting, merging, and other such operations.

        Frame-level fields can be indexed by prepending ``"frames."`` to the
        field name.

        If you are indexing a single field and it already has a unique
        constraint, it will be retained regardless of the ``unique`` value you
        specify. Conversely, if the given field already has a non-unique index
        but you requested a unique index, the existing index will be replaced
        with a unique index. Use :meth:`drop_index` to drop an existing index
        first if you wish to modify an existing index in other ways.

        Args:
            field_or_spec: the field name, ``embedded.field.name``, or index
                specification list. See
                :meth:`pymongo:pymongo.collection.Collection.create_index` for
                supported values
            unique (False): whether to add a uniqueness constraint to the index
            **kwargs: optional keyword arguments for
                :meth:`pymongo:pymongo.collection.Collection.create_index`

        Returns:
            the name of the index
        """
        if etau.is_str(field_or_spec):
            input_spec = [(field_or_spec, 1)]
        else:
            input_spec = list(field_or_spec)

        single_field_index = len(input_spec) == 1

        # For single field indexes, provide special handling based on `unique`
        # constraint
        if single_field_index:
            field = input_spec[0][0]

            index_info = self.get_index_information()
            if field in index_info:
                _unique = index_info[field].get("unique", False)
                if _unique or (unique == _unique):
                    # Satisfactory index already exists
                    return field

                _field, is_frame_field = self._handle_frame_field(field)

                if _field == "id":
                    # For some reason ID indexes are not reported by
                    # `get_index_information()` as being unique like other
                    # manually created indexes, but they are, so nothing needs
                    # to be done here
                    return field

                if _field in self._get_default_indexes(frames=is_frame_field):
                    raise ValueError(
                        "Cannot modify default index '%s'" % field
                    )

                # We need to drop existing index and replace with a unique one
                self.drop_index(field)

        is_frame_fields = []
        index_spec = []
        for field, option in input_spec:
            self._validate_root_field(field, include_private=True)
            _field, is_frame_field = self._get_db_field(field)
            is_frame_fields.append(is_frame_field)
            index_spec.append((_field, option))

        if len(set(is_frame_fields)) > 1:
            raise ValueError(
                "Fields in a compound index must be either all sample-level "
                "or all frame-level fields"
            )

        is_frame_index = all(is_frame_fields)

        if is_frame_index:
            coll = self._dataset._frame_collection
        else:
            coll = self._dataset._sample_collection

        name = coll.create_index(index_spec, unique=unique, **kwargs)

        if single_field_index:
            name = input_spec[0][0]
        elif is_frame_index:
            name = self._FRAMES_PREFIX + name

        return name

    def drop_index(self, field_or_name):
        """Drops the index for the given field or name.

        Args:
            field_or_name: a field name, ``embedded.field.name``, or compound
                index name. Use :meth:`list_indexes` to see the available
                indexes
        """
        name, is_frame_index = self._handle_frame_field(field_or_name)

        if is_frame_index:
            if name in self._get_default_indexes(frames=True):
                raise ValueError("Cannot drop default frame index '%s'" % name)

            coll = self._dataset._frame_collection
        else:
            if name in self._get_default_indexes():
                raise ValueError("Cannot drop default index '%s'" % name)

            coll = self._dataset._sample_collection

        index_map = {}
        fields_map = self._get_db_fields_map(
            frames=is_frame_index, reverse=True
        )
        for key, info in coll.index_information().items():
            if len(info["key"]) == 1:
                # We use field name, not pymongo name, for single field indexes
                field = info["key"][0][0]
                index_map[fields_map.get(field, field)] = key
            else:
                index_map[key] = key

        if name not in index_map:
            itype = "frame index" if is_frame_index else "index"
            raise ValueError(
                "%s has no %s '%s'" % (self.__class__.__name__, itype, name)
            )

        coll.drop_index(index_map[name])

    def _get_default_indexes(self, frames=False):
        if frames:
            if self.media_type == fom.VIDEO:
                return ["id", "_sample_id_1_frame_number_1"]

            return []

        return ["id", "filepath"]

    def reload(self):
        """Reloads the collection from the database."""
        raise NotImplementedError("Subclass must implement reload()")

    def to_dict(self, rel_dir=None, frame_labels_dir=None, pretty_print=False):
        """Returns a JSON dictionary representation of the collection.

        Args:
            rel_dir (None): a relative directory to remove from the
                ``filepath`` of each sample, if possible. The path is converted
                to an absolute path (if necessary) via
                ``os.path.abspath(os.path.expanduser(rel_dir))``. The typical
                use case for this argument is that your source data lives in
                a single directory and you wish to serialize relative, rather
                than absolute, paths to the data within that directory
            frame_labels_dir (None): a directory in which to write per-sample
                JSON files containing the frame labels for video samples. If
                omitted, frame labels will be included directly in the returned
                JSON dict (which can be quite quite large for video datasets
                containing many frames). Only applicable to video datasets
            pretty_print (False): whether to render frame labels JSON in human
                readable format with newlines and indentations. Only applicable
                to video datasets when a ``frame_labels_dir`` is provided

        Returns:
            a JSON dict
        """
        if rel_dir is not None:
            rel_dir = (
                os.path.abspath(os.path.expanduser(rel_dir)) + os.path.sep
            )
            len_rel_dir = len(rel_dir)

        is_video = self.media_type == fom.VIDEO
        write_frame_labels = is_video and frame_labels_dir is not None

        d = {
            "name": self.name,
            "media_type": self.media_type,
            "num_samples": len(self),
            "sample_fields": self._serialize_field_schema(),
        }

        if is_video:
            d["frame_fields"] = self._serialize_frame_field_schema()

        d["info"] = self.info

        if self.classes:
            d["classes"] = self.classes

        if self.default_classes:
            d["default_classes"] = self.default_classes

        if self.mask_targets:
            d["mask_targets"] = self._serialize_mask_targets()

        if self.default_mask_targets:
            d["default_mask_targets"] = self._serialize_default_mask_targets()

        # Serialize samples
        samples = []
        with fou.ProgressBar() as pb:
            for sample in pb(self):
                sd = sample.to_dict(include_frames=True)

                if write_frame_labels:
                    frames = {"frames": sd.pop("frames", {})}
                    filename = sample.id + ".json"
                    sd["frames"] = filename
                    frames_path = os.path.join(frame_labels_dir, filename)
                    etas.write_json(
                        frames, frames_path, pretty_print=pretty_print
                    )

                if rel_dir and sd["filepath"].startswith(rel_dir):
                    sd["filepath"] = sd["filepath"][len_rel_dir:]

                samples.append(sd)

        d["samples"] = samples

        return d

    def to_json(self, rel_dir=None, frame_labels_dir=None, pretty_print=False):
        """Returns a JSON string representation of the collection.

        The samples will be written as a list in a top-level ``samples`` field
        of the returned dictionary.

        Args:
            rel_dir (None): a relative directory to remove from the
                ``filepath`` of each sample, if possible. The path is converted
                to an absolute path (if necessary) via
                ``os.path.abspath(os.path.expanduser(rel_dir))``. The typical
                use case for this argument is that your source data lives in
                a single directory and you wish to serialize relative, rather
                than absolute, paths to the data within that directory
            frame_labels_dir (None): a directory in which to write per-sample
                JSON files containing the frame labels for video samples. If
                omitted, frame labels will be included directly in the returned
                JSON dict (which can be quite quite large for video datasets
                containing many frames). Only applicable to video datasets
            pretty_print (False): whether to render the JSON in human readable
                format with newlines and indentations

        Returns:
            a JSON string
        """
        d = self.to_dict(
            rel_dir=rel_dir,
            frame_labels_dir=frame_labels_dir,
            pretty_print=pretty_print,
        )
        return etas.json_to_str(d, pretty_print=pretty_print)

    def write_json(
        self,
        json_path,
        rel_dir=None,
        frame_labels_dir=None,
        pretty_print=False,
    ):
        """Writes the colllection to disk in JSON format.

        Args:
            json_path: the path to write the JSON
            rel_dir (None): a relative directory to remove from the
                ``filepath`` of each sample, if possible. The path is converted
                to an absolute path (if necessary) via
                ``os.path.abspath(os.path.expanduser(rel_dir))``. The typical
                use case for this argument is that your source data lives in
                a single directory and you wish to serialize relative, rather
                than absolute, paths to the data within that directory
            frame_labels_dir (None): a directory in which to write per-sample
                JSON files containing the frame labels for video samples. If
                omitted, frame labels will be included directly in the returned
                JSON dict (which can be quite quite large for video datasets
                containing many frames). Only applicable to video datasets
            pretty_print (False): whether to render the JSON in human readable
                format with newlines and indentations
        """
        d = self.to_dict(
            rel_dir=rel_dir,
            frame_labels_dir=frame_labels_dir,
            pretty_print=pretty_print,
        )
        etas.write_json(d, json_path, pretty_print=pretty_print)

    def _add_view_stage(self, stage):
        """Returns a :class:`fiftyone.core.view.DatasetView` containing the
        contents of the collection with the given
        :class:fiftyone.core.stages.ViewStage` appended to its aggregation
        pipeline.

        Subclasses are responsible for performing any validation on the view
        stage to ensure that it is a valid stage to add to this collection.

        Args:
            stage: a :class:fiftyone.core.stages.ViewStage`

        Returns:
            a :class:`fiftyone.core.view.DatasetView`

        Raises:
            :class:`fiftyone.core.stages.ViewStageError`: if the stage was not
                a valid stage for this collection
        """
        raise NotImplementedError("Subclass must implement _add_view_stage()")

    def aggregate(self, aggregations):
        """Aggregates one or more
        :class:`fiftyone.core.aggregations.Aggregation` instances.

        Note that it is best practice to group aggregations into a single call
        to :meth:`aggregate`, as this will be more efficient than performing
        multiple aggregations in series.

        Args:
            aggregations: an :class:`fiftyone.core.aggregations.Aggregation` or
                iterable of :class:`fiftyone.core.aggregations.Aggregation`
                instances

        Returns:
            an aggregation result or list of aggregation results corresponding
            to the input aggregation(s)
        """
        if not aggregations:
            return []

        scalar_result = isinstance(aggregations, foa.Aggregation)

        if scalar_result:
            aggregations = [aggregations]

        # Partition aggregations by type
        big_aggs, batch_aggs, facet_aggs = self._parse_aggregations(
            aggregations, allow_big=True
        )

        # Placeholder to store results
        results = [None] * len(aggregations)

        # Run big aggregations
        for idx, aggregation in big_aggs.items():
            pipeline, attach_frames = self._build_big_pipeline(aggregation)

            result = self._aggregate(
                pipeline=pipeline, attach_frames=attach_frames
            )

            results[idx] = self._parse_big_results(aggregation, result)

        # Run batched big aggregations
        if batch_aggs:
            pipeline, attach_frames = self._build_batch_pipeline(batch_aggs)

            result = self._aggregate(
                pipeline=pipeline, attach_frames=attach_frames
            )
            result = list(result)

            for idx, aggregation in batch_aggs.items():
                results[idx] = self._parse_big_results(aggregation, result)

        # Run faceted aggregations
        if facet_aggs:
            pipeline, attach_frames = self._build_faceted_pipeline(facet_aggs)

            result = self._aggregate(
                pipeline=pipeline, attach_frames=attach_frames
            )
            result = next(result)  # extract result of $facet

            self._parse_faceted_results(facet_aggs, result, results)

        return results[0] if scalar_result else results

    async def _async_aggregate(self, sample_collection, aggregations):
        if not aggregations:
            return []

        scalar_result = isinstance(aggregations, foa.Aggregation)

        if scalar_result:
            aggregations = [aggregations]

        _, _, facet_aggs = self._parse_aggregations(
            aggregations, allow_big=False
        )

        results = [None] * len(aggregations)

        if facet_aggs:
            pipeline, attach_frames = self._build_faceted_pipeline(facet_aggs)

            pipeline = self._pipeline(
                pipeline=pipeline, attach_frames=attach_frames
            )
            result = await foo.aggregate(sample_collection, pipeline).to_list(
                1
            )
            result = result[0]  # extract result of $facet

            self._parse_faceted_results(facet_aggs, result, results)

        return results[0] if scalar_result else results

    def _parse_aggregations(self, aggregations, allow_big=True):
        big_aggs = {}
        batch_aggs = {}
        facet_aggs = {}
        for idx, aggregation in enumerate(aggregations):
            if aggregation._is_big_batchable:
                batch_aggs[idx] = aggregation
            elif aggregation._has_big_result:
                big_aggs[idx] = aggregation
            else:
                facet_aggs[idx] = aggregation

        if not allow_big and (big_aggs or batch_aggs):
            raise ValueError(
                "This method does not support aggregations that return big "
                "results"
            )

        return big_aggs, batch_aggs, facet_aggs

    def _build_big_pipeline(self, aggregation, big_field="values"):
        pipeline = aggregation.to_mongo(self, big_field=big_field)
        attach_frames = aggregation._needs_frames(self)
        return pipeline, attach_frames

    def _build_batch_pipeline(self, aggs_map):
        project = {}
        attach_frames = False
        for idx, aggregation in aggs_map.items():
            big_field = "value%d" % idx
            _pipeline, _attach_frames = self._build_big_pipeline(
                aggregation, big_field=big_field
            )
            attach_frames |= _attach_frames

            try:
                assert len(_pipeline) == 1
                project[big_field] = _pipeline[0]["$project"][big_field]
            except:
                raise ValueError(
                    "Batchable aggregations must have pipelines with a single "
                    "$project stage; found %s" % _pipeline
                )

        pipeline = [{"$project": project}]

        return pipeline, attach_frames

    def _build_faceted_pipeline(self, aggs_map):
        facets = {}
        attach_frames = False
        for idx, aggregation in aggs_map.items():
            pipeline = aggregation.to_mongo(self)
            attach_frames |= aggregation._needs_frames(self)
            facets[str(idx)] = pipeline

        facet_pipeline = [{"$facet": facets}]

        return facet_pipeline, attach_frames

    def _parse_big_results(self, aggregation, result):
        if result:
            return aggregation.parse_result(result)

        return aggregation.default_result()

    def _parse_faceted_results(self, aggs_map, result, results):
        for idx, aggregation in aggs_map.items():
            resulti = result[str(idx)]
            if resulti:
                results[idx] = aggregation.parse_result(resulti[0])
            else:
                results[idx] = aggregation.default_result()

    def _pipeline(
        self,
        pipeline=None,
        attach_frames=False,
        detach_frames=False,
        frames_only=False,
    ):
        """Returns the MongoDB aggregation pipeline for the collection.

        Args:
            pipeline (None): a MongoDB aggregation pipeline (list of dicts) to
                append to the current pipeline
            attach_frames (False): whether to attach the frame documents prior
                to executing the pipeline. Only applicable to video datasets
            detach_frames (False): whether to detach the frame documents at the
                end of the pipeline. Only applicable to video datasets
            frames_only (False): whether to generate a pipeline that contains
                *only* the frames in the collection

        Returns:
            the aggregation pipeline
        """
        raise NotImplementedError("Subclass must implement _pipeline()")

    def _aggregate(
        self,
        pipeline=None,
        attach_frames=False,
        detach_frames=False,
        frames_only=False,
    ):
        """Runs the MongoDB aggregation pipeline on the collection and returns
        the result.

        Args:
            pipeline (None): a MongoDB aggregation pipeline (list of dicts) to
                append to the current pipeline
            attach_frames (False): whether to attach the frame documents prior
                to executing the pipeline. Only applicable to video datasets
            detach_frames (False): whether to detach the frame documents at the
                end of the pipeline. Only applicable to video datasets
            frames_only (False): whether to generate a pipeline that contains
                *only* the frames in the collection

        Returns:
            the aggregation result dict
        """
        raise NotImplementedError("Subclass must implement _aggregate()")

    def _make_and_aggregate(self, make, args):
        if isinstance(args, (list, tuple)):
            return tuple(self.aggregate([make(arg) for arg in args]))

        return self.aggregate(make(args))

    def _build_aggregation(self, aggregations):
        scalar_result = isinstance(aggregations, foa.Aggregation)
        if scalar_result:
            aggregations = [aggregations]
        elif not aggregations:
            return False, [], None

        pipelines = {}
        for idx, agg in enumerate(aggregations):
            if not isinstance(agg, foa.Aggregation):
                raise TypeError(
                    "'%s' is not an %s" % (agg.__class__, foa.Aggregation)
                )

            pipelines[str(idx)] = agg.to_mongo(self)

        return scalar_result, aggregations, [{"$facet": pipelines}]

    def _process_aggregations(self, aggregations, result, scalar_result):
        results = []
        for idx, agg in enumerate(aggregations):
            _result = result[str(idx)]
            if _result:
                results.append(agg.parse_result(_result[0]))
            else:
                results.append(agg.default_result())

        return results[0] if scalar_result else results

    def _serialize(self):
        # pylint: disable=no-member
        return self._doc.to_dict(extended=True)

    def _serialize_field_schema(self):
        return self._serialize_schema(self.get_field_schema())

    def _serialize_frame_field_schema(self):
        return self._serialize_schema(self.get_frame_field_schema())

    def _serialize_schema(self, schema):
        return {field_name: str(field) for field_name, field in schema.items()}

    def _serialize_mask_targets(self):
        return self._root_dataset._doc.field_to_mongo("mask_targets")

    def _serialize_default_mask_targets(self):
        return self._root_dataset._doc.field_to_mongo("default_mask_targets")

    def _parse_mask_targets(self, mask_targets):
        if not mask_targets:
            return mask_targets

        return self._root_dataset._doc.field_to_python(
            "mask_targets", mask_targets
        )

    def _parse_default_mask_targets(self, default_mask_targets):
        if not default_mask_targets:
            return default_mask_targets

        return self._root_dataset._doc.field_to_python(
            "default_mask_targets", default_mask_targets
        )

    def _to_fields_str(self, field_schema):
        max_len = max([len(field_name) for field_name in field_schema]) + 1
        return "\n".join(
            "    %s %s" % ((field_name + ":").ljust(max_len), str(field))
            for field_name, field in field_schema.items()
        )

    def _split_frame_fields(self, fields):
        if etau.is_str(fields):
            fields = [fields]

        if self.media_type != fom.VIDEO:
            return fields, []

        return fou.split_frame_fields(fields)

    def _parse_field_name(
        self,
        field_name,
        auto_unwind=True,
        omit_terminal_lists=False,
        allow_missing=False,
    ):
        return _parse_field_name(
            self, field_name, auto_unwind, omit_terminal_lists, allow_missing
        )

    def _handle_id_fields(self, field_name):
        return _handle_id_fields(self, field_name)

    def _handle_frame_field(self, field_name):
        is_frame_field = self._is_frame_field(field_name)
        if is_frame_field:
            field_name = field_name[len(self._FRAMES_PREFIX) :]

        return field_name, is_frame_field

    def _is_frame_field(self, field_name):
        return (self.media_type == fom.VIDEO) and (
            field_name.startswith(self._FRAMES_PREFIX)
            or field_name == "frames"
        )

    def _is_label_field(self, field_name, label_type_or_types):
        try:
            label_type = self._get_label_field_type(field_name)
        except:
            return False

        try:
            iter(label_type_or_types)
        except:
            label_type_or_types = (label_type_or_types,)

        return any(issubclass(label_type, t) for t in label_type_or_types)

    def _get_db_field(self, field_name):
        field, is_frame_field = self._handle_frame_field(field_name)
        fields_map = self._get_db_fields_map(frames=is_frame_field)
        db_field = fields_map.get(field, field)
        return db_field, is_frame_field

    def _get_db_fields_map(
        self, include_private=False, frames=False, reverse=False
    ):
        if frames:
            schema = self.get_frame_field_schema(
                include_private=include_private
            )
        else:
            schema = self.get_field_schema(include_private=include_private)

        if schema is None:
            return None

        fields_map = {}
        for field_name, field in schema.items():
            if field.db_field != field_name:
                if reverse:
                    fields_map[field.db_field] = field_name
                else:
                    fields_map[field_name] = field.db_field

        return fields_map

    def _get_label_fields(self):
        fields = self._get_sample_label_fields()

        if self.media_type == fom.VIDEO:
            fields.extend(self._get_frame_label_fields())

        return fields

    def _get_sample_label_fields(self):
        return list(
            self.get_field_schema(
                ftype=fof.EmbeddedDocumentField, embedded_doc_type=fol.Label
            ).keys()
        )

    def _get_frame_label_fields(self):
        if self.media_type != fom.VIDEO:
            return None

        return [
            self._FRAMES_PREFIX + field
            for field in self.get_frame_field_schema(
                ftype=fof.EmbeddedDocumentField, embedded_doc_type=fol.Label
            ).keys()
        ]

    def _validate_root_field(self, field_name, include_private=False):
        _ = self._get_root_field_type(
            field_name, include_private=include_private
        )

    def _get_root_field_type(self, field_name, include_private=False):
        field_name, is_frame_field = self._handle_frame_field(field_name)

        if is_frame_field:
            schema = self.get_frame_field_schema(
                include_private=include_private
            )
        else:
            schema = self.get_field_schema(include_private=include_private)

        root = field_name.split(".", 1)[0]

        if root not in schema:
            ftype = "frame field" if is_frame_field else "field"
            raise ValueError(
                "%s has no %s '%s'" % (self.__class__.__name__, ftype, root)
            )

        return schema[root]

    def _get_label_field_type(self, field_name):
        field_name, is_frame_field = self._handle_frame_field(field_name)
        if is_frame_field:
            schema = self.get_frame_field_schema()
        else:
            schema = self.get_field_schema()

        if field_name not in schema:
            ftype = "frame field" if is_frame_field else "field"
            raise ValueError(
                "%s has no %s '%s'"
                % (self.__class__.__name__, ftype, field_name)
            )

        field = schema[field_name]

        if not isinstance(field, fof.EmbeddedDocumentField) or not issubclass(
            field.document_type, fol.Label
        ):
            raise ValueError(
                "Field '%s' is not a Label type; found %s"
                % (field_name, field)
            )

        return field.document_type

    def _get_label_field_path(self, field_name, subfield=None):
        label_type = self._get_label_field_type(field_name)

        if issubclass(label_type, fol._LABEL_LIST_FIELDS):
            field_name += "." + label_type._LABEL_LIST_FIELD

        if subfield:
            field_path = field_name + "." + subfield
        else:
            field_path = field_name

        return label_type, field_path

    def _get_geo_location_field(self):
        geo_schema = self.get_field_schema(
            ftype=fof.EmbeddedDocumentField, embedded_doc_type=fol.GeoLocation
        )
        if not geo_schema:
            raise ValueError("No %s field found to use" % fol.GeoLocation)

        if len(geo_schema) > 1:
            raise ValueError(
                "Multiple %s fields found; you must specify which to use"
                % fol.GeoLocation
            )

        return next(iter(geo_schema.keys()))

    def _get_field_type(
        self, field_name, is_frame_field=None, ignore_primitives=False
    ):
        return _get_field_type(
            self,
            field_name,
            is_frame_field=is_frame_field,
            ignore_primitives=ignore_primitives,
        )

    def _unwind_values(self, field_name, values):
        if values is None:
            return None

        list_fields = self._parse_field_name(field_name, auto_unwind=False)[-2]
        level = len(list_fields)

        while level > 0:
            values = list(
                itertools.chain.from_iterable(v for v in values if v)
            )
            level -= 1

        return values

    def _make_set_field_pipeline(
        self, field, expr, embedded_root=False, allow_missing=False
    ):
        return _make_set_field_pipeline(
            self, field, expr, embedded_root, allow_missing=allow_missing
        )


def get_label_fields(
    sample_collection,
    label_field=None,
    label_prefix=None,
    labels_dict=None,
    dataset_exporter=None,
    allow_coersion=False,
    force_dict=False,
    required=False,
):
    """Gets the label field(s) of the sample collection matching the specified
    arguments.

    Provide one of ``label_field``, ``label_prefix``, ``labels_dict``, or
    ``dataset_exporter``.

    Args:
        sample_collection: a :class:`SampleCollection`
        label_field (None): the name of the label field to export
        label_prefix (None): a label field prefix; the returned labels dict
            will contain all fields whose name starts with the given prefix
        labels_dict (None): a dictionary mapping label field names to keys
        dataset_exporter (None): a
            :class:`fiftyone.utils.data.exporters.DatasetExporter` to use to
            choose appropriate label field(s)
        allow_coersion (False): whether to allow label fields to be coerced to
            match the dataset exporter's needs, if possible
        force_dict (False): whether to always return a labels dict rather than
            an individual label field
        required (False): whether at least one matching field must be found

    Returns:
        a label field or dict mapping label fields to keys
    """
    if label_prefix is not None:
        labels_dict = _get_labels_dict_for_prefix(
            sample_collection, label_prefix
        )

    if labels_dict is not None:
        return labels_dict

    if label_field is None and dataset_exporter is not None:
        label_field = _get_default_label_fields_for_exporter(
            sample_collection,
            dataset_exporter,
            allow_coersion=allow_coersion,
            required=required,
        )

    if label_field is None and required:
        raise ValueError(
            "Unable to find any label fields matching the provided arguments"
        )

    if (
        force_dict
        and label_field is not None
        and not isinstance(label_field, dict)
    ):
        return {label_field: label_field}

    return label_field


def get_frame_labels_fields(
    sample_collection,
    frame_labels_field=None,
    frame_labels_prefix=None,
    frame_labels_dict=None,
    dataset_exporter=None,
    allow_coersion=False,
    force_dict=False,
    required=False,
):
    """Gets the frame label field(s) of the sample collection matching the
    specified arguments.

    Provide one of ``frame_labels_field``, ``frame_labels_prefix``,
    ``frame_labels_dict``, or ``dataset_exporter``.

    Args:
        sample_collection: a :class:`SampleCollection`
        frame_labels_field (None): the name of the frame labels field to
            export
        frame_labels_prefix (None): a frame labels field prefix; the returned
            labels dict will contain all frame-level fields whose name starts
            with the given prefix
        frame_labels_dict (None): a dictionary mapping frame-level label field
            names to keys
        dataset_exporter (None): a
            :class:`fiftyone.utils.data.exporters.DatasetExporter` to use to
            choose appropriate frame label field(s)
        allow_coersion (False): whether to allow label fields to be coerced to
            match the dataset exporter's needs, if possible
        force_dict (False): whether to always return a labels dict rather than
            an individual label field
        required (False): whether at least one matching frame field must be
            found

    Returns:
        a frame label field or dict mapping frame label fields to keys
    """
    if frame_labels_prefix is not None:
        frame_labels_dict = _get_frame_labels_dict_for_prefix(
            sample_collection, frame_labels_prefix
        )

    if frame_labels_dict is not None:
        return frame_labels_dict

    if frame_labels_field is None and dataset_exporter is not None:
        frame_labels_field = _get_default_frame_label_fields_for_exporter(
            sample_collection,
            dataset_exporter,
            allow_coersion=allow_coersion,
            required=required,
        )

    if frame_labels_field is None and required:
        raise ValueError(
            "Unable to find any frame label fields matching the provided "
            "arguments"
        )

    if (
        force_dict
        and frame_labels_field is not None
        and not isinstance(frame_labels_field, dict)
    ):
        return {frame_labels_field: frame_labels_field}

    return frame_labels_field


def _get_image_label_fields(sample_collection):
    label_fields = sample_collection.get_field_schema(
        ftype=fof.EmbeddedDocumentField, embedded_doc_type=fol.ImageLabel
    )
    return list(label_fields.keys())


def _get_frame_label_fields(sample_collection):
    label_fields = sample_collection.get_frame_field_schema(
        ftype=fof.EmbeddedDocumentField, embedded_doc_type=fol.ImageLabel
    )
    return list(label_fields.keys())


def _get_labels_dict_for_prefix(sample_collection, label_prefix):
    label_fields = sample_collection.get_field_schema(
        ftype=fof.EmbeddedDocumentField, embedded_doc_type=fol.Label
    )

    return _make_labels_dict_for_prefix(label_fields, label_prefix)


def _get_frame_labels_dict_for_prefix(sample_collection, frame_labels_prefix):
    label_fields = sample_collection.get_frame_field_schema(
        ftype=fof.EmbeddedDocumentField, embedded_doc_type=fol.Label
    )

    return _make_labels_dict_for_prefix(label_fields, frame_labels_prefix)


def _make_labels_dict_for_prefix(label_fields, label_prefix):
    labels_dict = {}
    for field_name in label_fields:
        if field_name.startswith(label_prefix):
            labels_dict[field_name] = field_name[len(label_prefix) :]

    return labels_dict


def _get_default_label_fields_for_exporter(
    sample_collection, dataset_exporter, allow_coersion=True, required=True
):
    label_cls = dataset_exporter.label_cls

    if label_cls is None:
        if required:
            raise ValueError(
                "Cannot select a default field when exporter does not provide "
                "a `label_cls`"
            )

        return None

    label_schema = sample_collection.get_field_schema(
        ftype=fof.EmbeddedDocumentField, embedded_doc_type=fol.Label
    )

    label_field_or_dict = _get_fields_with_types(
        label_schema, label_cls, allow_coersion=allow_coersion
    )

    if label_field_or_dict is not None:
        return label_field_or_dict

    if required:
        raise ValueError("No compatible field(s) of type %s found" % label_cls)

    return None


def _get_default_frame_label_fields_for_exporter(
    sample_collection, dataset_exporter, allow_coersion=True, required=True
):
    frame_labels_cls = dataset_exporter.frame_labels_cls

    if frame_labels_cls is None:
        if required:
            raise ValueError(
                "Cannot select a default frame field when exporter does not "
                "provide a `frame_labels_cls`"
            )

        return None

    frame_label_schema = sample_collection.get_frame_field_schema(
        ftype=fof.EmbeddedDocumentField, embedded_doc_type=fol.Label
    )

    frame_labels_field_or_dict = _get_fields_with_types(
        frame_label_schema, frame_labels_cls, allow_coersion=allow_coersion
    )

    if frame_labels_field_or_dict is not None:
        return frame_labels_field_or_dict

    if required:
        raise ValueError(
            "No compatible frame field(s) of type %s found" % frame_labels_cls
        )

    return None


def _get_fields_with_types(label_schema, label_cls, allow_coersion=False):
    if not isinstance(label_cls, dict):
        return _get_field_with_type(
            label_schema, label_cls, allow_coersion=allow_coersion
        )

    labels_dict = {}
    for name, _label_cls in label_cls.items():
        field = _get_field_with_type(
            label_schema, _label_cls, allow_coersion=allow_coersion
        )
        if field is not None:
            labels_dict[field] = name

    return labels_dict if labels_dict else None


def _get_field_with_type(label_schema, label_cls, allow_coersion=False):
    field = _get_matching_label_field(label_schema, label_cls)
    if field is not None:
        return field

    if not allow_coersion:
        return None

    # Allow for extraction of image patches when exporting image classification
    # datasets
    if label_cls is fol.Classification:
        field = _get_matching_label_field(label_schema, fol._PATCHES_FIELDS)
        if field is not None:
            return field

    # Wrap single label fields as list fields
    _label_cls = fol._LABEL_LIST_TO_SINGLE_MAP.get(label_cls, None)
    if _label_cls is not None:
        field = _get_fields_with_types(
            label_schema, _label_cls, allow_coersion=False
        )
        if field is not None:
            return field

    # Allow for conversion of `Classification` labels to `Detections` format
    if label_cls is fol.Detections:
        field = _get_matching_label_field(label_schema, fol.Classification)
        if field is not None:
            return field

    return None


def _get_matching_label_field(label_schema, label_type_or_types):
    valid_fields = []
    for field, field_type in label_schema.items():
        if issubclass(field_type.document_type, label_type_or_types):
            valid_fields.append(field)

    if not valid_fields:
        return None

    if len(valid_fields) > 1:
        logger.info(
            "Found multiple fields %s with compatible type %s; exporting '%s'",
            valid_fields,
            label_type_or_types,
            valid_fields[0],
        )

    return valid_fields[0]


def _parse_field_name(
    sample_collection,
    field_name,
    auto_unwind,
    omit_terminal_lists,
    allow_missing,
):
    unwind_list_fields = set()
    other_list_fields = set()

    # Parse explicit array references
    chunks = field_name.split("[]")
    for idx in range(len(chunks) - 1):
        unwind_list_fields.add("".join(chunks[: (idx + 1)]))

    # Array references [] have been stripped
    field_name = "".join(chunks)

    # Handle public (string) vs private (ObjectId) ID fields
    field_name, is_id_field, id_to_str = _handle_id_fields(
        sample_collection, field_name
    )

    field_name, is_frame_field = sample_collection._handle_frame_field(
        field_name
    )

    if is_frame_field:
        if not field_name:
            return "frames", True, [], [], False

        prefix = sample_collection._FRAMES_PREFIX
        unwind_list_fields = {f[len(prefix) :] for f in unwind_list_fields}

    # Validate root field, if requested
    if not allow_missing and not is_id_field:
        root_field_name = field_name.split(".", 1)[0]

        if is_frame_field:
            schema = sample_collection.get_frame_field_schema(
                include_private=True
            )
        else:
            schema = sample_collection.get_field_schema(include_private=True)

        if root_field_name not in schema:
            ftype = "Frame field" if is_frame_field else "Field"
            raise ValueError(
                "%s '%s' does not exist on collection '%s'"
                % (ftype, root_field_name, sample_collection.name)
            )

    # Detect list fields in schema
    path = None
    for part in field_name.split("."):
        if path is None:
            path = part
        else:
            path += "." + part

        field_type = sample_collection._get_field_type(
            path, is_frame_field=is_frame_field
        )

        if field_type is None:
            break

        if isinstance(field_type, fof.ListField):
            if omit_terminal_lists and path == field_name:
                break

            if auto_unwind:
                unwind_list_fields.add(path)
            elif path not in unwind_list_fields:
                other_list_fields.add(path)

    if is_frame_field:
        if auto_unwind:
            unwind_list_fields.discard("")
        else:
            prefix = sample_collection._FRAMES_PREFIX
            field_name = prefix + field_name
            unwind_list_fields = {
                prefix + f if f else "frames" for f in unwind_list_fields
            }
            other_list_fields = {
                prefix + f if f else "frames" for f in other_list_fields
            }
            if "frames" not in unwind_list_fields:
                other_list_fields.add("frames")

    # Sorting is important here because one must unwind field `x` before
    # embedded field `x.y`
    unwind_list_fields = sorted(unwind_list_fields)
    other_list_fields = sorted(other_list_fields)

    return (
        field_name,
        is_frame_field,
        unwind_list_fields,
        other_list_fields,
        id_to_str,
    )


def _handle_id_fields(sample_collection, field_name):
    if not field_name:
        return field_name, False, False

    if "." not in field_name:
        root = None
        leaf = field_name
    else:
        root, leaf = field_name.rsplit(".", 1)

    is_private = leaf.startswith("_")

    if is_private:
        private_field = field_name
        public_field = leaf[1:]
        if root is not None:
            public_field = root + "." + public_field
    else:
        public_field = field_name
        private_field = "_" + leaf
        if root is not None:
            private_field = root + "." + private_field

    public_type = sample_collection._get_field_type(public_field)
    private_type = sample_collection._get_field_type(private_field)

    if isinstance(public_type, fof.ObjectIdField) or isinstance(
        private_type, fof.ObjectIdField
    ):
        id_to_str = not is_private
        return private_field, True, id_to_str

    return field_name, False, False


def _get_field_type(
    sample_collection,
    field_name,
    is_frame_field=None,
    ignore_primitives=False,
):
    if is_frame_field is None:
        field_name, is_frame_field = sample_collection._handle_frame_field(
            field_name
        )

    if is_frame_field:
        schema = sample_collection.get_frame_field_schema()
    else:
        schema = sample_collection.get_field_schema()

    if "." not in field_name:
        root = field_name
        field_path = None
    else:
        root, field_path = field_name.split(".", 1)

    if root not in schema:
        return None

    field_type = _do_get_field_type(schema[root], field_path)

    if ignore_primitives:
        if type(field_type) in fof._PRIMITIVE_FIELDS:
            return None

        if type(field_type) in (fof.ListField, fof.DictField):
            subfield = field_type.field
            if subfield is None or type(subfield) in fof._PRIMITIVE_FIELDS:
                return None

    return field_type


def _do_get_field_type(field, field_path):
    if not field_path:
        return field

    if isinstance(field, fof.ListField):
        return _do_get_field_type(field.field, field_path)

    if isinstance(field, fof.EmbeddedDocumentField):
        return _do_get_field_type(field.document_type, field_path)

    if "." not in field_path:
        root, field_path = field_path, None
    else:
        root, field_path = field_path.split(".", 1)

    try:
        field = getattr(field, root)
    except AttributeError:
        return None

    return _do_get_field_type(field, field_path)


def _transform_values(values, fcn, level=1):
    if level < 1:
        return fcn(values)

    if values is None:
        return None

    return [_transform_values(v, fcn, level=level - 1) for v in values]


def _make_set_field_pipeline(
    sample_collection, field, expr, embedded_root, allow_missing=False
):
    (
        path,
        is_frame_field,
        list_fields,
        _,
        _,
    ) = sample_collection._parse_field_name(
        field,
        auto_unwind=True,
        omit_terminal_lists=True,
        allow_missing=allow_missing,
    )

    if is_frame_field and path != "frames":
        path = sample_collection._FRAMES_PREFIX + path
        list_fields = ["frames"] + [
            sample_collection._FRAMES_PREFIX + lf for lf in list_fields
        ]

    # Case 1: no list fields
    if not list_fields:
        expr_dict = _render_expr(expr, path, embedded_root)
        pipeline = [{"$set": {path: expr_dict}}]
        return pipeline, expr_dict

    # Case 2: one list field
    if len(list_fields) == 1:
        list_field = list_fields[0]
        subfield = path[len(list_field) + 1 :]
        expr, expr_dict = _set_terminal_list_field(
            list_field, subfield, expr, embedded_root
        )
        pipeline = [{"$set": {list_field: expr.to_mongo()}}]
        return pipeline, expr_dict

    # Case 3: multiple list fields

    last_list_field = list_fields[-1]
    terminal_prefix = last_list_field[len(list_fields[-2]) + 1 :]
    subfield = path[len(last_list_field) + 1 :]
    expr, expr_dict = _set_terminal_list_field(
        terminal_prefix, subfield, expr, embedded_root
    )

    for list_field1, list_field2 in zip(
        reversed(list_fields[:-1]), reversed(list_fields[1:])
    ):
        inner_list_field = list_field2[len(list_field1) + 1 :]
        expr = F().map(F().set_field(inner_list_field, expr))

    expr = expr.to_mongo(prefix="$" + list_fields[0])

    pipeline = [{"$set": {list_fields[0]: expr}}]

    return pipeline, expr_dict


def _set_terminal_list_field(list_field, subfield, expr, embedded_root):
    map_path = "$this"
    if subfield:
        map_path += "." + subfield

    expr_dict = _render_expr(expr, map_path, embedded_root)

    if subfield:
        map_expr = F().set_field(subfield, expr_dict)
    else:
        map_expr = foe.ViewExpression(expr_dict)

    set_expr = F(list_field).map(map_expr)

    return set_expr, expr_dict


def _render_expr(expr, path, embedded_root):
    if not embedded_root:
        prefix = path
    elif "." in path:
        prefix = path.rsplit(".", 1)[0]
    else:
        prefix = None

    if prefix:
        prefix = "$" + prefix

    return foe.to_mongo(expr, prefix=prefix)


def _get_random_characters(n):
    return "".join(
        random.choice(string.ascii_lowercase + string.digits) for _ in range(n)
    )


def _get_non_none_value(values):
    for value in values:
        if value is not None:
            return value

    return None


def _handle_existing_dirs(export_dir, data_path, labels_path, overwrite):
    if export_dir is not None and os.path.isdir(export_dir):
        if overwrite:
            etau.delete_dir(export_dir)
        else:
            logger.warning(
                "Directory '%s' already exists; export will be merged with "
                "existing files",
                export_dir,
            )

    if data_path is not None:
        if os.path.isabs(data_path) or export_dir is None:
            _data_path = data_path
        else:
            _data_path = os.path.join(export_dir, data_path)

        if os.path.isdir(_data_path):
            if overwrite:
                etau.delete_dir(_data_path)
            else:
                logger.warning(
                    "Directory '%s' already exists; export will be merged "
                    "with existing files",
                    _data_path,
                )
        elif os.path.isfile(_data_path):
            if overwrite:
                etau.delete_file(_data_path)

    if labels_path is not None:
        if os.path.isabs(labels_path) or export_dir is None:
            _labels_path = labels_path
        else:
            _labels_path = os.path.join(export_dir, labels_path)

        if os.path.isdir(_labels_path):
            if overwrite:
                etau.delete_dir(_labels_path)
            else:
                logger.warning(
                    "Directory '%s' already exists; export will be merged "
                    "with existing files",
                    _labels_path,
                )
        elif os.path.isfile(_labels_path):
            if overwrite:
                etau.delete_file(_labels_path)<|MERGE_RESOLUTION|>--- conflicted
+++ resolved
@@ -5552,7 +5552,6 @@
         if archive_path is not None:
             etau.make_archive(export_dir, archive_path, cleanup=True)
 
-<<<<<<< HEAD
     def annotate(self, backend="cvat", label_field="ground_truth", **kwargs):
         """Exports the samples and a label field to the given annotation
         backend.
@@ -5587,12 +5586,8 @@
             samples=self, info=info, backend=backend, label_field=label_field,
         )
 
-    def list_indexes(self, include_private=False):
-        """Returns the fields of the dataset that are indexed.
-=======
     def list_indexes(self):
         """Returns the list of index names on this collection.
->>>>>>> f1af23a0
 
         Single-field indexes are referenced by their field name, while compound
         indexes are referenced by more complicated strings. See
