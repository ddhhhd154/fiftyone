"""
Interface for sample collections.

| Copyright 2017-2022, Voxel51, Inc.
| `voxel51.com <https://voxel51.com/>`_
|
"""
from collections import defaultdict
from copy import copy
import fnmatch
import itertools
import logging
import numbers
import os
import random
import string
import timeit
import warnings

from bson import ObjectId
from pymongo import InsertOne, UpdateOne, UpdateMany

import eta.core.serial as etas
import eta.core.utils as etau

import fiftyone.core.aggregations as foa
import fiftyone.core.annotation as foan
import fiftyone.core.brain as fob
import fiftyone.core.expressions as foe
from fiftyone.core.expressions import ViewField as F
import fiftyone.core.evaluation as foev
import fiftyone.core.fields as fof
import fiftyone.core.frame as fofr
import fiftyone.core.groups as fog
import fiftyone.core.labels as fol
import fiftyone.core.media as fom
import fiftyone.core.metadata as fomt
import fiftyone.core.models as fomo
import fiftyone.core.odm as foo
import fiftyone.core.sample as fosa
import fiftyone.core.utils as fou

fod = fou.lazy_import("fiftyone.core.dataset")
fos = fou.lazy_import("fiftyone.core.stages")
fov = fou.lazy_import("fiftyone.core.view")
foua = fou.lazy_import("fiftyone.utils.annotations")
foud = fou.lazy_import("fiftyone.utils.data")
foue = fou.lazy_import("fiftyone.utils.eval")


logger = logging.getLogger(__name__)


def _make_registrar():
    registry = {}

    def registrar(func):
        registry[func.__name__] = func
        # Normally a decorator returns a wrapped function, but here we return
        # `func` unmodified, after registering it
        return func

    registrar.all = registry
    return registrar


# Keeps track of all `ViewStage` methods
view_stage = _make_registrar()

# Keeps track of all `Aggregation` methods
aggregation = _make_registrar()


class SaveContext(object):
    """Context that saves samples from a collection according to a configurable
    batching strategy.

    Args:
        sample_collection: a
            :class:`fiftyone.core.collections.SampleCollection`
        batch_size (None): the batching strategy to use. Can either be an
            integer specifying the number of samples to save in a batch, or a
            float number of seconds between batched saves
    """

    def __init__(self, sample_collection, batch_size=None):
        if batch_size is None:
            batch_size = 0.2

        self.sample_collection = sample_collection
        self.batch_size = batch_size

        self._dataset = sample_collection._dataset
        self._sample_coll = sample_collection._dataset._sample_collection
        self._frame_coll = sample_collection._dataset._frame_collection

        self._sample_ops = []
        self._frame_ops = []
        self._reload_parents = []

        self._curr_batch_size = None
        self._dynamic_batches = not isinstance(batch_size, numbers.Integral)
        self._last_time = None

    def __enter__(self):
        if self._dynamic_batches:
            self._last_time = timeit.default_timer()

        self._curr_batch_size = 0
        return self

    def __exit__(self, *args):
        self._save_batch()

    def save(self, sample):
        """Registers the sample for saving in the next batch.

        Args:
            sample: a :class:`fiftyone.core.sample.Sample` or
                :class:`fiftyone.core.sample.SampleView`
        """
        if sample._in_db and sample._dataset is not self._dataset:
            raise ValueError(
                "Dataset context '%s' cannot save sample from dataset '%s'"
                % (self._dataset.name, sample._dataset.name)
            )

        sample_op, frame_ops = sample._save(deferred=True)
        updated = sample_op is not None or frame_ops

        self._curr_batch_size += 1

        if sample_op is not None:
            self._sample_ops.append(sample_op)

        if frame_ops:
            self._frame_ops.extend(frame_ops)

        if updated and isinstance(sample, fosa.SampleView):
            self._reload_parents.append(sample)

        if self._dynamic_batches:
            if timeit.default_timer() - self._last_time >= self.batch_size:
                self._save_batch()
                self._last_time = timeit.default_timer()
        elif self._curr_batch_size >= self.batch_size:
            self._save_batch()

    def _save_batch(self):
        self._curr_batch_size = 0

        if self._sample_ops:
            foo.bulk_write(self._sample_ops, self._sample_coll, ordered=False)
            self._sample_ops.clear()

        if self._frame_ops:
            foo.bulk_write(self._frame_ops, self._frame_coll, ordered=False)
            self._frame_ops.clear()

        if self._reload_parents:
            for sample in self._reload_parents:
                sample._reload_parents()

            self._reload_parents.clear()


class SampleCollection(object):
    """Abstract class representing an ordered collection of
    :class:`fiftyone.core.sample.Sample` instances in a
    :class:`fiftyone.core.dataset.Dataset`.
    """

    _FRAMES_PREFIX = "frames."
    _GROUPS_PREFIX = "groups."

    def __str__(self):
        return repr(self)

    def __repr__(self):
        return self.summary()

    def __bool__(self):
        return len(self) > 0

    def __len__(self):
        raise NotImplementedError("Subclass must implement __len__()")

    def __contains__(self, sample_id):
        try:
            self[sample_id]
        except KeyError:
            return False

        return True

    def __getitem__(self, id_filepath_slice):
        raise NotImplementedError("Subclass must implement __getitem__()")

    def __iter__(self):
        return self.iter_samples()

    def __add__(self, samples):
        return self.concat(samples)

    @property
    def _dataset(self):
        """The :class:`fiftyone.core.dataset.Dataset` that serves the samples
        in this collection.
        """
        raise NotImplementedError("Subclass must implement _dataset")

    @property
    def _root_dataset(self):
        """The root :class:`fiftyone.core.dataset.Dataset` from which this
        collection is derived.

        This is typically the same as :meth:`_dataset` but may differ in cases
        such as patches views.
        """
        raise NotImplementedError("Subclass must implement _root_dataset")

    @property
    def _is_generated(self):
        """Whether this collection's contents is generated from another
        collection.
        """
        raise NotImplementedError("Subclass must implement _is_generated")

    @property
    def _is_patches(self):
        """Whether this collection contains patches."""
        raise NotImplementedError("Subclass must implement _is_patches")

    @property
    def _is_frames(self):
        """Whether this collection contains frames of a video dataset."""
        raise NotImplementedError("Subclass must implement _is_frames")

    @property
    def _is_clips(self):
        """Whether this collection contains clips."""
        raise NotImplementedError("Subclass must implement _is_clips")

    @property
    def _element_str(self):
        if self.media_type == fom.GROUP:
            return "group"

        if self._is_patches:
            return "patch"

        if self._is_clips:
            return "clip"

        return "sample"

    @property
    def _elements_str(self):
        if self.media_type == fom.GROUP:
            return "groups"

        if self._is_patches:
            return "patches"

        if self._is_clips:
            return "clips"

        return "samples"

    @property
    def name(self):
        """The name of the collection."""
        raise NotImplementedError("Subclass must implement name")

    @property
    def media_type(self):
        """The media type of the collection."""
        raise NotImplementedError("Subclass must implement media_type")

    @property
    def group_field(self):
        """The group field of the collection, or None if the collection is not
        grouped.
        """
        raise NotImplementedError("Subclass must implement group_field")

    @property
    def group_slice(self):
        """The current group slice of the collection, or None if the collection
        is not grouped.
        """
        raise NotImplementedError("Subclass must implement group_slice")

    @property
    def group_slices(self):
        """The list of group slices of the collection, or None if the
        collection is not grouped.
        """
        raise NotImplementedError("Subclass must implement group_slices")

    @property
    def group_media_types(self):
        """A dict mapping group slices to media types, or None if the
        collection is not grouped.
        """
        raise NotImplementedError("Subclass must implement group_media_types")

    @property
    def default_group_slice(self):
        """The default group slice of the collection, or None if the collection
        is not grouped.
        """
        raise NotImplementedError(
            "Subclass must implement default_group_slice"
        )

    @property
    def info(self):
        """The info dict of the underlying dataset.

        See :meth:`fiftyone.core.dataset.Dataset.info` for more information.
        """
        raise NotImplementedError("Subclass must implement info")

    @property
    def app_config(self):
        """Dataset-specific settings that customize how this collection is
        visualized in the :ref:`FiftyOne App <fiftyone-app>`.
        """
        raise NotImplementedError("Subclass must implement app_config")

    @property
    def classes(self):
        """The classes of the underlying dataset.

        See :meth:`fiftyone.core.dataset.Dataset.classes` for more information.
        """
        raise NotImplementedError("Subclass must implement classes")

    @property
    def default_classes(self):
        """The default classes of the underlying dataset.

        See :meth:`fiftyone.core.dataset.Dataset.default_classes` for more
        information.
        """
        raise NotImplementedError("Subclass must implement default_classes")

    def has_classes(self, field):
        """Determines whether this collection has a classes list for the given
        field.

        Classes may be defined either in :meth:`classes` or
        :meth:`default_classes`.

        Args:
            field: a field name

        Returns:
            True/False
        """
        return field in self.classes or bool(self.default_classes)

    def get_classes(self, field):
        """Gets the classes list for the given field, or None if no classes
        are available.

        Classes are first retrieved from :meth:`classes` if they exist,
        otherwise from :meth:`default_classes`.

        Args:
            field: a field name

        Returns:
            a list of classes, or None
        """
        if field in self.classes:
            return self.classes[field]

        if self.default_classes:
            return self.default_classes

        return None

    @property
    def mask_targets(self):
        """The mask targets of the underlying dataset.

        See :meth:`fiftyone.core.dataset.Dataset.mask_targets` for more
        information.
        """
        raise NotImplementedError("Subclass must implement mask_targets")

    @property
    def default_mask_targets(self):
        """The default mask targets of the underlying dataset.

        See :meth:`fiftyone.core.dataset.Dataset.default_mask_targets` for more
        information.
        """
        raise NotImplementedError(
            "Subclass must implement default_mask_targets"
        )

    def has_mask_targets(self, field):
        """Determines whether this collection has mask targets for the given
        field.

        Mask targets may be defined either in :meth:`mask_targets` or
        :meth:`default_mask_targets`.

        Args:
            field: a field name

        Returns:
            True/False
        """
        return field in self.mask_targets or bool(self.default_mask_targets)

    def get_mask_targets(self, field):
        """Gets the mask targets for the given field, or None if no mask
        targets are available.

        Mask targets are first retrieved from :meth:`mask_targets` if they
        exist, otherwise from :meth:`default_mask_targets`.

        Args:
            field: a field name

        Returns:
            a list of classes, or None
        """
        if field in self.mask_targets:
            return self.mask_targets[field]

        if self.default_mask_targets:
            return self.default_mask_targets

        return None

    @property
    def skeletons(self):
        """The keypoint skeletons of the underlying dataset.

        See :meth:`fiftyone.core.dataset.Dataset.skeletons` for more
        information.
        """
        raise NotImplementedError("Subclass must implement skeletons")

    @property
    def default_skeleton(self):
        """The default keypoint skeleton of the underlying dataset.

        See :meth:`fiftyone.core.dataset.Dataset.default_skeleton` for more
        information.
        """
        raise NotImplementedError("Subclass must implement default_skeleton")

    def has_skeleton(self, field):
        """Determines whether this collection has a keypoint skeleton for the
        given field.

        Keypoint skeletons may be defined either in :meth:`skeletons` or
        :meth:`default_skeleton`.

        Args:
            field: a field name

        Returns:
            True/False
        """
        return field in self.skeletons or bool(self.default_skeleton)

    def get_skeleton(self, field):
        """Gets the keypoint skeleton for the given field, or None if no
        skeleton is available.

        Skeletons are first retrieved from :meth:`skeletons` if they exist,
        otherwise from :meth:`default_skeleton`.

        Args:
            field: a field name

        Returns:
            a list of classes, or None
        """
        if field in self.skeletons:
            return self.skeletons[field]

        if self.default_skeleton:
            return self.default_skeleton

        return None

    def summary(self):
        """Returns a string summary of the collection.

        Returns:
            a string summary
        """
        raise NotImplementedError("Subclass must implement summary()")

    def stats(self, include_media=False, compressed=False):
        """Returns stats about the collection on disk.

        The ``samples`` keys refer to the sample documents stored in the
        database.

        The ``media`` keys refer to the raw media associated with each sample
        on disk.

        For video datasets, the ``frames`` keys refer to the frame documents
        stored in the database.

        Note that dataset-level metadata such as annotation runs are not
        included in this computation.

        Args:
            include_media (False): whether to include stats about the size of
                the raw media in the collection
            compressed (False): whether to return the sizes of collections in
                their compressed form on disk (True) or the logical
                uncompressed size of the collections (False). This option is
                only supported for datasets (not views)

        Returns:
            a stats dict
        """
        if compressed:
            raise ValueError(
                "Compressed stats are only available for entire datasets"
            )

        stats = {}

        if self.media_type == fom.GROUP:
            samples = self.select_group_slices(_allow_mixed=True)
        else:
            samples = self

        samples_bytes = samples._get_samples_bytes()
        stats["samples_count"] = samples.count()
        stats["samples_bytes"] = samples_bytes
        stats["samples_size"] = etau.to_human_bytes_str(samples_bytes)
        total_bytes = samples_bytes

        if self._contains_videos(any_slice=True):
            if self.media_type == fom.GROUP:
                videos = self.select_group_slices(media_type=fom.VIDEO)
            else:
                videos = self

            frames_bytes = videos._get_frames_bytes()
            stats["frames_count"] = videos.count("frames")
            stats["frames_bytes"] = frames_bytes
            stats["frames_size"] = etau.to_human_bytes_str(frames_bytes)
            total_bytes += frames_bytes

        if include_media:
            samples.compute_metadata()
            media_bytes = samples.sum("metadata.size_bytes")
            stats["media_bytes"] = media_bytes
            stats["media_size"] = etau.to_human_bytes_str(media_bytes)
            total_bytes += media_bytes

        stats["total_bytes"] = total_bytes
        stats["total_size"] = etau.to_human_bytes_str(total_bytes)

        return stats

    def _get_samples_bytes(self):
        """Computes the total size of the sample documents in the collection."""
        pipeline = [
            {
                "$group": {
                    "_id": None,
                    "size_bytes": {"$sum": {"$bsonSize": "$$ROOT"}},
                }
            }
        ]

        results = self._aggregate(pipeline=pipeline)

        try:
            return next(iter(results))["size_bytes"]
        except:
            return 0

    def _get_frames_bytes(self):
        """Computes the total size of the frame documents in the collection."""
        if not self._contains_videos():
            return None

        pipeline = [
            {"$unwind": "$frames"},
            {"$replaceRoot": {"newRoot": "$frames"}},
            {
                "$group": {
                    "_id": None,
                    "size_bytes": {"$sum": {"$bsonSize": "$$ROOT"}},
                }
            },
        ]

        results = self._aggregate(pipeline=pipeline, attach_frames=True)

        try:
            return next(iter(results))["size_bytes"]
        except:
            return 0

    def _get_per_sample_bytes(self):
        """Returns a dictionary mapping sample IDs to document sizes (in bytes)
        for each sample in the collection.
        """
        pipeline = [{"$project": {"size_bytes": {"$bsonSize": "$$ROOT"}}}]

        results = self._aggregate(pipeline=pipeline)
        return {str(r["_id"]): r["size_bytes"] for r in results}

    def _get_per_frame_bytes(self):
        """Returns a dictionary mapping frame IDs to document sizes (in bytes)
        for each frame in the video collection.
        """
        if not self._contains_videos():
            return None

        pipeline = [
            {"$unwind": "$frames"},
            {"$replaceRoot": {"newRoot": "$frames"}},
            {"$project": {"size_bytes": {"$bsonSize": "$$ROOT"}}},
        ]

        results = self._aggregate(pipeline=pipeline, attach_frames=True)
        return {str(r["_id"]): r["size_bytes"] for r in results}

    def _get_per_sample_frames_bytes(self):
        """Returns a dictionary mapping sample IDs to total frame document
        sizes (in bytes) for each sample in the video collection.
        """
        if not self._contains_videos():
            return None

        pipeline = [
            {"$unwind": "$frames"},
            {"$replaceRoot": {"newRoot": "$frames"}},
            {
                "$group": {
                    "_id": "$_sample_id",
                    "size_bytes": {"$sum": {"$bsonSize": "$$ROOT"}},
                }
            },
        ]

        results = self._aggregate(pipeline=pipeline, attach_frames=True)
        return {str(r["_id"]): r["size_bytes"] for r in results}

    def first(self):
        """Returns the first sample in the collection.

        Returns:
            a :class:`fiftyone.core.sample.Sample` or
            :class:`fiftyone.core.sample.SampleView`
        """
        try:
            return next(iter(self))
        except StopIteration:
            raise ValueError("%s is empty" % self.__class__.__name__)

    def last(self):
        """Returns the last sample in the collection.

        Returns:
            a :class:`fiftyone.core.sample.Sample` or
            :class:`fiftyone.core.sample.SampleView`
        """
        return self[-1:].first()

    def head(self, num_samples=3):
        """Returns a list of the first few samples in the collection.

        If fewer than ``num_samples`` samples are in the collection, only
        the available samples are returned.

        Args:
            num_samples (3): the number of samples

        Returns:
            a list of :class:`fiftyone.core.sample.Sample` objects
        """
        return [s for s in self[:num_samples]]

    def tail(self, num_samples=3):
        """Returns a list of the last few samples in the collection.

        If fewer than ``num_samples`` samples are in the collection, only
        the available samples are returned.

        Args:
            num_samples (3): the number of samples

        Returns:
            a list of :class:`fiftyone.core.sample.Sample` objects
        """
        return [s for s in self[-num_samples:]]

    def one(self, expr, exact=False):
        """Returns a single sample in this collection matching the expression.

        Examples::

            import fiftyone as fo
            import fiftyone.zoo as foz
            from fiftyone import ViewField as F

            dataset = foz.load_zoo_dataset("quickstart")

            #
            # Get a sample by filepath
            #

            # A random filepath in the dataset
            filepath = dataset.take(1).first().filepath

            # Get sample by filepath
            sample = dataset.one(F("filepath") == filepath)

            #
            # Dealing with multiple matches
            #

            # Get a sample whose image is JPEG
            sample = dataset.one(F("filepath").ends_with(".jpg"))

            # Raises an error since there are multiple JPEGs
            dataset.one(F("filepath").ends_with(".jpg"), exact=True)

        Args:
            expr: a :class:`fiftyone.core.expressions.ViewExpression` or
                `MongoDB expression <https://docs.mongodb.com/manual/meta/aggregation-quick-reference/#aggregation-expressions>`_
                that evaluates to ``True`` for the sample to match
            exact (False): whether to raise an error if multiple samples match
                the expression

        Returns:
            a :class:`fiftyone.core.sample.SampleView`
        """
        view = self.match(expr)
        matches = iter(view)

        try:
            sample = next(matches)
        except StopIteration:
            raise ValueError("No samples match the given expression")

        if exact:
            try:
                next(matches)
                raise ValueError(
                    "Expected one matching sample, but found %d matches"
                    % len(view)
                )
            except StopIteration:
                pass

        return sample

    def view(self):
        """Returns a :class:`fiftyone.core.view.DatasetView` containing the
        collection.

        Returns:
            a :class:`fiftyone.core.view.DatasetView`
        """
        raise NotImplementedError("Subclass must implement view()")

    def iter_samples(self, progress=False, autosave=False, batch_size=None):
        """Returns an iterator over the samples in the collection.

        Args:
            progress (False): whether to render a progress bar tracking the
                iterator's progress
            autosave (False): whether to automatically save changes to samples
                emitted by this iterator
            batch_size (None): a batch size to use when autosaving samples. Can
                either be an integer specifying the number of samples to save
                in a batch, or a float number of seconds between batched saves

        Returns:
            an iterator over :class:`fiftyone.core.sample.Sample` or
            :class:`fiftyone.core.sample.SampleView` instances
        """
        raise NotImplementedError("Subclass must implement iter_samples()")

    def iter_groups(self, progress=False, autosave=False, batch_size=None):
        """Returns an iterator over the groups in the collection.

        Args:
            progress (False): whether to render a progress bar tracking the
                iterator's progress
            autosave (False): whether to automatically save changes to samples
                emitted by this iterator
            batch_size (None): a batch size to use when autosaving samples. Can
                either be an integer specifying the number of samples to save
                in a batch, or a float number of seconds between batched saves

        Returns:
            an iterator that emits dicts mapping group slice names to
            :class:`fiftyone.core.sample.Sample` or
            :class:`fiftyone.core.sample.SampleView` instances, one per group
        """
        raise NotImplementedError("Subclass must implement iter_groups()")

    def get_group(self, group_id):
        """Returns a dict containing the samples for the given group ID.

        Args:
            group_id: a group ID

        Returns:
            a dict mapping group names to :class:`fiftyone.core.sample.Sample`
            or :class:`fiftyone.core.sample.SampleView` instances

        Raises:
            KeyError: if the group ID is not found
        """
        raise NotImplementedError("Subclass must implement get_group()")

    def save_context(self, batch_size=None):
        """Returns a context that can be used to save samples from this
        collection according to a configurable batching strategy.

        Examples::

            import random as r
            import string as s

            import fiftyone as fo
            import fiftyone.zoo as foz

            dataset = foz.load_zoo_dataset("cifar10", split="test")

            def make_label():
                return "".join(r.choice(s.ascii_letters) for i in range(10))

            # No save context
            for sample in dataset.iter_samples(progress=True):
                sample.ground_truth.label = make_label()
                sample.save()

            # Save in batches of 10
            with dataset.save_context(batch_size=10) as context:
                for sample in dataset.iter_samples(progress=True):
                    sample.ground_truth.label = make_label()
                    context.save(sample)

            # Save every 0.5 seconds
            with dataset.save_context(batch_size=0.5) as context:
                for sample in dataset.iter_samples(progress=True):
                    sample.ground_truth.label = make_label()
                    context.save(sample)

        Args:
            batch_size (None): the batching strategy to use. Can either be an
                integer specifying the number of samples to save in a batch, or
                a float number of seconds between batched saves

        Returns:
            a :class:`SaveContext`
        """
        return SaveContext(self, batch_size=batch_size)

    def _get_default_sample_fields(
        self,
        path=None,
        include_private=False,
        use_db_fields=False,
    ):
        if path is not None:
            field = self.get_field(
                path, ftype=fof.EmbeddedDocumentField, leaf=True
            )

            field_names = field._get_default_fields(
                include_private=include_private,
                use_db_fields=use_db_fields,
            )

            return tuple(path + "." + f for f in field_names)

        field_names = self._dataset._sample_doc_cls._get_default_fields(
            include_private=include_private, use_db_fields=use_db_fields
        )

        if self._is_patches:
            extras = ["_sample_id" if use_db_fields else "sample_id"]

            if self._is_frames:
                extras.append("_frame_id" if use_db_fields else "frame_id")
                extras.append("frame_number")

            field_names += tuple(extras)
        elif self._is_frames:
            if use_db_fields:
                field_names += ("_sample_id", "frame_number")
            else:
                field_names += ("sample_id", "frame_number")
        elif self._is_clips:
            if use_db_fields:
                field_names += ("_sample_id", "support")
            else:
                field_names += ("sample_id", "support")

        if self.media_type == fom.GROUP:
            field_names += (self.group_field,)

        return field_names

    def _get_default_frame_fields(
        self,
        path=None,
        include_private=False,
        use_db_fields=False,
    ):
        if path is not None:
            field = self.get_field(
                self._FRAMES_PREFIX + path,
                ftype=fof.EmbeddedDocumentField,
                leaf=True,
            )

            field_names = field._get_default_fields(
                include_private=include_private,
                use_db_fields=use_db_fields,
            )

            return tuple(path + "." + f for f in field_names)

        return self._dataset._frame_doc_cls._get_default_fields(
            include_private=include_private,
            use_db_fields=use_db_fields,
        )

    def get_field(
        self,
        path,
        ftype=None,
        embedded_doc_type=None,
        include_private=False,
        leaf=False,
    ):
        """Returns the field instance of the provided path, or ``None`` if one
        does not exist.

        Args:
            path: a field path
            ftype (None): an optional field type to enforce. Must be a subclass
                of :class:`fiftyone.core.fields.Field`
            embedded_doc_type (None): an optional embedded document type to
                enforce. Must be a subclass of
                :class:`fiftyone.core.odm.BaseEmbeddedDocument`
            include_private (False): whether to include fields that start with
                ``_`` in the returned schema
            leaf (False): whether to return the subfield of list fields

        Returns:
            a :class:`fiftyone.core.fields.Field` instance or ``None``

        Raises:
            ValueError: if the field does not match provided type constraints
        """
        fof.validate_type_constraints(
            ftype=ftype, embedded_doc_type=embedded_doc_type
        )

        _, field = self._parse_field(
            path, include_private=include_private, leaf=leaf
        )

        fof.validate_field(
            field, path=path, ftype=ftype, embedded_doc_type=embedded_doc_type
        )

        return field

    def _parse_field(self, path, include_private=False, leaf=False):
        keys = path.split(".")

        if not keys:
            return None, None

        resolved_keys = []

        if self._is_group_field(path):
            if len(keys) < 3:
                return path, None

            resolved_keys.extend(keys[:2])
            keys = keys[2:]

        if self._has_frame_fields() and keys[0] == "frames":
            schema = self.get_frame_field_schema(
                include_private=include_private
            )

            keys = keys[1:]
            resolved_keys.append("frames")
        else:
            schema = self.get_field_schema(include_private=include_private)

        field = None

        for idx, field_name in enumerate(keys):
            field_name = _handle_id_field(
                schema, field_name, include_private=include_private
            )

            field = schema.get(field_name, None)

            if field is None:
                return None, None

            resolved_keys.append(field.db_field or field.name)
            last_key = idx == len(keys) - 1

            if last_key and not leaf:
                continue

            if isinstance(field, fof.ListField):
                field = field.field

            if isinstance(field, fof.EmbeddedDocumentField) and not last_key:
                schema = field.get_field_schema(
                    include_private=include_private
                )

        resolved_path = ".".join(resolved_keys)

        return resolved_path, field

    def get_field_schema(
        self,
        ftype=None,
        embedded_doc_type=None,
        include_private=False,
        flat=False,
    ):
        """Returns a schema dictionary describing the fields of the samples in
        the collection.

        Args:
            ftype (None): an optional field type to which to restrict the
                returned schema. Must be a subclass of
                :class:`fiftyone.core.fields.Field`
            embedded_doc_type (None): an optional embedded document type to
                which to restrict the returned schema. Must be a subclass of
                :class:`fiftyone.core.odm.BaseEmbeddedDocument`
            include_private (False): whether to include fields that start with
                ``_`` in the returned schema
            flat (False): whether to return a flattened schema where all
                embedded document fields are included as top-level keys

        Returns:
             a dictionary mapping field names to field types
        """
        raise NotImplementedError("Subclass must implement get_field_schema()")

    def get_frame_field_schema(
        self,
        ftype=None,
        embedded_doc_type=None,
        include_private=False,
        flat=False,
    ):
        """Returns a schema dictionary describing the fields of the frames of
        the samples in the collection.

        Only applicable for collections that contain videos.

        Args:
            ftype (None): an optional field type to which to restrict the
                returned schema. Must be a subclass of
                :class:`fiftyone.core.fields.Field`
            embedded_doc_type (None): an optional embedded document type to
                which to restrict the returned schema. Must be a subclass of
                :class:`fiftyone.core.odm.BaseEmbeddedDocument`
            include_private (False): whether to include fields that start with
                ``_`` in the returned schema
            flat (False): whether to return a flattened schema where all
                embedded document fields are included as top-level keys

        Returns:
            a dictionary mapping field names to field types, or ``None`` if
            the collection does not contain videos
        """
        raise NotImplementedError(
            "Subclass must implement get_frame_field_schema()"
        )

    def get_dynamic_field_schema(self, fields=None):
        """Returns a schema dictionary describing the dynamic fields of the
        samples in the collection.

        Dynamic fields are embedded document fields with at least one non-None
        value that have not been declared on the dataset's schema.

        Args:
            fields (None): an optional field or iterable of fields for which to
                return dynamic fields. By default, all fields are considered

        Returns:
            a dictionary mapping field paths to field types or lists of field
            types
        """
        schema = self.get_field_schema()
        return self._get_dynamic_field_schema(schema, "", fields=fields)

    def get_dynamic_frame_field_schema(self, fields=None):
        """Returns a schema dictionary describing the dynamic fields of the
        frames of the samples in the collection.

        Dynamic fields are embedded document fields with at least one non-None
        value that have not been declared on the dataset's schema.

        Args:
            fields (None): an optional field or iterable of fields for which to
                return dynamic fields. By default, all fields are considered

        Returns:
            a dictionary mapping field paths to field types or lists of field
            types
        """
        if not self._has_frame_fields():
            return None

        schema = self.get_frame_field_schema()
        prefix = self._FRAMES_PREFIX
        return self._get_dynamic_field_schema(schema, prefix, fields=fields)

    def _get_dynamic_field_schema(self, schema, prefix, fields=None):
        if fields is not None:
            if etau.is_str(fields):
                fields = {fields}
            else:
                fields = set(fields)

            schema = {k: v for k, v in schema.items() if k in fields}

        aggs = []
        paths = []
        for name, field in schema.items():
            if isinstance(field, fof.EmbeddedDocumentField):
                path = name
                aggs.append(foa.Schema(prefix + path, dynamic_only=True))
                paths.append(path)

                if issubclass(field.document_type, fol._LABEL_LIST_FIELDS):
                    path = name + "." + field.document_type._LABEL_LIST_FIELD
                    aggs.append(foa.Schema(prefix + path, dynamic_only=True))
                    paths.append(path)

        fields = {}

        if aggs:
            results = self.aggregate(aggs)
            for path, schema in zip(paths, results):
                for name, field in schema.items():
                    fields[path + "." + name] = field

        return fields

    def make_unique_field_name(self, root=""):
        """Makes a unique field name with the given root name for the
        collection.

        Args:
            root (""): an optional root for the output field name

        Returns:
            the field name
        """
        if not root:
            root = _get_random_characters(6)

        fields = self.get_field_schema()

        field_name = root
        if field_name in fields:
            field_name += "_" + _get_random_characters(6)

        while field_name in fields:
            field_name += _get_random_characters(1)

        return field_name

    def has_sample_field(self, field_name):
        """Determines whether the collection has a sample field with the given
        name.

        Args:
            field_name: the field name

        Returns:
            True/False
        """
        return field_name in self.get_field_schema()

    def has_frame_field(self, field_name):
        """Determines whether the collection has a frame-level field with the
        given name.

        Args:
            field_name: the field name

        Returns:
            True/False
        """
        if not self._has_frame_fields():
            return False

        return field_name in self.get_frame_field_schema()

    def validate_fields_exist(self, fields, include_private=False):
        """Validates that the collection has field(s) with the given name(s).

        If embedded field names are provided, only the root field is checked.

        Args:
            fields: a field name or iterable of field names
            include_private (False): whether to include private fields when
                checking for existence

        Raises:
            ValueError: if one or more of the fields do not exist
        """
        fields, frame_fields = self._split_frame_fields(fields)

        if fields:
            existing_fields = set(
                self.get_field_schema(include_private=include_private).keys()
            )
            if self._has_frame_fields():
                existing_fields.add("frames")

            for field in fields:
                # We only validate that the root field exists
                field_name = field.split(".", 1)[0]
                if field_name not in existing_fields:
                    raise ValueError("Field '%s' does not exist" % field_name)

        if frame_fields:
            existing_frame_fields = set(
                self.get_frame_field_schema(
                    include_private=include_private
                ).keys()
            )

            for field in frame_fields:
                # We only validate that the root field exists
                field_name = field.split(".", 1)[0]
                if field_name not in existing_frame_fields:
                    raise ValueError(
                        "Frame field '%s' does not exist" % field_name
                    )

    def validate_field_type(
        self, field_name, ftype, embedded_doc_type=None, subfield=None
    ):
        """Validates that the collection has a field of the given type.

        Args:
            field_name: the field name
            ftype: the expected field type. Must be a subclass of
                :class:`fiftyone.core.fields.Field`
            embedded_doc_type (None): the
                :class:`fiftyone.core.odm.BaseEmbeddedDocument` type of the
                field. Used only when ``ftype`` is an embedded
                :class:`fiftyone.core.fields.EmbeddedDocumentField`
            subfield (None): the type of the contained field. Used only when
                ``ftype`` is a :class:`fiftyone.core.fields.ListField` or
                :class:`fiftyone.core.fields.DictField`

        Raises:
            ValueError: if the field does not exist or does not have the
                expected type
        """
        field_name, _ = self._handle_group_field(field_name)
        field_name, is_frame_field = self._handle_frame_field(field_name)
        if is_frame_field:
            schema = self.get_frame_field_schema()
        else:
            schema = self.get_field_schema()

        if field_name not in schema:
            ftype = "Frame field" if is_frame_field else "Field"
            raise ValueError(
                "%s '%s' does not exist on collection '%s'"
                % (ftype, field_name, self.name)
            )

        field = schema[field_name]

        if embedded_doc_type is not None:
            if not isinstance(field, fof.EmbeddedDocumentField) or (
                field.document_type is not embedded_doc_type
            ):
                raise ValueError(
                    "Field '%s' must be an instance of %s; found %s"
                    % (field_name, ftype(embedded_doc_type), field)
                )
        elif subfield is not None:
            if not isinstance(field, (fof.ListField, fof.DictField)):
                raise ValueError(
                    "Field type %s must be an instance of %s when a subfield "
                    "is provided" % (ftype, (fof.ListField, fof.DictField))
                )

            if not isinstance(field, ftype) or not isinstance(
                field.field, subfield
            ):
                raise ValueError(
                    "Field '%s' must be an instance of %s; found %s"
                    % (field_name, ftype(field=subfield()), field)
                )
        else:
            if not isinstance(field, ftype):
                raise ValueError(
                    "Field '%s' must be an instance of %s; found %s"
                    % (field_name, ftype, field)
                )

    def tag_samples(self, tags):
        """Adds the tag(s) to all samples in this collection, if necessary.

        Args:
            tags: a tag or iterable of tags
        """
        if etau.is_str(tags):
            update = {"$addToSet": {"tags": tags}}
        else:
            update = {"$addToSet": {"tags": {"$each": list(tags)}}}

        # We only need to process samples that are missing a tag of interest
        view = self.match_tags(tags, bool=False, all=True)
        view._edit_sample_tags(update)

    def untag_samples(self, tags):
        """Removes the tag(s) from all samples in this collection, if
        necessary.

        Args:
            tags: a tag or iterable of tags
        """
        if etau.is_str(tags):
            update = {"$pull": {"tags": tags}}
        else:
            update = {"$pullAll": {"tags": list(tags)}}

        # We only need to process samples that have a tag of interest
        view = self.match_tags(tags)
        view._edit_sample_tags(update)

    def _edit_sample_tags(self, update):
        ops = []
        for ids in fou.iter_batches(self.values("_id"), 100000):
            ops.append(UpdateMany({"_id": {"$in": ids}}, update))

        self._dataset._bulk_write(ops)

    def count_sample_tags(self):
        """Counts the occurrences of sample tags in this collection.

        Returns:
            a dict mapping tags to counts
        """
        return self.count_values("tags")

    def tag_labels(self, tags, label_fields=None):
        """Adds the tag(s) to all labels in the specified label field(s) of
        this collection, if necessary.

        Args:
            tags: a tag or iterable of tags
            label_fields (None): an optional name or iterable of names of
                :class:`fiftyone.core.labels.Label` fields. By default, all
                label fields are used
        """
        if label_fields is None:
            label_fields = self._get_label_fields()
        elif etau.is_str(label_fields):
            label_fields = [label_fields]

        missing_tags = ~F("tags").contains(tags, all=True)
        match_expr = (F("tags") != None).if_else(missing_tags, True)

        for label_field in label_fields:
            # We only need to process labels that are missing a tag of interest
            view = self.filter_labels(label_field, match_expr)
            view._tag_labels(tags, label_field)

    def _tag_labels(self, tags, label_field, ids=None, label_ids=None):
        if etau.is_str(tags):
            update_fcn = lambda path: {"$addToSet": {path: tags}}
        else:
            tags = list(tags)
            update_fcn = lambda path: {"$addToSet": {path: {"$each": tags}}}

        return self._edit_label_tags(
            update_fcn, label_field, ids=ids, label_ids=label_ids
        )

    def untag_labels(self, tags, label_fields=None):
        """Removes the tag from all labels in the specified label field(s) of
        this collection, if necessary.

        Args:
            tags: a tag or iterable of tags
            label_fields (None): an optional name or iterable of names of
                :class:`fiftyone.core.labels.Label` fields. By default, all
                label fields are used
        """
        if label_fields is None:
            label_fields = self._get_label_fields()
        elif etau.is_str(label_fields):
            label_fields = [label_fields]

        for label_field in label_fields:
            # We only need to process labels that have a tag of interest
            view = self.select_labels(tags=tags, fields=label_field)
            view._untag_labels(tags, label_field)

    def _untag_labels(self, tags, label_field, ids=None, label_ids=None):
        if etau.is_str(tags):
            update_fcn = lambda path: {"$pull": {path: tags}}
        else:
            tags = list(tags)
            update_fcn = lambda path: {"$pullAll": {path: tags}}

        return self._edit_label_tags(
            update_fcn, label_field, ids=ids, label_ids=label_ids
        )

    def _edit_label_tags(
        self, update_fcn, label_field, ids=None, label_ids=None
    ):
        label_type, root = self._get_label_field_path(label_field)
        _root, is_frame_field = self._handle_frame_field(root)
        is_list_field = issubclass(label_type, fol._LABEL_LIST_FIELDS)

        ops = []

        if is_list_field:
            id_path = root + "._id"
            tags_path = _root + ".$[label].tags"
            update = update_fcn(tags_path)

            if ids is None or label_ids is None:
                if is_frame_field:
                    ids, label_ids = self.values(["frames._id", id_path])
                    ids = itertools.chain.from_iterable(ids)
                    label_ids = itertools.chain.from_iterable(label_ids)
                else:
                    ids, label_ids = self.values(["_id", id_path])

            for _id, _label_ids in zip(ids, label_ids):
                if not _label_ids:
                    continue

                op = UpdateOne(
                    {"_id": _id},
                    update,
                    array_filters=[{"label._id": {"$in": _label_ids}}],
                )
                ops.append(op)
        else:
            _id_path = _root + "._id"
            id_path = root + "._id"
            tags_path = _root + ".tags"
            update = update_fcn(tags_path)

            if label_ids is None:
                if is_frame_field:
                    label_ids = self.values(id_path, unwind=True)
                else:
                    label_ids = self.values(id_path)

            for _label_ids in fou.iter_batches(label_ids, 100000):
                ops.append(UpdateMany({_id_path: {"$in": _label_ids}}, update))

        if ops:
            self._dataset._bulk_write(ops, frames=is_frame_field)

        return ids, label_ids

    def _get_selected_labels(self, ids=None, tags=None, fields=None):
        if ids is not None or tags is not None:
            view = self.select_labels(ids=ids, tags=tags, fields=fields)
        else:
            view = self

        if fields is None:
            label_fields = view._get_label_fields()
        elif etau.is_str(fields):
            label_fields = [fields]
        else:
            label_fields = fields

        if not label_fields:
            return []

        paths = ["id"]
        is_list_fields = []
        is_frame_fields = []
        for label_field in label_fields:
            label_type, id_path = view._get_label_field_path(label_field, "id")
            is_list_field = issubclass(label_type, fol._LABEL_LIST_FIELDS)
            is_frame_field = view._is_frame_field(label_field)

            paths.append(id_path)
            is_list_fields.append(is_list_field)
            is_frame_fields.append(is_frame_field)

        has_frame_fields = any(is_frame_fields)

        if has_frame_fields:
            paths.insert(0, "frames.frame_number")

        results = list(view.values(paths))

        if has_frame_fields:
            frame_numbers = results.pop(0)

        sample_ids = results[0]
        all_label_ids = results[1:]

        labels = []

        for label_field, label_ids, is_list_field, is_frame_field in zip(
            label_fields, all_label_ids, is_list_fields, is_frame_fields
        ):
            if is_frame_field:
                for sample_id, sample_frame_numbers, sample_label_ids in zip(
                    sample_ids, frame_numbers, label_ids
                ):
                    for frame_number, frame_label_ids in zip(
                        sample_frame_numbers, sample_label_ids
                    ):
                        if not frame_label_ids:
                            continue

                        if not is_list_field:
                            frame_label_ids = [frame_label_ids]

                        for label_id in frame_label_ids:
                            labels.append(
                                {
                                    "sample_id": sample_id,
                                    "frame_number": frame_number,
                                    "field": label_field,
                                    "label_id": label_id,
                                }
                            )
            else:
                for sample_id, sample_label_ids in zip(sample_ids, label_ids):
                    if not sample_label_ids:
                        continue

                    if not is_list_field:
                        sample_label_ids = [sample_label_ids]

                    for label_id in sample_label_ids:
                        labels.append(
                            {
                                "sample_id": sample_id,
                                "field": label_field,
                                "label_id": label_id,
                            }
                        )

        return labels

    def _get_label_ids(self, tags=None, fields=None):
        labels = self._get_selected_labels(tags=tags, fields=fields)
        return [l["label_id"] for l in labels]

    def count_label_tags(self, label_fields=None):
        """Counts the occurrences of all label tags in the specified label
        field(s) of this collection.

        Args:
            label_fields (None): an optional name or iterable of names of
                :class:`fiftyone.core.labels.Label` fields. By default, all
                label fields are used

        Returns:
            a dict mapping tags to counts
        """
        if label_fields is None:
            label_fields = self._get_label_fields()
        elif etau.is_str(label_fields):
            label_fields = [label_fields]

        aggregations = []
        for label_field in label_fields:
            _, tags_path = self._get_label_field_path(label_field, "tags")
            aggregations.append(foa.CountValues(tags_path))

        counts = defaultdict(int)
        for result in self.aggregate(aggregations):
            for tag, count in result.items():
                counts[tag] += count

        return dict(counts)

    def split_labels(self, in_field, out_field, filter=None):
        """Splits the labels from the given input field into the given output
        field of the collection.

        This method is typically invoked on a view that has filtered the
        contents of the specified input field, so that the labels in the view
        are moved to the output field and the remaining labels are left
        in-place.

        Alternatively, you can provide a ``filter`` expression that selects the
        labels of interest to move in this collection.

        Args:
            in_field: the name of the input label field
            out_field: the name of the output label field, which will be
                created if necessary
            filter (None): a boolean
                :class:`fiftyone.core.expressions.ViewExpression` to apply to
                each label in the input field to determine whether to move it
                (True) or leave it (False)
        """
        if filter is not None:
            move_view = self.filter_labels(in_field, filter)
        else:
            move_view = self

        move_view.merge_labels(in_field, out_field)

    def merge_labels(self, in_field, out_field):
        """Merges the labels from the given input field into the given output
        field of the collection.

        If this collection is a dataset, the input field is deleted after the
        merge.

        If this collection is a view, the input field will still exist on the
        underlying dataset but will only contain the labels not present in this
        view.

        Args:
            in_field: the name of the input label field
            out_field: the name of the output label field, which will be
                created if necessary
        """
        if not isinstance(self, fod.Dataset):
            # The label IDs that we'll need to delete from `in_field`
            _, id_path = self._get_label_field_path(in_field, "id")
            del_ids = self.values(id_path, unwind=True)

        dataset = self._dataset
        dataset.merge_samples(
            self,
            key_field="id",
            skip_existing=False,
            insert_new=False,
            fields={in_field: out_field},
            merge_lists=True,
            overwrite=True,
            expand_schema=True,
            include_info=False,
        )

        if isinstance(self, fod.Dataset):
            dataset.delete_sample_field(in_field)
        else:
            dataset.delete_labels(ids=del_ids, fields=in_field)

    def set_values(
        self,
        field_name,
        values,
        key_field=None,
        skip_none=False,
        expand_schema=True,
        dynamic=False,
        _allow_missing=False,
        _sample_ids=None,
        _frame_ids=None,
    ):
        """Sets the field or embedded field on each sample or frame in the
        collection to the given values.

        When setting a sample field ``embedded.field.name``, this function is
        an efficient implementation of the following loop::

            for sample, value in zip(sample_collection, values):
                sample.embedded.field.name = value
                sample.save()

        When setting an embedded field that contains an array, say
        ``embedded.array.field.name``, this function is an efficient
        implementation of the following loop::

            for sample, array_values in zip(sample_collection, values):
                for doc, value in zip(sample.embedded.array, array_values):
                    doc.field.name = value

                sample.save()

        When setting a frame field ``frames.embedded.field.name``, this
        function is an efficient implementation of the following loop::

            for sample, frame_values in zip(sample_collection, values):
                for frame, value in zip(sample.frames.values(), frame_values):
                    frame.embedded.field.name = value

                sample.save()

        When setting an embedded frame field that contains an array, say
        ``frames.embedded.array.field.name``, this function is an efficient
        implementation of the following loop::

            for sample, frame_values in zip(sample_collection, values):
                for frame, array_values in zip(sample.frames.values(), frame_values):
                    for doc, value in zip(frame.embedded.array, array_values):
                        doc.field.name = value

                sample.save()

        When ``values`` is a dict mapping keys in ``key_field`` to values, then
        this function is an efficient implementation of the following loop::

            for key, value in values.items():
                sample = sample_collection.one(F(key_field) == key)
                sample.embedded.field.name = value
                sample.save()

        When setting frame fields using the dict ``values`` syntax, each value
        in ``values`` may either be a list corresponding to the frames of the
        sample matching the given key, or each value may itself be a dict
        mapping frame numbers to values. In the latter case, this function
        is an efficient implementation of the following loop::

            for key, frame_values in values.items():
                sample = sample_collection.one(F(key_field) == key)
                for frame_number, value in frame_values.items():
                    frame = sample[frame_number]
                    frame.embedded.field.name = value

                sample.save()

        You can also update list fields using the dict ``values`` syntax, in
        which case this method is an efficient implementation of the natural
        nested list modifications of the above sample/frame loops.

        The dual function of :meth:`set_values` is :meth:`values`, which can be
        used to efficiently extract the values of a field or embedded field of
        all samples in a collection as lists of values in the same structure
        expected by this method.

        .. note::

            If the values you are setting can be described by a
            :class:`fiftyone.core.expressions.ViewExpression` applied to the
            existing dataset contents, then consider using :meth:`set_field` +
            :meth:`save` for an even more efficient alternative to explicitly
            iterating over the dataset or calling :meth:`values` +
            :meth:`set_values` to perform the update in-memory.

        Examples::

            import random

            import fiftyone as fo
            import fiftyone.zoo as foz
            from fiftyone import ViewField as F

            dataset = foz.load_zoo_dataset("quickstart")

            #
            # Create a new sample field
            #

            values = [random.random() for _ in range(len(dataset))]
            dataset.set_values("random", values)

            print(dataset.bounds("random"))

            #
            # Add a tag to all low confidence labels
            #

            view = dataset.filter_labels("predictions", F("confidence") < 0.06)

            detections = view.values("predictions.detections")
            for sample_detections in detections:
                for detection in sample_detections:
                    detection.tags.append("low_confidence")

            view.set_values("predictions.detections", detections)

            print(dataset.count_label_tags())

        Args:
            field_name: a field or ``embedded.field.name``
            values: an iterable of values, one for each sample in the
                collection. When setting frame fields, each element can either
                be an iterable of values (one for each existing frame of the
                sample) or a dict mapping frame numbers to values. If
                ``field_name`` contains array fields, the corresponding
                elements of ``values`` must be arrays of the same lengths. This
                argument can also be a dict mapping keys to values (each value
                as described previously), in which case the keys are used to
                match samples by their ``key_field``
            key_field (None): a key field to use when choosing which samples to
                update when ``values`` is a dict
            skip_none (False): whether to treat None data in ``values`` as
                missing data that should not be set
            expand_schema (True): whether to dynamically add new sample/frame
                fields encountered to the dataset schema. If False, an error is
                raised if the root ``field_name`` does not exist
            dynamic (False): whether to declare dynamic attributes of embedded
                document fields that are encountered
        """
        if self._is_group_field(field_name):
            raise ValueError(
                "This method does not support setting attached group fields "
                "(found: '%s')" % field_name
            )

        if isinstance(values, dict):
            if key_field is None:
                raise ValueError(
                    "You must provide a `key_field` when `values` is a dict"
                )

            _sample_ids, values = _parse_values_dict(self, key_field, values)

        is_frame_field = self._is_frame_field(field_name)

        if is_frame_field:
            _frame_ids, values = _parse_frame_values_dicts(
                self, _sample_ids, values
            )

        if expand_schema and self.get_field(field_name) is None:
<<<<<<< HEAD
            self._expand_schema_from_values(field_name, values, dynamic)
=======
            is_group_field = self._expand_schema_from_values(
                field_name, values
            )
        else:
            is_group_field = False
>>>>>>> e7ff993b

        _field_name, _, list_fields, _, id_to_str = self._parse_field_name(
            field_name, omit_terminal_lists=True, allow_missing=_allow_missing
        )

        to_mongo = None
        if id_to_str:
            to_mongo = lambda _id: ObjectId(_id)
        else:
            field_type = self.get_field(field_name)
            if field_type is not None:
                to_mongo = field_type.to_mongo

        # Setting an entire label list document whose label elements have been
        # filtered is not allowed because this would delete the filtered labels
        if (
            isinstance(field_type, fof.EmbeddedDocumentField)
            and issubclass(field_type.document_type, fol._LABEL_LIST_FIELDS)
            and isinstance(self, fov.DatasetView)
        ):
            label_type = field_type.document_type
            list_field = label_type._LABEL_LIST_FIELD
            path = field_name + "." + list_field

            # pylint: disable=no-member
            filtered_fields = self._get_filtered_fields()
            if filtered_fields is not None and path in filtered_fields:
                msg = (
                    "Detected a label list field '%s' with filtered elements; "
                    "only the list elements will be updated"
                ) % path
                warnings.warn(msg)

                fcn = lambda l: l[list_field]
                level = 1 + is_frame_field
                list_values = _transform_values(values, fcn, level=level)

                return self.set_values(
                    path,
                    list_values,
                    key_field=key_field,
                    skip_none=skip_none,
                    expand_schema=expand_schema,
                    _allow_missing=_allow_missing,
                    _sample_ids=_sample_ids,
                    _frame_ids=_frame_ids,
                )

        # If we're directly updating a document list field of a dataset view,
        # then update list elements by ID in case the field has been filtered
        if (
            isinstance(field_type, fof.ListField)
            and isinstance(field_type.field, fof.EmbeddedDocumentField)
            and isinstance(self, fov.DatasetView)
        ):
            list_fields = sorted(set(list_fields + [_field_name]))

        try:
            if is_frame_field:
                self._set_frame_values(
                    _field_name,
                    values,
                    list_fields,
                    sample_ids=_sample_ids,
                    frame_ids=_frame_ids,
                    to_mongo=to_mongo,
                    skip_none=skip_none,
                )
            else:
                self._set_sample_values(
                    _field_name,
                    values,
                    list_fields,
                    sample_ids=_sample_ids,
                    to_mongo=to_mongo,
                    skip_none=skip_none,
                )
        except:
            # Add a group field converts the dataset's type, so if it fails we
            # must clean up after ourselves to avoid an inconsistent state
            if is_group_field:
                self._dataset.delete_sample_field(field_name)
                is_group_field = False

            raise
        finally:
            if is_group_field:
                self._dataset._doc.media_type = fom.GROUP
                self._dataset._doc.save()

    def _expand_schema_from_values(self, field_name, values, dynamic):
        field_name, _ = self._handle_group_field(field_name)
        field_name, is_frame_field = self._handle_frame_field(field_name)
        root = field_name.split(".", 1)[0]

        is_group_field = False

        if is_frame_field:
            schema = self._dataset.get_frame_field_schema(include_private=True)

            if root in schema:
                return

            if root != field_name:
                raise ValueError(
                    "Cannot infer an appropriate type for new frame "
                    "field '%s' when setting embedded field '%s'"
                    % (root, field_name)
                )

            value = _get_non_none_value(itertools.chain.from_iterable(values))

            if value is None:
                if list(values):
                    raise ValueError(
                        "Cannot infer an appropriate type for new frame "
                        "field '%s' because all provided values are None"
                        % field_name
                    )
                else:
                    raise ValueError(
                        "Cannot infer an appropriate type for new frame "
                        "field '%s' from empty values" % field_name
                    )

            self._dataset._add_implied_frame_field(
                field_name, value, dynamic=dynamic
            )
        else:
            schema = self._dataset.get_field_schema(include_private=True)

            if root in schema:
                return

            if root != field_name:
                raise ValueError(
                    "Cannot infer an appropriate type for new sample "
                    "field '%s' when setting embedded field '%s'"
                    % (root, field_name)
                )

            value = _get_non_none_value(values)

            if value is None:
                if list(values):
                    raise ValueError(
                        "Cannot infer an appropriate type for new sample "
                        "field '%s' because all provided values are None"
                        % field_name
                    )
                else:
                    raise ValueError(
                        "Cannot infer an appropriate type for new sample "
                        "field '%s' from empty values" % field_name
                    )

<<<<<<< HEAD
            self._dataset._add_implied_sample_field(
                field_name, value, dynamic=dynamic
            )
=======
            if isinstance(value, fog.Group):
                if not isinstance(self, fod.Dataset):
                    raise ValueError(
                        "Group fields can only be added to entire datasets"
                    )

                media_type = self.media_type
                slice_names = set()
                for _value in values:
                    if isinstance(_value, fog.Group):
                        slice_names.add(_value.name)
                    else:
                        raise ValueError(
                            "All values must be `Group` instances when "
                            "declaring group fields; found %s" % type(_value)
                        )

                self._dataset._add_group_field(field_name)
                for slice_name in slice_names:
                    self._dataset._expand_group_schema(
                        field_name, slice_name, media_type
                    )

                # Temporarily lie about media type until after values are added
                self._dataset._doc.media_type = media_type
                is_group_field = True
            else:
                self._dataset._add_implied_sample_field(field_name, value)

        return is_group_field
>>>>>>> e7ff993b

    def _set_sample_values(
        self,
        field_name,
        values,
        list_fields,
        sample_ids=None,
        to_mongo=None,
        skip_none=False,
    ):
        if len(list_fields) > 1:
            raise ValueError(
                "At most one array field can be unwound when setting values"
            )

        if list_fields:
            list_field = list_fields[0]
            elem_id_field = list_field + "._id"

            if sample_ids is not None:
                view = self.select(sample_ids, ordered=True)
                sample_ids = [ObjectId(_id) for _id in sample_ids]
                elem_ids = view.values(elem_id_field)
            else:
                sample_ids, elem_ids = self.values(["_id", elem_id_field])

            self._set_list_values_by_id(
                field_name,
                sample_ids,
                elem_ids,
                values,
                list_field,
                to_mongo=to_mongo,
                skip_none=skip_none,
            )
        else:
            if sample_ids is not None:
                sample_ids = [ObjectId(_id) for _id in sample_ids]
            else:
                sample_ids = self.values("_id")

            self._set_doc_values(
                field_name,
                sample_ids,
                values,
                to_mongo=to_mongo,
                skip_none=skip_none,
            )

    def _set_frame_values(
        self,
        field_name,
        values,
        list_fields,
        sample_ids=None,
        frame_ids=None,
        to_mongo=None,
        skip_none=False,
    ):
        if len(list_fields) > 1:
            raise ValueError(
                "At most one array field can be unwound when setting values"
            )

        if sample_ids is not None:
            view = self.select(sample_ids, ordered=True)
        else:
            view = self

        if list_fields:
            list_field = list_fields[0]
            elem_id_field = "frames." + list_field + "._id"

            if frame_ids is None:
                frame_ids, elem_ids = view.values(
                    ["frames._id", elem_id_field]
                )
            else:
                elem_ids = view.values(elem_id_field)

            frame_ids = itertools.chain.from_iterable(frame_ids)
            elem_ids = itertools.chain.from_iterable(elem_ids)
            values = itertools.chain.from_iterable(values)

            self._set_list_values_by_id(
                field_name,
                frame_ids,
                elem_ids,
                values,
                list_field,
                to_mongo=to_mongo,
                skip_none=skip_none,
                frames=True,
            )
        else:
            if frame_ids is None:
                frame_ids = view.values("frames._id")

            frame_ids = itertools.chain.from_iterable(frame_ids)
            values = itertools.chain.from_iterable(values)

            self._set_doc_values(
                field_name,
                frame_ids,
                values,
                to_mongo=to_mongo,
                skip_none=skip_none,
                frames=True,
            )

    def _set_doc_values(
        self,
        field_name,
        ids,
        values,
        to_mongo=None,
        skip_none=False,
        frames=False,
    ):
        ops = []
        for _id, value in zip(ids, values):
            if value is None and skip_none:
                continue

            if etau.is_str(_id):
                _id = ObjectId(_id)

            if to_mongo is not None:
                value = to_mongo(value)

            ops.append(UpdateOne({"_id": _id}, {"$set": {field_name: value}}))

        self._dataset._bulk_write(ops, frames=frames)

    def _set_list_values_by_id(
        self,
        field_name,
        ids,
        elem_ids,
        values,
        list_field,
        to_mongo=None,
        skip_none=False,
        frames=False,
    ):
        root = list_field
        leaf = field_name[len(root) + 1 :]
        elem_id = root + "._id"
        if leaf:
            elem = root + ".$." + leaf
        else:
            elem = root + ".$"

        ops = []
        for _id, _elem_ids, _values in zip(ids, elem_ids, values):
            if not _elem_ids:
                continue

            if etau.is_str(_id):
                _id = ObjectId(_id)

            for _elem_id, value in zip(_elem_ids, _values):
                if value is None and skip_none:
                    continue

                if to_mongo is not None:
                    value = to_mongo(value)

                if _elem_id is None:
                    raise ValueError(
                        "Can only set values of array documents with IDs"
                    )

                if etau.is_str(_elem_id):
                    _elem_id = ObjectId(_elem_id)

                ops.append(
                    UpdateOne(
                        {"_id": _id, elem_id: _elem_id},
                        {"$set": {elem: value}},
                    )
                )

        self._dataset._bulk_write(ops, frames=frames)

    def _set_labels(self, field_name, sample_ids, label_docs):
        if self._is_group_field(field_name):
            raise ValueError(
                "This method does not support setting attached group fields "
                "(found: '%s')" % field_name
            )

        label_type = self._get_label_field_type(field_name)
        field_name, is_frame_field = self._handle_frame_field(field_name)

        ops = []
        if issubclass(label_type, fol._LABEL_LIST_FIELDS):
            root = field_name + "." + label_type._LABEL_LIST_FIELD
            elem_id = root + "._id"
            set_path = root + ".$"

            for _id, _docs in zip(sample_ids, label_docs):
                if not _docs:
                    continue

                if etau.is_str(_id):
                    _id = ObjectId(_id)

                if not isinstance(_docs, (list, tuple)):
                    _docs = [_docs]

                for doc in _docs:
                    ops.append(
                        UpdateOne(
                            {"_id": _id, elem_id: doc["_id"]},
                            {"$set": {set_path: doc}},
                        )
                    )
        else:
            elem_id = field_name + "._id"

            for _id, doc in zip(sample_ids, label_docs):
                if etau.is_str(_id):
                    _id = ObjectId(_id)

                ops.append(
                    UpdateOne(
                        {"_id": _id, elem_id: doc["_id"]},
                        {"$set": {field_name: doc}},
                    )
                )

        self._dataset._bulk_write(ops, frames=is_frame_field)

    def _delete_labels(self, ids, fields=None):
        self._dataset.delete_labels(ids=ids, fields=fields)

    def compute_metadata(
        self, overwrite=False, num_workers=None, skip_failures=True
    ):
        """Populates the ``metadata`` field of all samples in the collection.

        Any samples with existing metadata are skipped, unless
        ``overwrite == True``.

        Args:
            overwrite (False): whether to overwrite existing metadata
            num_workers (None): the number of processes to use. By default,
                ``multiprocessing.cpu_count()`` is used
            skip_failures (True): whether to gracefully continue without
                raising an error if metadata cannot be computed for a sample
        """
        fomt.compute_metadata(
            self,
            overwrite=overwrite,
            num_workers=num_workers,
            skip_failures=skip_failures,
        )

    def apply_model(
        self,
        model,
        label_field="predictions",
        confidence_thresh=None,
        store_logits=False,
        batch_size=None,
        num_workers=None,
        skip_failures=True,
        **kwargs,
    ):
        """Applies the :class:`FiftyOne model <fiftyone.core.models.Model>` or
        :class:`Lightning Flash model <flash:flash.core.model.Task>` to the
        samples in the collection.

        This method supports all of the following cases:

        -   Applying an image :class:`fiftyone.core.models.Model` to an image
            collection
        -   Applying an image :class:`fiftyone.core.models.Model` to the frames
            of a video collection
        -   Applying a video :class:`fiftyone.core.models.Model` to a video
            collection
        -   Applying a :class:`flash:flash.core.model.Task` to an image or
            video collection

        Args:
            model: a :class:`fiftyone.core.models.Model` or
                :class:`flash:flash.core.model.Task`
            label_field ("predictions"): the name of the field in which to
                store the model predictions. When performing inference on video
                frames, the "frames." prefix is optional
            confidence_thresh (None): an optional confidence threshold to apply
                to any applicable labels generated by the model
            store_logits (False): whether to store logits for the model
                predictions. This is only supported when the provided ``model``
                has logits, ``model.has_logits == True``
            batch_size (None): an optional batch size to use, if the model
                supports batching
            num_workers (None): the number of workers for the
                :class:`torch:torch.utils.data.DataLoader` to use. Only
                applicable for Torch-based models
            skip_failures (True): whether to gracefully continue without
                raising an error if predictions cannot be generated for a
                sample. Only applicable to :class:`fiftyone.core.models.Model`
                instances
            **kwargs: optional model-specific keyword arguments passed through
                to the underlying inference implementation
        """
        fomo.apply_model(
            self,
            model,
            label_field=label_field,
            confidence_thresh=confidence_thresh,
            store_logits=store_logits,
            batch_size=batch_size,
            num_workers=num_workers,
            skip_failures=skip_failures,
            **kwargs,
        )

    def compute_embeddings(
        self,
        model,
        embeddings_field=None,
        batch_size=None,
        num_workers=None,
        skip_failures=True,
        **kwargs,
    ):
        """Computes embeddings for the samples in the collection using the
        given :class:`FiftyOne model <fiftyone.core.models.Model>` or
        :class:`Lightning Flash model <flash:flash.core.model.Task>`.

        This method supports all the following cases:

        -   Using an image :class:`fiftyone.core.models.Model` to compute
            embeddings for an image collection
        -   Using an image :class:`fiftyone.core.models.Model` to compute frame
            embeddings for a video collection
        -   Using a video :class:`fiftyone.core.models.Model` to compute
            embeddings for a video collection
        -   Using an :ref:`ImageEmbedder <flash:image_embedder>` to compute
            embeddings for an image collection

        When using a :class:`FiftyOne model <fiftyone.core.models.Model>`, the
        model must expose embeddings, i.e.,
        :meth:`fiftyone.core.models.Model.has_embeddings` must return ``True``.

        If an ``embeddings_field`` is provided, the embeddings are saved to the
        samples; otherwise, the embeddings are returned in-memory.

        Args:
            model: a :class:`fiftyone.core.models.Model` or
                :class:`flash:flash.core.model.Task`
            embeddings_field (None): the name of a field in which to store the
                embeddings. When computing video frame embeddings, the
                "frames." prefix is optional
            batch_size (None): an optional batch size to use, if the model
                supports batching
            num_workers (None): the number of workers for the
                :class:`torch:torch.utils.data.DataLoader` to use. Only
                applicable for Torch-based models
            skip_failures (True): whether to gracefully continue without
                raising an error if embeddings cannot be generated for a
                sample. Only applicable to :class:`fiftyone.core.models.Model`
                instances
            **kwargs: optional model-specific keyword arguments passed through
                to the underlying inference implementation

        Returns:
            one of the following:

            -   ``None``, if an ``embeddings_field`` is provided
            -   a ``num_samples x num_dim`` array of embeddings, when computing
                embeddings for image/video collections with image/video models,
                respectively, and no ``embeddings_field`` is provided. If
                ``skip_failures`` is ``True`` and any errors are detected, a
                list of length ``num_samples`` is returned instead containing
                all successfully computed embedding vectors along with ``None``
                entries for samples for which embeddings could not be computed
            -   a dictionary mapping sample IDs to ``num_frames x num_dim``
                arrays of embeddings, when computing frame embeddings for video
                collections using an image model. If ``skip_failures`` is
                ``True`` and any errors are detected, the values of this
                dictionary will contain arrays of embeddings for all frames
                1, 2, ... until the error occurred, or ``None`` if no
                embeddings were computed at all
        """
        return fomo.compute_embeddings(
            self,
            model,
            embeddings_field=embeddings_field,
            batch_size=batch_size,
            num_workers=num_workers,
            skip_failures=skip_failures,
            **kwargs,
        )

    def compute_patch_embeddings(
        self,
        model,
        patches_field,
        embeddings_field=None,
        force_square=False,
        alpha=None,
        handle_missing="skip",
        batch_size=None,
        num_workers=None,
        skip_failures=True,
    ):
        """Computes embeddings for the image patches defined by
        ``patches_field`` of the samples in the collection using the given
        :class:`fiftyone.core.models.Model`.

        This method supports all the following cases:

        -   Using an image model to compute patch embeddings for an image
            collection
        -   Using an image model to compute frame patch embeddings for a video
            collection

        The ``model`` must expose embeddings, i.e.,
        :meth:`fiftyone.core.models.Model.has_embeddings` must return ``True``.

        If an ``embeddings_field`` is provided, the embeddings are saved to the
        samples; otherwise, the embeddings are returned in-memory.

        Args:
            model: a :class:`fiftyone.core.models.Model`
            patches_field: the name of the field defining the image patches in
                each sample to embed. Must be of type
                :class:`fiftyone.core.labels.Detection`,
                :class:`fiftyone.core.labels.Detections`,
                :class:`fiftyone.core.labels.Polyline`, or
                :class:`fiftyone.core.labels.Polylines`. When computing video
                frame embeddings, the "frames." prefix is optional
            embeddings_field (None): the name of a field in which to store the
                embeddings. When computing video frame embeddings, the
                "frames." prefix is optional
            force_square (False): whether to minimally manipulate the patch
                bounding boxes into squares prior to extraction
            alpha (None): an optional expansion/contraction to apply to the
                patches before extracting them, in ``[-1, inf)``. If provided,
                the length and width of the box are expanded (or contracted,
                when ``alpha < 0``) by ``(100 * alpha)%``. For example, set
                ``alpha = 1.1`` to expand the boxes by 10%, and set
                ``alpha = 0.9`` to contract the boxes by 10%
            handle_missing ("skip"): how to handle images with no patches.
                Supported values are:

                -   "skip": skip the image and assign its embedding as ``None``
                -   "image": use the whole image as a single patch
                -   "error": raise an error

            batch_size (None): an optional batch size to use, if the model
                supports batching
            num_workers (None): the number of workers for the
                :class:`torch:torch.utils.data.DataLoader` to use. Only
                applicable for Torch-based models
            skip_failures (True): whether to gracefully continue without
                raising an error if embeddings cannot be generated for a sample

        Returns:
            one of the following:

            -   ``None``, if an ``embeddings_field`` is provided
            -   a dict mapping sample IDs to ``num_patches x num_dim`` arrays
                of patch embeddings, when computing patch embeddings for image
                collections and no ``embeddings_field`` is provided. If
                ``skip_failures`` is ``True`` and any errors are detected, this
                dictionary will contain ``None`` values for any samples for
                which embeddings could not be computed
            -   a dict of dicts mapping sample IDs to frame numbers to
                ``num_patches x num_dim`` arrays of patch embeddings, when
                computing patch embeddings for the frames of video collections
                and no ``embeddings_field`` is provided. If ``skip_failures``
                is ``True`` and any errors are detected, this nested dict will
                contain missing or ``None`` values to indicate uncomputable
                embeddings
        """
        return fomo.compute_patch_embeddings(
            self,
            model,
            patches_field,
            embeddings_field=embeddings_field,
            batch_size=batch_size,
            num_workers=num_workers,
            force_square=force_square,
            alpha=alpha,
            handle_missing=handle_missing,
            skip_failures=skip_failures,
        )

    def evaluate_regressions(
        self,
        pred_field,
        gt_field="ground_truth",
        eval_key=None,
        missing=None,
        method="simple",
        **kwargs,
    ):
        """Evaluates the regression predictions in this collection with respect
        to the specified ground truth values.

        You can customize the evaluation method by passing additional
        parameters for the method's config class as ``kwargs``.

        The supported ``method`` values and their associated configs are:

        -   ``"simple"``: :class:`fiftyone.utils.eval.regression.SimpleEvaluationConfig`

        If an ``eval_key`` is specified, then this method will record some
        statistics on each sample:

        -   When evaluating sample-level fields, an ``eval_key`` field will be
            populated on each sample recording the error of that sample's
            prediction.

        -   When evaluating frame-level fields, an ``eval_key`` field will be
            populated on each frame recording the error of that frame's
            prediction. In addition, an ``eval_key`` field will be populated on
            each sample that records the average error of the frame predictions
            of the sample.

        Args:
            pred_field: the name of the field containing the predicted
                :class:`fiftyone.core.labels.Regression` instances
            gt_field ("ground_truth"): the name of the field containing the
                ground truth :class:`fiftyone.core.labels.Regression` instances
            eval_key (None): a string key to use to refer to this evaluation
            missing (None): a missing value. Any None-valued regressions are
                given this value for results purposes
            method ("simple"): a string specifying the evaluation method to use.
                Supported values are ``("simple")``
            **kwargs: optional keyword arguments for the constructor of the
                :class:`fiftyone.utils.eval.regression.RegressionEvaluationConfig`
                being used

        Returns:
            a :class:`fiftyone.utils.eval.regression.RegressionResults`
        """
        return foue.evaluate_regressions(
            self,
            pred_field,
            gt_field=gt_field,
            eval_key=eval_key,
            missing=missing,
            method=method,
            **kwargs,
        )

    def evaluate_classifications(
        self,
        pred_field,
        gt_field="ground_truth",
        eval_key=None,
        classes=None,
        missing=None,
        method="simple",
        **kwargs,
    ):
        """Evaluates the classification predictions in this collection with
        respect to the specified ground truth labels.

        By default, this method simply compares the ground truth and prediction
        for each sample, but other strategies such as binary evaluation and
        top-k matching can be configured via the ``method`` parameter.

        You can customize the evaluation method by passing additional
        parameters for the method's config class as ``kwargs``.

        The supported ``method`` values and their associated configs are:

        -   ``"simple"``: :class:`fiftyone.utils.eval.classification.SimpleEvaluationConfig`
        -   ``"top-k"``: :class:`fiftyone.utils.eval.classification.TopKEvaluationConfig`
        -   ``"binary"``: :class:`fiftyone.utils.eval.classification.BinaryEvaluationConfig`

        If an ``eval_key`` is specified, then this method will record some
        statistics on each sample:

        -   When evaluating sample-level fields, an ``eval_key`` field will be
            populated on each sample recording whether that sample's prediction
            is correct.

        -   When evaluating frame-level fields, an ``eval_key`` field will be
            populated on each frame recording whether that frame's prediction
            is correct. In addition, an ``eval_key`` field will be populated on
            each sample that records the average accuracy of the frame
            predictions of the sample.

        Args:
            pred_field: the name of the field containing the predicted
                :class:`fiftyone.core.labels.Classification` instances
            gt_field ("ground_truth"): the name of the field containing the
                ground truth :class:`fiftyone.core.labels.Classification`
                instances
            eval_key (None): a string key to use to refer to this evaluation
            classes (None): the list of possible classes. If not provided,
                the observed ground truth/predicted labels are used
            missing (None): a missing label string. Any None-valued labels
                are given this label for results purposes
            method ("simple"): a string specifying the evaluation method to use.
                Supported values are ``("simple", "binary", "top-k")``
            **kwargs: optional keyword arguments for the constructor of the
                :class:`fiftyone.utils.eval.classification.ClassificationEvaluationConfig`
                being used

        Returns:
            a :class:`fiftyone.utils.eval.classification.ClassificationResults`
        """
        return foue.evaluate_classifications(
            self,
            pred_field,
            gt_field=gt_field,
            eval_key=eval_key,
            classes=classes,
            missing=missing,
            method=method,
            **kwargs,
        )

    def evaluate_detections(
        self,
        pred_field,
        gt_field="ground_truth",
        eval_key=None,
        classes=None,
        missing=None,
        method=None,
        iou=0.50,
        use_masks=False,
        use_boxes=False,
        classwise=True,
        dynamic=True,
        **kwargs,
    ):
        """Evaluates the specified predicted detections in this collection with
        respect to the specified ground truth detections.

        This method supports evaluating the following spatial data types:

        -   Object detections in :class:`fiftyone.core.labels.Detections` format
        -   Instance segmentations in :class:`fiftyone.core.labels.Detections`
            format with their ``mask`` attributes populated
        -   Polygons in :class:`fiftyone.core.labels.Polylines` format
        -   Temporal detections in
            :class:`fiftyone.core.labels.TemporalDetections` format

        For spatial object detection evaluation, this method uses COCO-style
        evaluation by default.

        For temporal segment detection, this method uses ActivityNet-style
        evaluation by default.

        You can use the ``method`` parameter to select a different method, and
        you can optionally customize the method by passing additional
        parameters for the method's config class as ``kwargs``.

        The supported ``method`` values and their associated configs are:

        -   ``"coco"``: :class:`fiftyone.utils.eval.coco.COCOEvaluationConfig`
        -   ``"open-images"``: :class:`fiftyone.utils.eval.openimages.OpenImagesEvaluationConfig`
        -   ``"activitynet"``: :class:`fiftyone.utils.eval.activitynet.ActivityNetEvaluationConfig`

        If an ``eval_key`` is provided, a number of fields are populated at the
        object- and sample-level recording the results of the evaluation:

        -   True positive (TP), false positive (FP), and false negative (FN)
            counts for the each sample are saved in top-level fields of each
            sample::

                TP: sample.<eval_key>_tp
                FP: sample.<eval_key>_fp
                FN: sample.<eval_key>_fn

            In addition, when evaluating frame-level objects, TP/FP/FN counts
            are recorded for each frame::

                TP: frame.<eval_key>_tp
                FP: frame.<eval_key>_fp
                FN: frame.<eval_key>_fn

        -   The fields listed below are populated on each individual object;
            these fields tabulate the TP/FP/FN status of the object, the ID of
            the matching object (if any), and the matching IoU::

                TP/FP/FN: object.<eval_key>
                      ID: object.<eval_key>_id
                     IoU: object.<eval_key>_iou

        Args:
            pred_field: the name of the field containing the predicted
                :class:`fiftyone.core.labels.Detections`,
                :class:`fiftyone.core.labels.Polylines`,
                or :class:`fiftyone.core.labels.TemporalDetections`
            gt_field ("ground_truth"): the name of the field containing the
                ground truth :class:`fiftyone.core.labels.Detections`,
                :class:`fiftyone.core.labels.Polylines`,
                or :class:`fiftyone.core.labels.TemporalDetections`
            eval_key (None): a string key to use to refer to this evaluation
            classes (None): the list of possible classes. If not provided,
                the observed ground truth/predicted labels are used
            missing (None): a missing label string. Any unmatched objects are
                given this label for results purposes
            method (None): a string specifying the evaluation method to use.
                For spatial object detection, the supported values are
                ``("coco", "open-images")`` and the default is ``"coco"``. For
                temporal detection, the supported values are
                ``("activitynet")`` and the default is ``"activitynet"``
            iou (0.50): the IoU threshold to use to determine matches
            use_masks (False): whether to compute IoUs using the instances
                masks in the ``mask`` attribute of the provided objects, which
                must be :class:`fiftyone.core.labels.Detection` instances
            use_boxes (False): whether to compute IoUs using the bounding boxes
                of the provided :class:`fiftyone.core.labels.Polyline`
                instances rather than using their actual geometries
            classwise (True): whether to only match objects with the same class
                label (True) or allow matches between classes (False)
            dynamic (True): whether to declare the dynamic object-level
                attributes that are populated on the dataset's schema
            **kwargs: optional keyword arguments for the constructor of the
                :class:`fiftyone.utils.eval.detection.DetectionEvaluationConfig`
                being used

        Returns:
            a :class:`fiftyone.utils.eval.detection.DetectionResults`
        """
        return foue.evaluate_detections(
            self,
            pred_field,
            gt_field=gt_field,
            eval_key=eval_key,
            classes=classes,
            missing=missing,
            method=method,
            iou=iou,
            use_masks=use_masks,
            use_boxes=use_boxes,
            classwise=classwise,
            dynamic=dynamic,
            **kwargs,
        )

    def evaluate_segmentations(
        self,
        pred_field,
        gt_field="ground_truth",
        eval_key=None,
        mask_targets=None,
        method="simple",
        **kwargs,
    ):
        """Evaluates the specified semantic segmentation masks in this
        collection with respect to the specified ground truth masks.

        If the size of a predicted mask does not match the ground truth mask,
        it is resized to match the ground truth.

        By default, this method simply performs pixelwise evaluation of the
        full masks, but other strategies such as boundary-only evaluation can
        be configured by passing additional parameters for the method's
        config class as ``kwargs``.

        The supported ``method`` values and their associated configs are:

        -   ``"simple"``: :class:`fiftyone.utils.eval.segmentation.SimpleEvaluationConfig`

        If an ``eval_key`` is provided, the accuracy, precision, and recall of
        each sample is recorded in top-level fields of each sample::

             Accuracy: sample.<eval_key>_accuracy
            Precision: sample.<eval_key>_precision
               Recall: sample.<eval_key>_recall

        In addition, when evaluating frame-level masks, the accuracy,
        precision, and recall of each frame if recorded in the following
        frame-level fields::

             Accuracy: frame.<eval_key>_accuracy
            Precision: frame.<eval_key>_precision
               Recall: frame.<eval_key>_recall

        .. note::

            The mask value ``0`` is treated as a background class for the
            purposes of computing evaluation metrics like precision and recall.

        Args:
            pred_field: the name of the field containing the predicted
                :class:`fiftyone.core.labels.Segmentation` instances
            gt_field ("ground_truth"): the name of the field containing the
                ground truth :class:`fiftyone.core.labels.Segmentation`
                instances
            eval_key (None): a string key to use to refer to this evaluation
            mask_targets (None): a dict mapping mask values to labels. If not
                provided, the observed pixel values are used
            method ("simple"): a string specifying the evaluation method to
                use. Supported values are ``("simple")``
            **kwargs: optional keyword arguments for the constructor of the
                :class:`fiftyone.utils.eval.segmentation.SegmentationEvaluationConfig`
                being used

        Returns:
            a :class:`fiftyone.utils.eval.segmentation.SegmentationResults`
        """
        return foue.evaluate_segmentations(
            self,
            pred_field,
            gt_field=gt_field,
            eval_key=eval_key,
            mask_targets=mask_targets,
            method=method,
            **kwargs,
        )

    @property
    def has_evaluations(self):
        """Whether this colection has any evaluation results."""
        return bool(self.list_evaluations())

    def has_evaluation(self, eval_key):
        """Whether this collection has an evaluation with the given key.

        Args:
            eval_key: an evaluation key

        Returns:
            True/False
        """
        return eval_key in self.list_evaluations()

    def list_evaluations(self):
        """Returns a list of all evaluation keys on this collection.

        Returns:
            a list of evaluation keys
        """
        return foev.EvaluationMethod.list_runs(self)

    def get_evaluation_info(self, eval_key):
        """Returns information about the evaluation with the given key on this
        collection.

        Args:
            eval_key: an evaluation key

        Returns:
            an :class:`fiftyone.core.evaluation.EvaluationInfo`
        """
        return foev.EvaluationMethod.get_run_info(self, eval_key)

    def load_evaluation_results(self, eval_key):
        """Loads the results for the evaluation with the given key on this
        collection.

        Args:
            eval_key: an evaluation key

        Returns:
            a :class:`fiftyone.core.evaluation.EvaluationResults`
        """
        return foev.EvaluationMethod.load_run_results(self, eval_key)

    def load_evaluation_view(self, eval_key, select_fields=False):
        """Loads the :class:`fiftyone.core.view.DatasetView` on which the
        specified evaluation was performed on this collection.

        Args:
            eval_key: an evaluation key
            select_fields (False): whether to select only the fields involved
                in the evaluation

        Returns:
            a :class:`fiftyone.core.view.DatasetView`
        """
        return foev.EvaluationMethod.load_run_view(
            self, eval_key, select_fields=select_fields
        )

    def delete_evaluation(self, eval_key):
        """Deletes the evaluation results associated with the given evaluation
        key from this collection.

        Args:
            eval_key: an evaluation key
        """
        foev.EvaluationMethod.delete_run(self, eval_key)

    def delete_evaluations(self):
        """Deletes all evaluation results from this collection."""
        foev.EvaluationMethod.delete_runs(self)

    @property
    def has_brain_runs(self):
        """Whether this colection has any brain runs."""
        return bool(self.list_brain_runs())

    def has_brain_run(self, brain_key):
        """Whether this collection has a brain method run with the given key.

        Args:
            brain_key: a brain key

        Returns:
            True/False
        """
        return brain_key in self.list_brain_runs()

    def list_brain_runs(self):
        """Returns a list of all brain keys on this collection.

        Returns:
            a list of brain keys
        """
        return fob.BrainMethod.list_runs(self)

    def get_brain_info(self, brain_key):
        """Returns information about the brain method run with the given key on
        this collection.

        Args:
            brain_key: a brain key

        Returns:
            a :class:`fiftyone.core.brain.BrainInfo`
        """
        return fob.BrainMethod.get_run_info(self, brain_key)

    def load_brain_results(self, brain_key):
        """Loads the results for the brain method run with the given key on
        this collection.

        Args:
            brain_key: a brain key

        Returns:
            a :class:`fiftyone.core.brain.BrainResults`
        """
        return fob.BrainMethod.load_run_results(self, brain_key)

    def load_brain_view(self, brain_key, select_fields=False):
        """Loads the :class:`fiftyone.core.view.DatasetView` on which the
        specified brain method run was performed on this collection.

        Args:
            brain_key: a brain key
            select_fields (False): whether to select only the fields involved
                in the brain method run

        Returns:
            a :class:`fiftyone.core.view.DatasetView`
        """
        return fob.BrainMethod.load_run_view(
            self, brain_key, select_fields=select_fields
        )

    def delete_brain_run(self, brain_key):
        """Deletes the brain method run with the given key from this
        collection.

        Args:
            brain_key: a brain key
        """
        fob.BrainMethod.delete_run(self, brain_key)

    def delete_brain_runs(self):
        """Deletes all brain method runs from this collection."""
        fob.BrainMethod.delete_runs(self)

    def _get_similarity_keys(self, **kwargs):
        from fiftyone.brain import SimilarityConfig

        return self._get_brain_runs_with_type(SimilarityConfig, **kwargs)

    def _get_visualization_keys(self, **kwargs):
        from fiftyone.brain import VisualizationConfig

        return self._get_brain_runs_with_type(VisualizationConfig, **kwargs)

    def _get_brain_runs_with_type(self, run_type, **kwargs):
        brain_keys = []
        for brain_key in self.list_brain_runs():
            try:
                brain_info = self.get_brain_info(brain_key)
            except:
                logger.warning(
                    "Failed to load info for brain method run '%s'", brain_key
                )
                continue

            run_cls = etau.get_class(brain_info.config.cls)
            if not issubclass(run_cls, run_type):
                continue

            if any(
                getattr(brain_info.config, key, None) != value
                for key, value in kwargs.items()
            ):
                continue

            brain_keys.append(brain_key)

        return brain_keys

    @classmethod
    def list_view_stages(cls):
        """Returns a list of all available methods on this collection that
        apply :class:`fiftyone.core.stages.ViewStage` operations to this
        collection.

        Returns:
            a list of :class:`SampleCollection` method names
        """
        return list(view_stage.all)

    def add_stage(self, stage):
        """Applies the given :class:`fiftyone.core.stages.ViewStage` to the
        collection.

        Args:
            stage: a :class:`fiftyone.core.stages.ViewStage`

        Returns:
            a :class:`fiftyone.core.view.DatasetView`
        """
        return self._add_view_stage(stage)

    @view_stage
    def concat(self, samples):
        """Concatenates the contents of the given :class:`SampleCollection` to
        this collection.

        Examples::

            import fiftyone as fo
            import fiftyone.zoo as foz
            from fiftyone import ViewField as F

            dataset = foz.load_zoo_dataset("quickstart")

            #
            # Concatenate two views
            #

            view1 = dataset.match(F("uniqueness") < 0.2)
            view2 = dataset.match(F("uniqueness") > 0.7)

            view = view1.concat(view2)

            print(view1)
            print(view2)
            print(view)

            #
            # Concatenate two patches views
            #

            gt_objects = dataset.to_patches("ground_truth")

            patches1 = gt_objects[:50]
            patches2 = gt_objects[-50:]
            patches = patches1.concat(patches2)

            print(patches1)
            print(patches2)
            print(patches)

        Args:
            samples: a :class:`SampleCollection` whose contents to append to
                this collection

        Returns:
            a :class:`fiftyone.core.view.DatasetView`
        """
        return self._add_view_stage(fos.Concat(samples))

    @view_stage
    def exclude(self, sample_ids):
        """Excludes the samples with the given IDs from the collection.

        Examples::

            import fiftyone as fo

            dataset = fo.Dataset()
            dataset.add_samples(
                [
                    fo.Sample(filepath="/path/to/image1.png"),
                    fo.Sample(filepath="/path/to/image2.png"),
                    fo.Sample(filepath="/path/to/image3.png"),
                ]
            )

            #
            # Exclude the first sample from the dataset
            #

            sample_id = dataset.first().id
            view = dataset.exclude(sample_id)

            #
            # Exclude the first and last samples from the dataset
            #

            sample_ids = [dataset.first().id, dataset.last().id]
            view = dataset.exclude(sample_ids)

        Args:
            sample_ids: the samples to exclude. Can be any of the following:

                -   a sample ID
                -   an iterable of sample IDs
                -   a :class:`fiftyone.core.sample.Sample` or
                    :class:`fiftyone.core.sample.SampleView`
                -   an iterable of :class:`fiftyone.core.sample.Sample` or
                    :class:`fiftyone.core.sample.SampleView` instances
                -   a :class:`fiftyone.core.collections.SampleCollection`

        Returns:
            a :class:`fiftyone.core.view.DatasetView`
        """
        return self._add_view_stage(fos.Exclude(sample_ids))

    @view_stage
    def exclude_by(self, field, values):
        """Excludes the samples with the given field values from the
        collection.

        This stage is typically used to work with categorical fields (strings,
        ints, and bools). If you want to exclude samples based on floating
        point fields, use :meth:`match`.

        Examples::

            import fiftyone as fo

            dataset = fo.Dataset()
            dataset.add_samples(
                [
                    fo.Sample(filepath="image%d.jpg" % i, int=i, str=str(i))
                    for i in range(10)
                ]
            )

            #
            # Create a view excluding samples whose `int` field have the given
            # values
            #

            view = dataset.exclude_by("int", [1, 9, 3, 7, 5])
            print(view.head(5))

            #
            # Create a view excluding samples whose `str` field have the given
            # values
            #

            view = dataset.exclude_by("str", ["1", "9", "3", "7", "5"])
            print(view.head(5))

        Args:
            field: a field or ``embedded.field.name``
            values: a value or iterable of values to exclude by

        Returns:
            a :class:`fiftyone.core.view.DatasetView`
        """
        return self._add_view_stage(fos.ExcludeBy(field, values))

    @view_stage
    def exclude_fields(self, field_names, _allow_missing=False):
        """Excludes the fields with the given names from the samples in the
        collection.

        Note that default fields cannot be excluded.

        Examples::

            import fiftyone as fo

            dataset = fo.Dataset()
            dataset.add_samples(
                [
                    fo.Sample(
                        filepath="/path/to/image1.png",
                        ground_truth=fo.Classification(label="cat"),
                        predictions=fo.Classification(
                            label="cat",
                            confidence=0.9,
                            mood="surly",
                        ),
                    ),
                    fo.Sample(
                        filepath="/path/to/image2.png",
                        ground_truth=fo.Classification(label="dog"),
                        predictions=fo.Classification(
                            label="dog",
                            confidence=0.8,
                            mood="happy",
                        ),
                    ),
                    fo.Sample(
                        filepath="/path/to/image3.png",
                    ),
                ]
            )

            #
            # Exclude the `predictions` field from all samples
            #

            view = dataset.exclude_fields("predictions")

            #
            # Exclude the `mood` attribute from all classifications in the
            # `predictions` field
            #

            view = dataset.exclude_fields("predictions.mood")

        Args:
            field_names: a field name or iterable of field names to exclude.
                May contain ``embedded.field.name`` as well

        Returns:
            a :class:`fiftyone.core.view.DatasetView`
        """
        return self._add_view_stage(
            fos.ExcludeFields(field_names, _allow_missing=_allow_missing)
        )

    @view_stage
    def exclude_frames(self, frame_ids, omit_empty=True):
        """Excludes the frames with the given IDs from the video collection.

        Examples::

            import fiftyone as fo
            import fiftyone.zoo as foz

            dataset = foz.load_zoo_dataset("quickstart-video")

            #
            # Exclude some specific frames
            #

            frame_ids = [
                dataset.first().frames.first().id,
                dataset.last().frames.last().id,
            ]

            view = dataset.exclude_frames(frame_ids)

            print(dataset.count("frames"))
            print(view.count("frames"))

        Args:
            frame_ids: the frames to exclude. Can be any of the following:

                -   a frame ID
                -   an iterable of frame IDs
                -   a :class:`fiftyone.core.frame.Frame` or
                    :class:`fiftyone.core.frame.FrameView`
                -   an iterable of :class:`fiftyone.core.frame.Frame` or
                    :class:`fiftyone.core.frame.FrameView` instances
                -   a :class:`fiftyone.core.collections.SampleCollection` whose
                    frames to exclude

            omit_empty (True): whether to omit samples that have no frames
                after excluding the specified frames

        Returns:
            a :class:`fiftyone.core.view.DatasetView`
        """
        return self._add_view_stage(
            fos.ExcludeFrames(frame_ids, omit_empty=omit_empty)
        )

    @view_stage
    def exclude_labels(
        self, labels=None, ids=None, tags=None, fields=None, omit_empty=True
    ):
        """Excludes the specified labels from the collection.

        The returned view will omit samples, sample fields, and individual
        labels that do not match the specified selection criteria.

        You can perform an exclusion via one or more of the following methods:

        -   Provide the ``labels`` argument, which should contain a list of
            dicts in the format returned by
            :meth:`fiftyone.core.session.Session.selected_labels`, to exclude
            specific labels

        -   Provide the ``ids`` argument to exclude labels with specific IDs

        -   Provide the ``tags`` argument to exclude labels with specific tags

        If multiple criteria are specified, labels must match all of them in
        order to be excluded.

        By default, the exclusion is applied to all
        :class:`fiftyone.core.labels.Label` fields, but you can provide the
        ``fields`` argument to explicitly define the field(s) in which to
        exclude.

        Examples::

            import fiftyone as fo
            import fiftyone.zoo as foz

            dataset = foz.load_zoo_dataset("quickstart")

            #
            # Exclude the labels currently selected in the App
            #

            session = fo.launch_app(dataset)

            # Select some labels in the App...

            view = dataset.exclude_labels(labels=session.selected_labels)

            #
            # Exclude labels with the specified IDs
            #

            # Grab some label IDs
            ids = [
                dataset.first().ground_truth.detections[0].id,
                dataset.last().predictions.detections[0].id,
            ]

            view = dataset.exclude_labels(ids=ids)

            print(dataset.count("ground_truth.detections"))
            print(view.count("ground_truth.detections"))

            print(dataset.count("predictions.detections"))
            print(view.count("predictions.detections"))

            #
            # Exclude labels with the specified tags
            #

            # Grab some label IDs
            ids = [
                dataset.first().ground_truth.detections[0].id,
                dataset.last().predictions.detections[0].id,
            ]

            # Give the labels a "test" tag
            dataset = dataset.clone()  # create copy since we're modifying data
            dataset.select_labels(ids=ids).tag_labels("test")

            print(dataset.count_values("ground_truth.detections.tags"))
            print(dataset.count_values("predictions.detections.tags"))

            # Exclude the labels via their tag
            view = dataset.exclude_labels(tags="test")

            print(dataset.count("ground_truth.detections"))
            print(view.count("ground_truth.detections"))

            print(dataset.count("predictions.detections"))
            print(view.count("predictions.detections"))

        Args:
            labels (None): a list of dicts specifying the labels to exclude in
                the format returned by
                :meth:`fiftyone.core.session.Session.selected_labels`
            ids (None): an ID or iterable of IDs of the labels to exclude
            tags (None): a tag or iterable of tags of labels to exclude
            fields (None): a field or iterable of fields from which to exclude
            omit_empty (True): whether to omit samples that have no labels
                after filtering

        Returns:
            a :class:`fiftyone.core.view.DatasetView`
        """
        return self._add_view_stage(
            fos.ExcludeLabels(
                labels=labels,
                ids=ids,
                tags=tags,
                fields=fields,
                omit_empty=omit_empty,
            )
        )

    @view_stage
    def exists(self, field, bool=None):
        """Returns a view containing the samples in the collection that have
        (or do not have) a non-``None`` value for the given field or embedded
        field.

        Examples::

            import fiftyone as fo

            dataset = fo.Dataset()
            dataset.add_samples(
                [
                    fo.Sample(
                        filepath="/path/to/image1.png",
                        ground_truth=fo.Classification(label="cat"),
                        predictions=fo.Classification(label="cat", confidence=0.9),
                    ),
                    fo.Sample(
                        filepath="/path/to/image2.png",
                        ground_truth=fo.Classification(label="dog"),
                        predictions=fo.Classification(label="dog", confidence=0.8),
                    ),
                    fo.Sample(
                        filepath="/path/to/image3.png",
                        ground_truth=fo.Classification(label="dog"),
                        predictions=fo.Classification(label="dog"),
                    ),
                    fo.Sample(
                        filepath="/path/to/image4.png",
                        ground_truth=None,
                        predictions=None,
                    ),
                    fo.Sample(filepath="/path/to/image5.png"),
                ]
            )

            #
            # Only include samples that have a value in their `predictions`
            # field
            #

            view = dataset.exists("predictions")

            #
            # Only include samples that do NOT have a value in their
            # `predictions` field
            #

            view = dataset.exists("predictions", False)

            #
            # Only include samples that have prediction confidences
            #

            view = dataset.exists("predictions.confidence")

        Args:
            field: the field name or ``embedded.field.name``
            bool (None): whether to check if the field exists (None or True) or
                does not exist (False)

        Returns:
            a :class:`fiftyone.core.view.DatasetView`
        """
        return self._add_view_stage(fos.Exists(field, bool=bool))

    @view_stage
    def filter_field(self, field, filter, only_matches=True):
        """Filters the values of a field or embedded field of each sample in
        the collection.

        Values of ``field`` for which ``filter`` returns ``False`` are
        replaced with ``None``.

        Examples::

            import fiftyone as fo
            from fiftyone import ViewField as F

            dataset = fo.Dataset()
            dataset.add_samples(
                [
                    fo.Sample(
                        filepath="/path/to/image1.png",
                        ground_truth=fo.Classification(label="cat"),
                        predictions=fo.Classification(label="cat", confidence=0.9),
                        numeric_field=1.0,
                    ),
                    fo.Sample(
                        filepath="/path/to/image2.png",
                        ground_truth=fo.Classification(label="dog"),
                        predictions=fo.Classification(label="dog", confidence=0.8),
                        numeric_field=-1.0,
                    ),
                    fo.Sample(
                        filepath="/path/to/image3.png",
                        ground_truth=None,
                        predictions=None,
                        numeric_field=None,
                    ),
                ]
            )

            #
            # Only include classifications in the `predictions` field
            # whose `label` is "cat"
            #

            view = dataset.filter_field("predictions", F("label") == "cat")

            #
            # Only include samples whose `numeric_field` value is positive
            #

            view = dataset.filter_field("numeric_field", F() > 0)

        Args:
            field: the field name or ``embedded.field.name``
            filter: a :class:`fiftyone.core.expressions.ViewExpression` or
                `MongoDB expression <https://docs.mongodb.com/manual/meta/aggregation-quick-reference/#aggregation-expressions>`_
                that returns a boolean describing the filter to apply
            only_matches (True): whether to only include samples that match
                the filter (True) or include all samples (False)

        Returns:
            a :class:`fiftyone.core.view.DatasetView`
        """
        return self._add_view_stage(
            fos.FilterField(field, filter, only_matches=only_matches)
        )

    @view_stage
    def filter_labels(
        self, field, filter, only_matches=True, trajectories=False
    ):
        """Filters the :class:`fiftyone.core.labels.Label` field of each
        sample in the collection.

        If the specified ``field`` is a single
        :class:`fiftyone.core.labels.Label` type, fields for which ``filter``
        returns ``False`` are replaced with ``None``:

        -   :class:`fiftyone.core.labels.Classification`
        -   :class:`fiftyone.core.labels.Detection`
        -   :class:`fiftyone.core.labels.Polyline`
        -   :class:`fiftyone.core.labels.Keypoint`

        If the specified ``field`` is a :class:`fiftyone.core.labels.Label`
        list type, the label elements for which ``filter`` returns ``False``
        are omitted from the view:

        -   :class:`fiftyone.core.labels.Classifications`
        -   :class:`fiftyone.core.labels.Detections`
        -   :class:`fiftyone.core.labels.Polylines`
        -   :class:`fiftyone.core.labels.Keypoints`

        Classifications Examples::

            import fiftyone as fo
            from fiftyone import ViewField as F

            dataset = fo.Dataset()
            dataset.add_samples(
                [
                    fo.Sample(
                        filepath="/path/to/image1.png",
                        predictions=fo.Classification(label="cat", confidence=0.9),
                    ),
                    fo.Sample(
                        filepath="/path/to/image2.png",
                        predictions=fo.Classification(label="dog", confidence=0.8),
                    ),
                    fo.Sample(
                        filepath="/path/to/image3.png",
                        predictions=fo.Classification(label="rabbit"),
                    ),
                    fo.Sample(
                        filepath="/path/to/image4.png",
                        predictions=None,
                    ),
                ]
            )

            #
            # Only include classifications in the `predictions` field whose
            # `confidence` is greater than 0.8
            #

            view = dataset.filter_labels("predictions", F("confidence") > 0.8)

            #
            # Only include classifications in the `predictions` field whose
            # `label` is "cat" or "dog"
            #

            view = dataset.filter_labels(
                "predictions", F("label").is_in(["cat", "dog"])
            )

        Detections Examples::

            import fiftyone as fo
            from fiftyone import ViewField as F

            dataset = fo.Dataset()
            dataset.add_samples(
                [
                    fo.Sample(
                        filepath="/path/to/image1.png",
                        predictions=fo.Detections(
                            detections=[
                                fo.Detection(
                                    label="cat",
                                    bounding_box=[0.1, 0.1, 0.5, 0.5],
                                    confidence=0.9,
                                ),
                                fo.Detection(
                                    label="dog",
                                    bounding_box=[0.2, 0.2, 0.3, 0.3],
                                    confidence=0.8,
                                ),
                            ]
                        ),
                    ),
                    fo.Sample(
                        filepath="/path/to/image2.png",
                        predictions=fo.Detections(
                            detections=[
                                fo.Detection(
                                    label="cat",
                                    bounding_box=[0.5, 0.5, 0.4, 0.4],
                                    confidence=0.95,
                                ),
                                fo.Detection(label="rabbit"),
                            ]
                        ),
                    ),
                    fo.Sample(
                        filepath="/path/to/image3.png",
                        predictions=fo.Detections(
                            detections=[
                                fo.Detection(
                                    label="squirrel",
                                    bounding_box=[0.25, 0.25, 0.5, 0.5],
                                    confidence=0.5,
                                ),
                            ]
                        ),
                    ),
                    fo.Sample(
                        filepath="/path/to/image4.png",
                        predictions=None,
                    ),
                ]
            )

            #
            # Only include detections in the `predictions` field whose
            # `confidence` is greater than 0.8
            #

            view = dataset.filter_labels("predictions", F("confidence") > 0.8)

            #
            # Only include detections in the `predictions` field whose `label`
            # is "cat" or "dog"
            #

            view = dataset.filter_labels(
                "predictions", F("label").is_in(["cat", "dog"])
            )

            #
            # Only include detections in the `predictions` field whose bounding
            # box area is smaller than 0.2
            #

            # Bboxes are in [top-left-x, top-left-y, width, height] format
            bbox_area = F("bounding_box")[2] * F("bounding_box")[3]

            view = dataset.filter_labels("predictions", bbox_area < 0.2)

        Polylines Examples::

            import fiftyone as fo
            from fiftyone import ViewField as F

            dataset = fo.Dataset()
            dataset.add_samples(
                [
                    fo.Sample(
                        filepath="/path/to/image1.png",
                        predictions=fo.Polylines(
                            polylines=[
                                fo.Polyline(
                                    label="lane",
                                    points=[[(0.1, 0.1), (0.1, 0.6)]],
                                    filled=False,
                                ),
                                fo.Polyline(
                                    label="road",
                                    points=[[(0.2, 0.2), (0.5, 0.5), (0.2, 0.5)]],
                                    filled=True,
                                ),
                            ]
                        ),
                    ),
                    fo.Sample(
                        filepath="/path/to/image2.png",
                        predictions=fo.Polylines(
                            polylines=[
                                fo.Polyline(
                                    label="lane",
                                    points=[[(0.4, 0.4), (0.9, 0.4)]],
                                    filled=False,
                                ),
                                fo.Polyline(
                                    label="road",
                                    points=[[(0.6, 0.6), (0.9, 0.9), (0.6, 0.9)]],
                                    filled=True,
                                ),
                            ]
                        ),
                    ),
                    fo.Sample(
                        filepath="/path/to/image3.png",
                        predictions=None,
                    ),
                ]
            )

            #
            # Only include polylines in the `predictions` field that are filled
            #

            view = dataset.filter_labels("predictions", F("filled") == True)

            #
            # Only include polylines in the `predictions` field whose `label`
            # is "lane"
            #

            view = dataset.filter_labels("predictions", F("label") == "lane")

            #
            # Only include polylines in the `predictions` field with at least
            # 3 vertices
            #

            num_vertices = F("points").map(F().length()).sum()
            view = dataset.filter_labels("predictions", num_vertices >= 3)

        Keypoints Examples::

            import fiftyone as fo
            from fiftyone import ViewField as F

            dataset = fo.Dataset()
            dataset.add_samples(
                [
                    fo.Sample(
                        filepath="/path/to/image1.png",
                        predictions=fo.Keypoint(
                            label="house",
                            points=[(0.1, 0.1), (0.1, 0.9), (0.9, 0.9), (0.9, 0.1)],
                        ),
                    ),
                    fo.Sample(
                        filepath="/path/to/image2.png",
                        predictions=fo.Keypoint(
                            label="window",
                            points=[(0.4, 0.4), (0.5, 0.5), (0.6, 0.6)],
                        ),
                    ),
                    fo.Sample(
                        filepath="/path/to/image3.png",
                        predictions=None,
                    ),
                ]
            )

            #
            # Only include keypoints in the `predictions` field whose `label`
            # is "house"
            #

            view = dataset.filter_labels("predictions", F("label") == "house")

            #
            # Only include keypoints in the `predictions` field with less than
            # four points
            #

            view = dataset.filter_labels("predictions", F("points").length() < 4)

        Args:
            field: the label field to filter
            filter: a :class:`fiftyone.core.expressions.ViewExpression` or
                `MongoDB expression <https://docs.mongodb.com/manual/meta/aggregation-quick-reference/#aggregation-expressions>`_
                that returns a boolean describing the filter to apply
            only_matches (True): whether to only include samples with at least
                one label after filtering (True) or include all samples (False)
            trajectories (False): whether to match entire object trajectories
                for which the object matches the given filter on at least one
                frame. Only applicable to datasets that contain videos and
                frame-level label fields whose objects have their ``index``
                attributes populated

        Returns:
            a :class:`fiftyone.core.view.DatasetView`
        """
        return self._add_view_stage(
            fos.FilterLabels(
                field,
                filter,
                only_matches=only_matches,
                trajectories=trajectories,
            )
        )

    @view_stage
    def filter_keypoints(
        self, field, filter=None, labels=None, only_matches=True
    ):
        """Filters the individual :attr:`fiftyone.core.labels.Keypoint.points`
        elements in the specified keypoints field of each sample in the
        collection.

        .. note::

            Use :meth:`filter_labels` if you simply want to filter entire
            :class:`fiftyone.core.labels.Keypoint` objects in a field.

        Examples::

            import fiftyone as fo
            from fiftyone import ViewField as F

            dataset = fo.Dataset()
            dataset.add_samples(
                [
                    fo.Sample(
                        filepath="/path/to/image1.png",
                        predictions=fo.Keypoints(
                            keypoints=[
                                fo.Keypoint(
                                    label="person",
                                    points=[(0.1, 0.1), (0.1, 0.9), (0.9, 0.9), (0.9, 0.1)],
                                    confidence=[0.7, 0.8, 0.95, 0.99],
                                )
                            ]
                        )
                    ),
                    fo.Sample(filepath="/path/to/image2.png"),
                ]
            )

            dataset.default_skeleton = fo.KeypointSkeleton(
                labels=["nose", "left eye", "right eye", "left ear", "right ear"],
                edges=[[0, 1, 2, 0], [0, 3], [0, 4]],
            )

            #
            # Only include keypoints in the `predictions` field whose
            # `confidence` is greater than 0.9
            #

            view = dataset.filter_keypoints(
                "predictions", filter=F("confidence") > 0.9
            )

            #
            # Only include keypoints in the `predictions` field with less than
            # four points
            #

            view = dataset.filter_keypoints(
                "predictions", labels=["left eye", "right eye"]
            )

        Args:
            field: the :class:`fiftyone.core.labels.Keypoint` or
                :class:`fiftyone.core.labels.Keypoints` field to filter
            filter (None): a :class:`fiftyone.core.expressions.ViewExpression`
                or `MongoDB expression <https://docs.mongodb.com/manual/meta/aggregation-quick-reference/#aggregation-expressions>`_
                that returns a boolean, like ``F("confidence") > 0.5`` or
                ``F("occluded") == False``, to apply elementwise to the
                specified field, which must be a list of same length as
                :attr:`fiftyone.core.labels.Keypoint.points`
            labels (None): a label or iterable of keypoint skeleton labels to
                keep
            only_matches (True): whether to only include keypoints/samples with
                at least one point after filtering (True) or include all
                keypoints/samples (False)

        Returns:
            a :class:`fiftyone.core.view.DatasetView`
        """
        return self._add_view_stage(
            fos.FilterKeypoints(
                field,
                filter=filter,
                labels=labels,
                only_matches=only_matches,
            )
        )

    @view_stage
    def geo_near(
        self,
        point,
        location_field=None,
        min_distance=None,
        max_distance=None,
        query=None,
    ):
        """Sorts the samples in the collection by their proximity to a
        specified geolocation.

        .. note::

            This stage must be the **first stage** in any
            :class:`fiftyone.core.view.DatasetView` in which it appears.

        Examples::

            import fiftyone as fo
            import fiftyone.zoo as foz

            TIMES_SQUARE = [-73.9855, 40.7580]

            dataset = foz.load_zoo_dataset("quickstart-geo")

            #
            # Sort the samples by their proximity to Times Square
            #

            view = dataset.geo_near(TIMES_SQUARE)

            #
            # Sort the samples by their proximity to Times Square, and only
            # include samples within 5km
            #

            view = dataset.geo_near(TIMES_SQUARE, max_distance=5000)

            #
            # Sort the samples by their proximity to Times Square, and only
            # include samples that are in Manhattan
            #

            import fiftyone.utils.geojson as foug

            in_manhattan = foug.geo_within(
                "location.point",
                [
                    [
                        [-73.949701, 40.834487],
                        [-73.896611, 40.815076],
                        [-73.998083, 40.696534],
                        [-74.031751, 40.715273],
                        [-73.949701, 40.834487],
                    ]
                ]
            )

            view = dataset.geo_near(
                TIMES_SQUARE, location_field="location", query=in_manhattan
            )

        Args:
            point: the reference point to compute distances to. Can be any of
                the following:

                -   A ``[longitude, latitude]`` list
                -   A GeoJSON dict with ``Point`` type
                -   A :class:`fiftyone.core.labels.GeoLocation` instance whose
                    ``point`` attribute contains the point

            location_field (None): the location data of each sample to use. Can
                be any of the following:

                -   The name of a :class:`fiftyone.core.fields.GeoLocation`
                    field whose ``point`` attribute to use as location data
                -   An ``embedded.field.name`` containing GeoJSON data to use
                    as location data
                -   ``None``, in which case there must be a single
                    :class:`fiftyone.core.fields.GeoLocation` field on the
                    samples, which is used by default

            min_distance (None): filter samples that are less than this
                distance (in meters) from ``point``
            max_distance (None): filter samples that are greater than this
                distance (in meters) from ``point``
            query (None): an optional dict defining a
                `MongoDB read query <https://docs.mongodb.com/manual/tutorial/query-documents/#read-operations-query-argument>`_
                that samples must match in order to be included in this view

        Returns:
            a :class:`fiftyone.core.view.DatasetView`
        """
        return self._add_view_stage(
            fos.GeoNear(
                point,
                location_field=location_field,
                min_distance=min_distance,
                max_distance=max_distance,
                query=query,
            )
        )

    @view_stage
    def geo_within(self, boundary, location_field=None, strict=True):
        """Filters the samples in this collection to only include samples whose
        geolocation is within a specified boundary.

        Examples::

            import fiftyone as fo
            import fiftyone.zoo as foz

            MANHATTAN = [
                [
                    [-73.949701, 40.834487],
                    [-73.896611, 40.815076],
                    [-73.998083, 40.696534],
                    [-74.031751, 40.715273],
                    [-73.949701, 40.834487],
                ]
            ]

            dataset = foz.load_zoo_dataset("quickstart-geo")

            #
            # Create a view that only contains samples in Manhattan
            #

            view = dataset.geo_within(MANHATTAN)

        Args:
            boundary: a :class:`fiftyone.core.labels.GeoLocation`,
                :class:`fiftyone.core.labels.GeoLocations`, GeoJSON dict, or
                list of coordinates that define a ``Polygon`` or
                ``MultiPolygon`` to search within
            location_field (None): the location data of each sample to use. Can
                be any of the following:

                -   The name of a :class:`fiftyone.core.fields.GeoLocation`
                    field whose ``point`` attribute to use as location data
                -   An ``embedded.field.name`` that directly contains the
                    GeoJSON location data to use
                -   ``None``, in which case there must be a single
                    :class:`fiftyone.core.fields.GeoLocation` field on the
                    samples, which is used by default

            strict (True): whether a sample's location data must strictly fall
                within boundary (True) in order to match, or whether any
                intersection suffices (False)

        Returns:
            a :class:`fiftyone.core.view.DatasetView`
        """
        return self._add_view_stage(
            fos.GeoWithin(
                boundary, location_field=location_field, strict=strict
            )
        )

    @view_stage
    def group_by(
        self,
        field_or_expr,
        match_expr=None,
        sort_expr=None,
        reverse=False,
    ):
        """Creates a view that reorganizes the samples in the collection so
        that they are grouped by a specified field or expression.

        Examples::

            import fiftyone as fo
            import fiftyone.zoo as foz
            from fiftyone import ViewField as F

            dataset = foz.load_zoo_dataset("cifar10", split="test")

            # Take a random sample of 1000 samples and organize them by ground
            # truth label with groups arranged in decreasing order of size
            view = dataset.take(1000).group_by(
                "ground_truth.label",
                sort_expr=F().length(),
                reverse=True,
            )

            print(view.values("ground_truth.label"))
            print(
                sorted(
                    view.count_values("ground_truth.label").items(),
                    key=lambda kv: kv[1],
                    reverse=True,
                )
            )

        Args:
            field_or_expr: the field or ``embedded.field.name`` to group by, or
                a :class:`fiftyone.core.expressions.ViewExpression` or
                `MongoDB aggregation expression <https://docs.mongodb.com/manual/meta/aggregation-quick-reference/#aggregation-expressions>`_
                that defines the value to group by
            match_expr (None): an optional
                :class:`fiftyone.core.expressions.ViewExpression` or
                `MongoDB aggregation expression <https://docs.mongodb.com/manual/meta/aggregation-quick-reference/#aggregation-expressions>`_
                that defines which groups to include in the output view. If
                provided, this expression will be evaluated on the list of
                samples in each group
            sort_expr (None): an optional
                :class:`fiftyone.core.expressions.ViewExpression` or
                `MongoDB aggregation expression <https://docs.mongodb.com/manual/meta/aggregation-quick-reference/#aggregation-expressions>`_
                that defines how to sort the groups in the output view. If
                provided, this expression will be evaluated on the list of
                samples in each group
            reverse (False): whether to return the results in descending order

        Returns:
            a :class:`fiftyone.core.view.DatasetView`
        """
        return self._add_view_stage(
            fos.GroupBy(
                field_or_expr,
                match_expr=match_expr,
                sort_expr=sort_expr,
                reverse=reverse,
            )
        )

    @view_stage
    def limit(self, limit):
        """Returns a view with at most the given number of samples.

        Examples::

            import fiftyone as fo

            dataset = fo.Dataset()
            dataset.add_samples(
                [
                    fo.Sample(
                        filepath="/path/to/image1.png",
                        ground_truth=fo.Classification(label="cat"),
                    ),
                    fo.Sample(
                        filepath="/path/to/image2.png",
                        ground_truth=fo.Classification(label="dog"),
                    ),
                    fo.Sample(
                        filepath="/path/to/image3.png",
                        ground_truth=None,
                    ),
                ]
            )

            #
            # Only include the first 2 samples in the view
            #

            view = dataset.limit(2)

        Args:
            limit: the maximum number of samples to return. If a non-positive
                number is provided, an empty view is returned

        Returns:
            a :class:`fiftyone.core.view.DatasetView`
        """
        return self._add_view_stage(fos.Limit(limit))

    @view_stage
    def limit_labels(self, field, limit):
        """Limits the number of :class:`fiftyone.core.labels.Label` instances
        in the specified labels list field of each sample in the collection.

        The specified ``field`` must be one of the following types:

        -   :class:`fiftyone.core.labels.Classifications`
        -   :class:`fiftyone.core.labels.Detections`
        -   :class:`fiftyone.core.labels.Keypoints`
        -   :class:`fiftyone.core.labels.Polylines`

        Examples::

            import fiftyone as fo
            from fiftyone import ViewField as F

            dataset = fo.Dataset()
            dataset.add_samples(
                [
                    fo.Sample(
                        filepath="/path/to/image1.png",
                        predictions=fo.Detections(
                            detections=[
                                fo.Detection(
                                    label="cat",
                                    bounding_box=[0.1, 0.1, 0.5, 0.5],
                                    confidence=0.9,
                                ),
                                fo.Detection(
                                    label="dog",
                                    bounding_box=[0.2, 0.2, 0.3, 0.3],
                                    confidence=0.8,
                                ),
                            ]
                        ),
                    ),
                    fo.Sample(
                        filepath="/path/to/image2.png",
                        predictions=fo.Detections(
                            detections=[
                                fo.Detection(
                                    label="cat",
                                    bounding_box=[0.5, 0.5, 0.4, 0.4],
                                    confidence=0.95,
                                ),
                                fo.Detection(label="rabbit"),
                            ]
                        ),
                    ),
                    fo.Sample(
                        filepath="/path/to/image4.png",
                        predictions=None,
                    ),
                ]
            )

            #
            # Only include the first detection in the `predictions` field of
            # each sample
            #

            view = dataset.limit_labels("predictions", 1)

        Args:
            field: the labels list field to filter
            limit: the maximum number of labels to include in each labels list.
                If a non-positive number is provided, all lists will be empty

        Returns:
            a :class:`fiftyone.core.view.DatasetView`
        """
        return self._add_view_stage(fos.LimitLabels(field, limit))

    @view_stage
    def map_labels(self, field, map):
        """Maps the ``label`` values of a :class:`fiftyone.core.labels.Label`
        field to new values for each sample in the collection.

        Examples::

            import fiftyone as fo
            from fiftyone import ViewField as F

            dataset = fo.Dataset()
            dataset.add_samples(
                [
                    fo.Sample(
                        filepath="/path/to/image1.png",
                        weather=fo.Classification(label="sunny"),
                        predictions=fo.Detections(
                            detections=[
                                fo.Detection(
                                    label="cat",
                                    bounding_box=[0.1, 0.1, 0.5, 0.5],
                                    confidence=0.9,
                                ),
                                fo.Detection(
                                    label="dog",
                                    bounding_box=[0.2, 0.2, 0.3, 0.3],
                                    confidence=0.8,
                                ),
                            ]
                        ),
                    ),
                    fo.Sample(
                        filepath="/path/to/image2.png",
                        weather=fo.Classification(label="cloudy"),
                        predictions=fo.Detections(
                            detections=[
                                fo.Detection(
                                    label="cat",
                                    bounding_box=[0.5, 0.5, 0.4, 0.4],
                                    confidence=0.95,
                                ),
                                fo.Detection(label="rabbit"),
                            ]
                        ),
                    ),
                    fo.Sample(
                        filepath="/path/to/image3.png",
                        weather=fo.Classification(label="partly cloudy"),
                        predictions=fo.Detections(
                            detections=[
                                fo.Detection(
                                    label="squirrel",
                                    bounding_box=[0.25, 0.25, 0.5, 0.5],
                                    confidence=0.5,
                                ),
                            ]
                        ),
                    ),
                    fo.Sample(
                        filepath="/path/to/image4.png",
                        predictions=None,
                    ),
                ]
            )

            #
            # Map the "partly cloudy" weather label to "cloudy"
            #

            view = dataset.map_labels("weather", {"partly cloudy": "cloudy"})

            #
            # Map "rabbit" and "squirrel" predictions to "other"
            #

            view = dataset.map_labels(
                "predictions", {"rabbit": "other", "squirrel": "other"}
            )

        Args:
            field: the labels field to map
            map: a dict mapping label values to new label values

        Returns:
            a :class:`fiftyone.core.view.DatasetView`
        """
        return self._add_view_stage(fos.MapLabels(field, map))

    @view_stage
    def set_field(self, field, expr, _allow_missing=False):
        """Sets a field or embedded field on each sample in a collection by
        evaluating the given expression.

        This method can process embedded list fields. To do so, simply append
        ``[]`` to any list component(s) of the field path.

        .. note::

            There are two cases where FiftyOne will automatically unwind array
            fields without requiring you to explicitly specify this via the
            ``[]`` syntax:

            **Top-level lists:** when you specify a ``field`` path that refers
            to a top-level list field of a dataset; i.e., ``list_field`` is
            automatically coerced to ``list_field[]``, if necessary.

            **List fields:** When you specify a ``field`` path that refers to
            the list field of a |Label| class, such as the
            :attr:`Detections.detections <fiftyone.core.labels.Detections.detections>`
            attribute; i.e., ``ground_truth.detections.label`` is automatically
            coerced to ``ground_truth.detections[].label``, if necessary.

            See the examples below for demonstrations of this behavior.

        The provided ``expr`` is interpreted relative to the document on which
        the embedded field is being set. For example, if you are setting a
        nested field ``field="embedded.document.field"``, then the expression
        ``expr`` you provide will be applied to the ``embedded.document``
        document. Note that you can override this behavior by defining an
        expression that is bound to the root document by prepending ``"$"`` to
        any field name(s) in the expression.

        See the examples below for more information.

        .. note::

            Note that you cannot set a non-existing top-level field using this
            stage, since doing so would violate the dataset's schema. You can,
            however, first declare a new field via
            :meth:`fiftyone.core.dataset.Dataset.add_sample_field` and then
            populate it in a view via this stage.

        Examples::

            import fiftyone as fo
            import fiftyone.zoo as foz
            from fiftyone import ViewField as F

            dataset = foz.load_zoo_dataset("quickstart")

            #
            # Replace all values of the `uniqueness` field that are less than
            # 0.5 with `None`
            #

            view = dataset.set_field(
                "uniqueness",
                (F("uniqueness") >= 0.5).if_else(F("uniqueness"), None)
            )
            print(view.bounds("uniqueness"))

            #
            # Lower bound all object confidences in the `predictions` field at
            # 0.5
            #

            view = dataset.set_field(
                "predictions.detections.confidence", F("confidence").max(0.5)
            )
            print(view.bounds("predictions.detections.confidence"))

            #
            # Add a `num_predictions` property to the `predictions` field that
            # contains the number of objects in the field
            #

            view = dataset.set_field(
                "predictions.num_predictions",
                F("$predictions.detections").length(),
            )
            print(view.bounds("predictions.num_predictions"))

            #
            # Set an `is_animal` field on each object in the `predictions` field
            # that indicates whether the object is an animal
            #

            ANIMALS = [
                "bear", "bird", "cat", "cow", "dog", "elephant", "giraffe",
                "horse", "sheep", "zebra"
            ]

            view = dataset.set_field(
                "predictions.detections.is_animal", F("label").is_in(ANIMALS)
            )
            print(view.count_values("predictions.detections.is_animal"))

        Args:
            field: the field or ``embedded.field.name`` to set
            expr: a :class:`fiftyone.core.expressions.ViewExpression` or
                `MongoDB expression <https://docs.mongodb.com/manual/meta/aggregation-quick-reference/#aggregation-expressions>`_
                that defines the field value to set

        Returns:
            a :class:`fiftyone.core.view.DatasetView`
        """
        return self._add_view_stage(
            fos.SetField(field, expr, _allow_missing=_allow_missing)
        )

    @view_stage
    def match(self, filter):
        """Filters the samples in the collection by the given filter.

        Examples::

            import fiftyone as fo
            from fiftyone import ViewField as F

            dataset = fo.Dataset()
            dataset.add_samples(
                [
                    fo.Sample(
                        filepath="/path/to/image1.png",
                        weather=fo.Classification(label="sunny"),
                        predictions=fo.Detections(
                            detections=[
                                fo.Detection(
                                    label="cat",
                                    bounding_box=[0.1, 0.1, 0.5, 0.5],
                                    confidence=0.9,
                                ),
                                fo.Detection(
                                    label="dog",
                                    bounding_box=[0.2, 0.2, 0.3, 0.3],
                                    confidence=0.8,
                                ),
                            ]
                        ),
                    ),
                    fo.Sample(
                        filepath="/path/to/image2.jpg",
                        weather=fo.Classification(label="cloudy"),
                        predictions=fo.Detections(
                            detections=[
                                fo.Detection(
                                    label="cat",
                                    bounding_box=[0.5, 0.5, 0.4, 0.4],
                                    confidence=0.95,
                                ),
                                fo.Detection(label="rabbit"),
                            ]
                        ),
                    ),
                    fo.Sample(
                        filepath="/path/to/image3.png",
                        weather=fo.Classification(label="partly cloudy"),
                        predictions=fo.Detections(
                            detections=[
                                fo.Detection(
                                    label="squirrel",
                                    bounding_box=[0.25, 0.25, 0.5, 0.5],
                                    confidence=0.5,
                                ),
                            ]
                        ),
                    ),
                    fo.Sample(
                        filepath="/path/to/image4.jpg",
                        predictions=None,
                    ),
                ]
            )

            #
            # Only include samples whose `filepath` ends with ".jpg"
            #

            view = dataset.match(F("filepath").ends_with(".jpg"))

            #
            # Only include samples whose `weather` field is "sunny"
            #

            view = dataset.match(F("weather").label == "sunny")

            #
            # Only include samples with at least 2 objects in their
            # `predictions` field
            #

            view = dataset.match(F("predictions").detections.length() >= 2)

            #
            # Only include samples whose `predictions` field contains at least
            # one object with area smaller than 0.2
            #

            # Bboxes are in [top-left-x, top-left-y, width, height] format
            bbox = F("bounding_box")
            bbox_area = bbox[2] * bbox[3]

            small_boxes = F("predictions.detections").filter(bbox_area < 0.2)
            view = dataset.match(small_boxes.length() > 0)

        Args:
            filter: a :class:`fiftyone.core.expressions.ViewExpression` or
                `MongoDB expression <https://docs.mongodb.com/manual/meta/aggregation-quick-reference/#aggregation-expressions>`_
                that returns a boolean describing the filter to apply

        Returns:
            a :class:`fiftyone.core.view.DatasetView`
        """
        return self._add_view_stage(fos.Match(filter))

    @view_stage
    def match_frames(self, filter, omit_empty=True):
        """Filters the frames in the video collection by the given filter.

        Examples::

            import fiftyone as fo
            import fiftyone.zoo as foz
            from fiftyone import ViewField as F

            dataset = foz.load_zoo_dataset("quickstart-video")

            #
            # Match frames with at least 10 detections
            #

            num_objects = F("detections.detections").length()
            view = dataset.match_frames(num_objects > 10)

            print(dataset.count())
            print(view.count())

            print(dataset.count("frames"))
            print(view.count("frames"))

        Args:
            filter: a :class:`fiftyone.core.expressions.ViewExpression` or
                `MongoDB aggregation expression <https://docs.mongodb.com/manual/meta/aggregation-quick-reference/#aggregation-expressions>`_
                that returns a boolean describing the filter to apply
            omit_empty (True): whether to omit samples with no frame labels
                after filtering

        Returns:
            a :class:`fiftyone.core.view.DatasetView`
        """
        return self._add_view_stage(
            fos.MatchFrames(filter, omit_empty=omit_empty)
        )

    @view_stage
    def match_labels(
        self,
        labels=None,
        ids=None,
        tags=None,
        filter=None,
        fields=None,
        bool=None,
    ):
        """Selects the samples from the collection that contain (or do not
        contain) at least one label that matches the specified criteria.

        Note that, unlike :meth:`select_labels` and :meth:`filter_labels`, this
        stage will not filter the labels themselves; it only selects the
        corresponding samples.

        You can perform a selection via one or more of the following methods:

        -   Provide the ``labels`` argument, which should contain a list of
            dicts in the format returned by
            :meth:`fiftyone.core.session.Session.selected_labels`, to match
            specific labels

        -   Provide the ``ids`` argument to match labels with specific IDs

        -   Provide the ``tags`` argument to match labels with specific tags

        -   Provide the ``filter`` argument to match labels based on a boolean
            :class:`fiftyone.core.expressions.ViewExpression` that is applied
            to each individual :class:`fiftyone.core.labels.Label` element

        -   Pass ``bool=False`` to negate the operation and instead match
            samples that *do not* contain at least one label matching the
            specified criteria

        If multiple criteria are specified, labels must match all of them in
        order to trigger a sample match.

        By default, the selection is applied to all
        :class:`fiftyone.core.labels.Label` fields, but you can provide the
        ``fields`` argument to explicitly define the field(s) in which to
        search.

        Examples::

            import fiftyone as fo
            import fiftyone.zoo as foz
            from fiftyone import ViewField as F

            dataset = foz.load_zoo_dataset("quickstart")

            #
            # Only show samples whose labels are currently selected in the App
            #

            session = fo.launch_app(dataset)

            # Select some labels in the App...

            view = dataset.match_labels(labels=session.selected_labels)

            #
            # Only include samples that contain labels with the specified IDs
            #

            # Grab some label IDs
            ids = [
                dataset.first().ground_truth.detections[0].id,
                dataset.last().predictions.detections[0].id,
            ]

            view = dataset.match_labels(ids=ids)

            print(len(view))
            print(view.count("ground_truth.detections"))
            print(view.count("predictions.detections"))

            #
            # Only include samples that contain labels with the specified tags
            #

            # Grab some label IDs
            ids = [
                dataset.first().ground_truth.detections[0].id,
                dataset.last().predictions.detections[0].id,
            ]

            # Give the labels a "test" tag
            dataset = dataset.clone()  # create copy since we're modifying data
            dataset.select_labels(ids=ids).tag_labels("test")

            print(dataset.count_values("ground_truth.detections.tags"))
            print(dataset.count_values("predictions.detections.tags"))

            # Retrieve the labels via their tag
            view = dataset.match_labels(tags="test")

            print(len(view))
            print(view.count("ground_truth.detections"))
            print(view.count("predictions.detections"))

            #
            # Only include samples that contain labels matching a filter
            #

            filter = F("confidence") > 0.99
            view = dataset.match_labels(filter=filter, fields="predictions")

            print(len(view))
            print(view.count("ground_truth.detections"))
            print(view.count("predictions.detections"))

        Args:
            labels (None): a list of dicts specifying the labels to select in
                the format returned by
                :meth:`fiftyone.core.session.Session.selected_labels`
            ids (None): an ID or iterable of IDs of the labels to select
            tags (None): a tag or iterable of tags of labels to select
            filter (None): a :class:`fiftyone.core.expressions.ViewExpression`
                or `MongoDB aggregation expression <https://docs.mongodb.com/manual/meta/aggregation-quick-reference/#aggregation-expressions>`_
                that returns a boolean describing whether to select a given
                label. In the case of list fields like
                :class:`fiftyone.core.labels.Detections`, the filter is applied
                to the list elements, not the root field
            fields (None): a field or iterable of fields from which to select
            bool (None): whether to match samples that have (None or True) or
                do not have (False) at least one label that matches the
                specified criteria

        Returns:
            a :class:`fiftyone.core.view.DatasetView`
        """
        return self._add_view_stage(
            fos.MatchLabels(
                labels=labels,
                ids=ids,
                tags=tags,
                filter=filter,
                fields=fields,
                bool=bool,
            )
        )

    @view_stage
    def match_tags(self, tags, bool=None, all=False):
        """Returns a view containing the samples in the collection that have
        or don't have any/all of the given tag(s).

        Examples::

            import fiftyone as fo

            dataset = fo.Dataset()
            dataset.add_samples(
                [
                    fo.Sample(filepath="image1.png", tags=["train"]),
                    fo.Sample(filepath="image2.png", tags=["test"]),
                    fo.Sample(filepath="image3.png", tags=["train", "test"]),
                    fo.Sample(filepath="image4.png"),
                ]
            )

            #
            # Only include samples that have the "test" tag
            #

            view = dataset.match_tags("test")

            #
            # Only include samples that do not have the "test" tag
            #

            view = dataset.match_tags("test", bool=False)

            #
            # Only include samples that have the "test" or "train" tags
            #

            view = dataset.match_tags(["test", "train"])

            #
            # Only include samples that have the "test" and "train" tags
            #

            view = dataset.match_tags(["test", "train"], all=True)

            #
            # Only include samples that do not have the "test" or "train" tags
            #

            view = dataset.match_tags(["test", "train"], bool=False)

            #
            # Only include samples that do not have the "test" and "train" tags
            #

            view = dataset.match_tags(["test", "train"], bool=False, all=True)

        Args:
            tags: the tag or iterable of tags to match
            bool (None): whether to match samples that have (None or True) or
                do not have (False) the given tags
            all (False): whether to match samples that have (or don't have) all
                (True) or any (False) of the given tags

        Returns:
            a :class:`fiftyone.core.view.DatasetView`
        """
        return self._add_view_stage(fos.MatchTags(tags, bool=bool, all=all))

    @view_stage
    def mongo(self, pipeline):
        """Adds a view stage defined by a raw MongoDB aggregation pipeline.

        See `MongoDB aggregation pipelines <https://docs.mongodb.com/manual/core/aggregation-pipeline/>`_
        for more details.

        Examples::

            import fiftyone as fo

            dataset = fo.Dataset()
            dataset.add_samples(
                [
                    fo.Sample(
                        filepath="/path/to/image1.png",
                        predictions=fo.Detections(
                            detections=[
                                fo.Detection(
                                    label="cat",
                                    bounding_box=[0.1, 0.1, 0.5, 0.5],
                                    confidence=0.9,
                                ),
                                fo.Detection(
                                    label="dog",
                                    bounding_box=[0.2, 0.2, 0.3, 0.3],
                                    confidence=0.8,
                                ),
                            ]
                        ),
                    ),
                    fo.Sample(
                        filepath="/path/to/image2.png",
                        predictions=fo.Detections(
                            detections=[
                                fo.Detection(
                                    label="cat",
                                    bounding_box=[0.5, 0.5, 0.4, 0.4],
                                    confidence=0.95,
                                ),
                                fo.Detection(label="rabbit"),
                            ]
                        ),
                    ),
                    fo.Sample(
                        filepath="/path/to/image3.png",
                        predictions=fo.Detections(
                            detections=[
                                fo.Detection(
                                    label="squirrel",
                                    bounding_box=[0.25, 0.25, 0.5, 0.5],
                                    confidence=0.5,
                                ),
                            ]
                        ),
                    ),
                    fo.Sample(
                        filepath="/path/to/image4.png",
                        predictions=None,
                    ),
                ]
            )

            #
            # Extract a view containing the second and third samples in the
            # dataset
            #

            view = dataset.mongo([{"$skip": 1}, {"$limit": 2}])

            #
            # Sort by the number of objects in the `precictions` field
            #

            view = dataset.mongo([
                {
                    "$addFields": {
                        "_sort_field": {
                            "$size": {"$ifNull": ["$predictions.detections", []]}
                        }
                    }
                },
                {"$sort": {"_sort_field": -1}},
                {"$unset": "_sort_field"}
            ])

        Args:
            pipeline: a MongoDB aggregation pipeline (list of dicts)

        Returns:
            a :class:`fiftyone.core.view.DatasetView`
        """
        return self._add_view_stage(fos.Mongo(pipeline))

    @view_stage
    def select(self, sample_ids, ordered=False):
        """Selects the samples with the given IDs from the collection.

        Examples::

            import fiftyone as fo
            import fiftyone.zoo as foz

            dataset = foz.load_zoo_dataset("quickstart")

            #
            # Create a view containing the currently selected samples in the App
            #

            session = fo.launch_app(dataset)

            # Select samples in the App...

            view = dataset.select(session.selected)

        Args:
            sample_ids: the samples to select. Can be any of the following:

                -   a sample ID
                -   an iterable of sample IDs
                -   an iterable of booleans of same length as the collection
                    encoding which samples to select
                -   a :class:`fiftyone.core.sample.Sample` or
                    :class:`fiftyone.core.sample.SampleView`
                -   an iterable of :class:`fiftyone.core.sample.Sample` or
                    :class:`fiftyone.core.sample.SampleView` instances
                -   a :class:`fiftyone.core.collections.SampleCollection`

        ordered (False): whether to sort the samples in the returned view to
            match the order of the provided IDs

        Returns:
            a :class:`fiftyone.core.view.DatasetView`
        """
        return self._add_view_stage(fos.Select(sample_ids, ordered=ordered))

    @view_stage
    def select_by(self, field, values, ordered=False):
        """Selects the samples with the given field values from the collection.

        This stage is typically used to work with categorical fields (strings,
        ints, and bools). If you want to select samples based on floating point
        fields, use :meth:`match`.

        Examples::

            import fiftyone as fo

            dataset = fo.Dataset()
            dataset.add_samples(
                [
                    fo.Sample(filepath="image%d.jpg" % i, int=i, str=str(i))
                    for i in range(100)
                ]
            )

            #
            # Create a view containing samples whose `int` field have the given
            # values
            #

            view = dataset.select_by("int", [1, 51, 11, 41, 21, 31])
            print(view.head(6))

            #
            # Create a view containing samples whose `str` field have the given
            # values, in order
            #

            view = dataset.select_by(
                "str", ["1", "51", "11", "41", "21", "31"], ordered=True
            )
            print(view.head(6))

        Args:
            field: a field or ``embedded.field.name``
            values: a value or iterable of values to select by
            ordered (False): whether to sort the samples in the returned view
                to match the order of the provided values

        Returns:
            a :class:`fiftyone.core.view.DatasetView`
        """
        return self._add_view_stage(
            fos.SelectBy(field, values, ordered=ordered)
        )

    @view_stage
    def select_fields(self, field_names=None, _allow_missing=False):
        """Selects only the fields with the given names from the samples in the
        collection. All other fields are excluded.

        Note that default sample fields are always selected.

        Examples::

            import fiftyone as fo

            dataset = fo.Dataset()
            dataset.add_samples(
                [
                    fo.Sample(
                        filepath="/path/to/image1.png",
                        uniqueness=1.0,
                        ground_truth=fo.Detections(
                            detections=[
                                fo.Detection(
                                    label="cat",
                                    bounding_box=[0.1, 0.1, 0.5, 0.5],
                                    mood="surly",
                                    age=51,
                                ),
                                fo.Detection(
                                    label="dog",
                                    bounding_box=[0.2, 0.2, 0.3, 0.3],
                                    mood="happy",
                                    age=52,
                                ),
                            ]
                        )
                    ),
                    fo.Sample(
                        filepath="/path/to/image2.png",
                        uniqueness=0.0,
                    ),
                    fo.Sample(
                        filepath="/path/to/image3.png",
                    ),
                ]
            )

            #
            # Include only the default fields on each sample
            #

            view = dataset.select_fields()

            #
            # Include only the `uniqueness` field (and the default fields) on
            # each sample
            #

            view = dataset.select_fields("uniqueness")

            #
            # Include only the `mood` attribute (and the default attributes) of
            # each `Detection` in the `ground_truth` field
            #

            view = dataset.select_fields("ground_truth.detections.mood")

        Args:
            field_names (None): a field name or iterable of field names to
                select. My contain ``embedded.field.name`` as well

        Returns:
            a :class:`fiftyone.core.view.DatasetView`
        """
        return self._add_view_stage(
            fos.SelectFields(field_names, _allow_missing=_allow_missing)
        )

    @view_stage
    def select_frames(self, frame_ids, omit_empty=True):
        """Selects the frames with the given IDs from the video collection.

        Examples::

            import fiftyone as fo
            import fiftyone.zoo as foz

            dataset = foz.load_zoo_dataset("quickstart-video")

            #
            # Select some specific frames
            #

            frame_ids = [
                dataset.first().frames.first().id,
                dataset.last().frames.last().id,
            ]

            view = dataset.select_frames(frame_ids)

            print(dataset.count())
            print(view.count())

            print(dataset.count("frames"))
            print(view.count("frames"))

        Args:
            frame_ids: the frames to select. Can be any of the following:

                -   a frame ID
                -   an iterable of frame IDs
                -   a :class:`fiftyone.core.frame.Frame` or
                    :class:`fiftyone.core.frame.FrameView`
                -   an iterable of :class:`fiftyone.core.frame.Frame` or
                    :class:`fiftyone.core.frame.FrameView` instances
                -   a :class:`fiftyone.core.collections.SampleCollection`
                    whose frames to select

            omit_empty (True): whether to omit samples that have no frames
                after selecting the specified frames

        Returns:
            a :class:`fiftyone.core.view.DatasetView`
        """
        return self._add_view_stage(
            fos.SelectFrames(frame_ids, omit_empty=omit_empty)
        )

    @view_stage
    def select_groups(self, group_ids, ordered=False):
        """Selects the groups with the given IDs from the grouped collection.

        Examples::

            import fiftyone as fo
            import fiftyone.zoo as foz

            dataset = foz.load_zoo_dataset("quickstart-groups")

            #
            # Select some specific groups by ID
            #

            group_ids = dataset.take(10).values("group.id")

            view = dataset.select_groups(group_ids)

            assert set(view.values("group.id")) == set(group_ids)

            view = dataset.select_groups(group_ids, ordered=True)

            assert view.values("group.id") == group_ids

        Args:
            groups_ids: the groups to select. Can be any of the following:

                -   a group ID
                -   an iterable of group IDs
                -   a :class:`fiftyone.core.sample.Sample` or
                    :class:`fiftyone.core.sample.SampleView`
                -   a group dict returned by
                    :meth:`get_group() <fiftyone.core.collections.SampleCollection.get_group>`
                -   an iterable of :class:`fiftyone.core.sample.Sample` or
                    :class:`fiftyone.core.sample.SampleView` instances
                -   an iterable of group dicts returned by
                    :meth:`get_group() <fiftyone.core.collections.SampleCollection.get_group>`
                -   a :class:`fiftyone.core.collections.SampleCollection`

            ordered (False): whether to sort the groups in the returned view to
                match the order of the provided IDs

        Returns:
            a :class:`fiftyone.core.view.DatasetView`
        """
        return self._add_view_stage(
            fos.SelectGroups(group_ids, ordered=ordered)
        )

    @view_stage
    def select_group_slices(
        self, slices=None, media_type=None, _allow_mixed=False
    ):
        """Selects the samples in the group collection from the given slice(s).

        The returned view is a flattened non-grouped view containing only the
        slice(s) of interest.

        .. note::

            This stage performs a ``$lookup`` that pulls the requested slice(s)
            for each sample in the input collection from the source dataset.
            As a result, this stage always emits *unfiltered samples*.

        Examples::

            import fiftyone as fo

            dataset = fo.Dataset()
            dataset.add_group_field("group", default="ego")

            group1 = fo.Group()
            group2 = fo.Group()

            dataset.add_samples(
                [
                    fo.Sample(
                        filepath="/path/to/left-image1.jpg",
                        group=group1.element("left"),
                    ),
                    fo.Sample(
                        filepath="/path/to/video1.mp4",
                        group=group1.element("ego"),
                    ),
                    fo.Sample(
                        filepath="/path/to/right-image1.jpg",
                        group=group1.element("right"),
                    ),
                    fo.Sample(
                        filepath="/path/to/left-image2.jpg",
                        group=group2.element("left"),
                    ),
                    fo.Sample(
                        filepath="/path/to/video2.mp4",
                        group=group2.element("ego"),
                    ),
                    fo.Sample(
                        filepath="/path/to/right-image2.jpg",
                        group=group2.element("right"),
                    ),
                ]
            )

            #
            # Retrieve the samples from the "ego" group slice
            #

            view = dataset.select_group_slices("ego")

            #
            # Retrieve the samples from the "left" or "right" group slices
            #

            view = dataset.select_group_slices(["left", "right"])

            #
            # Retrieve all image samples
            #

            view = dataset.select_group_slices(media_type="image")

        Args:
            slices (None): a group slice or iterable of group slices to select.
                If neither argument is provided, a flattened list of all
                samples is returned
            media_type (None): a media type whose slice(s) to select

        Returns:
            a :class:`fiftyone.core.view.DatasetView`
        """
        return self._add_view_stage(
            fos.SelectGroupSlices(
                slices=slices,
                media_type=media_type,
                _allow_mixed=_allow_mixed,
            )
        )

    @view_stage
    def select_labels(
        self, labels=None, ids=None, tags=None, fields=None, omit_empty=True
    ):
        """Selects only the specified labels from the collection.

        The returned view will omit samples, sample fields, and individual
        labels that do not match the specified selection criteria.

        You can perform a selection via one or more of the following methods:

        -   Provide the ``labels`` argument, which should contain a list of
            dicts in the format returned by
            :meth:`fiftyone.core.session.Session.selected_labels`, to select
            specific labels

        -   Provide the ``ids`` argument to select labels with specific IDs

        -   Provide the ``tags`` argument to select labels with specific tags

        If multiple criteria are specified, labels must match all of them in
        order to be selected.

        By default, the selection is applied to all
        :class:`fiftyone.core.labels.Label` fields, but you can provide the
        ``fields`` argument to explicitly define the field(s) in which to
        select.

        Examples::

            import fiftyone as fo
            import fiftyone.zoo as foz

            dataset = foz.load_zoo_dataset("quickstart")

            #
            # Only include the labels currently selected in the App
            #

            session = fo.launch_app(dataset)

            # Select some labels in the App...

            view = dataset.select_labels(labels=session.selected_labels)

            #
            # Only include labels with the specified IDs
            #

            # Grab some label IDs
            ids = [
                dataset.first().ground_truth.detections[0].id,
                dataset.last().predictions.detections[0].id,
            ]

            view = dataset.select_labels(ids=ids)

            print(view.count("ground_truth.detections"))
            print(view.count("predictions.detections"))

            #
            # Only include labels with the specified tags
            #

            # Grab some label IDs
            ids = [
                dataset.first().ground_truth.detections[0].id,
                dataset.last().predictions.detections[0].id,
            ]

            # Give the labels a "test" tag
            dataset = dataset.clone()  # create copy since we're modifying data
            dataset.select_labels(ids=ids).tag_labels("test")

            print(dataset.count_label_tags())

            # Retrieve the labels via their tag
            view = dataset.select_labels(tags="test")

            print(view.count("ground_truth.detections"))
            print(view.count("predictions.detections"))

        Args:
            labels (None): a list of dicts specifying the labels to select in
                the format returned by
                :meth:`fiftyone.core.session.Session.selected_labels`
            ids (None): an ID or iterable of IDs of the labels to select
            tags (None): a tag or iterable of tags of labels to select
            fields (None): a field or iterable of fields from which to select
            omit_empty (True): whether to omit samples that have no labels
                after filtering

        Returns:
            a :class:`fiftyone.core.view.DatasetView`
        """
        return self._add_view_stage(
            fos.SelectLabels(
                labels=labels,
                ids=ids,
                tags=tags,
                fields=fields,
                omit_empty=omit_empty,
            )
        )

    @view_stage
    def shuffle(self, seed=None):
        """Randomly shuffles the samples in the collection.

        Examples::

            import fiftyone as fo

            dataset = fo.Dataset()
            dataset.add_samples(
                [
                    fo.Sample(
                        filepath="/path/to/image1.png",
                        ground_truth=fo.Classification(label="cat"),
                    ),
                    fo.Sample(
                        filepath="/path/to/image2.png",
                        ground_truth=fo.Classification(label="dog"),
                    ),
                    fo.Sample(
                        filepath="/path/to/image3.png",
                        ground_truth=None,
                    ),
                ]
            )

            #
            # Return a view that contains a randomly shuffled version of the
            # samples in the dataset
            #

            view = dataset.shuffle()

            #
            # Shuffle the samples with a fixed random seed
            #

            view = dataset.shuffle(seed=51)

        Args:
            seed (None): an optional random seed to use when shuffling the
                samples

        Returns:
            a :class:`fiftyone.core.view.DatasetView`
        """
        return self._add_view_stage(fos.Shuffle(seed=seed))

    @view_stage
    def skip(self, skip):
        """Omits the given number of samples from the head of the collection.

        Examples::

            import fiftyone as fo

            dataset = fo.Dataset()
            dataset.add_samples(
                [
                    fo.Sample(
                        filepath="/path/to/image1.png",
                        ground_truth=fo.Classification(label="cat"),
                    ),
                    fo.Sample(
                        filepath="/path/to/image2.png",
                        ground_truth=fo.Classification(label="dog"),
                    ),
                    fo.Sample(
                        filepath="/path/to/image3.png",
                        ground_truth=fo.Classification(label="rabbit"),
                    ),
                    fo.Sample(
                        filepath="/path/to/image4.png",
                        ground_truth=None,
                    ),
                ]
            )

            #
            # Omit the first two samples from the dataset
            #

            view = dataset.skip(2)

        Args:
            skip: the number of samples to skip. If a non-positive number is
                provided, no samples are omitted

        Returns:
            a :class:`fiftyone.core.view.DatasetView`
        """
        return self._add_view_stage(fos.Skip(skip))

    @view_stage
    def sort_by(self, field_or_expr, reverse=False):
        """Sorts the samples in the collection by the given field(s) or
        expression(s).

        Examples::

            import fiftyone as fo
            import fiftyone.zoo as foz
            from fiftyone import ViewField as F

            dataset = foz.load_zoo_dataset("quickstart")

            #
            # Sort the samples by their `uniqueness` field in ascending order
            #

            view = dataset.sort_by("uniqueness", reverse=False)

            #
            # Sorts the samples in descending order by the number of detections
            # in their `predictions` field whose bounding box area is less than
            # 0.2
            #

            # Bboxes are in [top-left-x, top-left-y, width, height] format
            bbox = F("bounding_box")
            bbox_area = bbox[2] * bbox[3]

            small_boxes = F("predictions.detections").filter(bbox_area < 0.2)
            view = dataset.sort_by(small_boxes.length(), reverse=True)

            #
            # Performs a compound sort where samples are first sorted in
            # descending or by number of detections and then in ascending order
            # of uniqueness for samples with the same number of predictions
            #

            view = dataset.sort_by(
                [
                    (F("predictions.detections").length(), -1),
                    ("uniqueness", 1),
                ]
            )

            num_objects, uniqueness = view[:5].values(
                [F("predictions.detections").length(), "uniqueness"]
            )
            print(list(zip(num_objects, uniqueness)))

        Args:
            field_or_expr: the field(s) or expression(s) to sort by. This can
                be any of the following:

                -   a field to sort by
                -   an ``embedded.field.name`` to sort by
                -   a :class:`fiftyone.core.expressions.ViewExpression` or a
                    `MongoDB aggregation expression <https://docs.mongodb.com/manual/meta/aggregation-quick-reference/#aggregation-expressions>`_
                    that defines the quantity to sort by
                -   a list of ``(field_or_expr, order)`` tuples defining a
                    compound sort criteria, where ``field_or_expr`` is a field
                    or expression as defined above, and ``order`` can be 1 or
                    any string starting with "a" for ascending order, or -1 or
                    any string starting with "d" for descending order

            reverse (False): whether to return the results in descending order

        Returns:
            a :class:`fiftyone.core.view.DatasetView`
        """
        return self._add_view_stage(fos.SortBy(field_or_expr, reverse=reverse))

    @view_stage
    def sort_by_similarity(
        self, query_ids, k=None, reverse=False, dist_field=None, brain_key=None
    ):
        """Sorts the samples in the collection by visual similiarity to a
        specified set of query ID(s).

        In order to use this stage, you must first use
        :meth:`fiftyone.brain.compute_similarity` to index your dataset by
        visual similiarity.

        Examples::

            import fiftyone as fo
            import fiftyone.brain as fob
            import fiftyone.zoo as foz

            dataset = foz.load_zoo_dataset("quickstart")

            fob.compute_similarity(dataset, brain_key="similarity")

            #
            # Sort the samples by their visual similarity to the first sample
            # in the dataset
            #

            query_id = dataset.first().id
            view = dataset.sort_by_similarity(query_id)

        Args:
            query_ids: an ID or iterable of query IDs. These may be sample IDs
                or label IDs depending on ``brain_key``
            k (None): the number of matches to return. By default, the entire
                collection is sorted
            reverse (False): whether to sort by least similarity
            dist_field (None): the name of a float field in which to store the
                distance of each example to the specified query. The field is
                created if necessary
            brain_key (None): the brain key of an existing
                :meth:`fiftyone.brain.compute_similarity` run on the dataset.
                If not specified, the dataset must have an applicable run,
                which will be used by default

        Returns:
            a :class:`fiftyone.core.view.DatasetView`
        """
        return self._add_view_stage(
            fos.SortBySimilarity(
                query_ids,
                k=k,
                reverse=reverse,
                dist_field=dist_field,
                brain_key=brain_key,
            )
        )

    @view_stage
    def take(self, size, seed=None):
        """Randomly samples the given number of samples from the collection.

        Examples::

            import fiftyone as fo

            dataset = fo.Dataset()
            dataset.add_samples(
                [
                    fo.Sample(
                        filepath="/path/to/image1.png",
                        ground_truth=fo.Classification(label="cat"),
                    ),
                    fo.Sample(
                        filepath="/path/to/image2.png",
                        ground_truth=fo.Classification(label="dog"),
                    ),
                    fo.Sample(
                        filepath="/path/to/image3.png",
                        ground_truth=fo.Classification(label="rabbit"),
                    ),
                    fo.Sample(
                        filepath="/path/to/image4.png",
                        ground_truth=None,
                    ),
                ]
            )

            #
            # Take two random samples from the dataset
            #

            view = dataset.take(2)

            #
            # Take two random samples from the dataset with a fixed seed
            #

            view = dataset.take(2, seed=51)

        Args:
            size: the number of samples to return. If a non-positive number is
                provided, an empty view is returned
            seed (None): an optional random seed to use when selecting the
                samples

        Returns:
            a :class:`fiftyone.core.view.DatasetView`
        """
        return self._add_view_stage(fos.Take(size, seed=seed))

    @view_stage
    def to_patches(self, field, **kwargs):
        """Creates a view that contains one sample per object patch in the
        specified field of the collection.

        Fields other than ``field`` and the default sample fields will not be
        included in the returned view. A ``sample_id`` field will be added that
        records the sample ID from which each patch was taken.

        Examples::

            import fiftyone as fo
            import fiftyone.zoo as foz

            dataset = foz.load_zoo_dataset("quickstart")

            session = fo.launch_app(dataset)

            #
            # Create a view containing the ground truth patches
            #

            view = dataset.to_patches("ground_truth")
            print(view)

            session.view = view

        Args:
            field: the patches field, which must be of type
                :class:`fiftyone.core.labels.Detections` or
                :class:`fiftyone.core.labels.Polylines`
            other_fields (None): controls whether fields other than ``field``
                and the default sample fields are included. Can be any of the
                following:

                -   a field or list of fields to include
                -   ``True`` to include all other fields
                -   ``None``/``False`` to include no other fields
            keep_label_lists (False): whether to store the patches in label
                list fields of the same type as the input collection rather
                than using their single label variants

        Returns:
            a :class:`fiftyone.core.patches.PatchesView`
        """
        return self._add_view_stage(fos.ToPatches(field, **kwargs))

    @view_stage
    def to_evaluation_patches(self, eval_key, **kwargs):
        """Creates a view based on the results of the evaluation with the
        given key that contains one sample for each true positive, false
        positive, and false negative example in the collection, respectively.

        True positive examples will result in samples with both their ground
        truth and predicted fields populated, while false positive/negative
        examples will only have one of their corresponding predicted/ground
        truth fields populated, respectively.

        If multiple predictions are matched to a ground truth object (e.g., if
        the evaluation protocol includes a crowd attribute), then all matched
        predictions will be stored in the single sample along with the ground
        truth object.

        The returned dataset will also have top-level ``type`` and ``iou``
        fields populated based on the evaluation results for that example, as
        well as a ``sample_id`` field recording the sample ID of the example,
        and a ``crowd`` field if the evaluation protocol defines a crowd
        attribute.

        .. note::

            The returned view will contain patches for the contents of this
            collection, which may differ from the view on which the
            ``eval_key`` evaluation was performed. This may exclude some labels
            that were evaluated and/or include labels that were not evaluated.

            If you would like to see patches for the exact view on which an
            evaluation was performed, first call :meth:`load_evaluation_view`
            to load the view and then convert to patches.

        Examples::

            import fiftyone as fo
            import fiftyone.zoo as foz

            dataset = foz.load_zoo_dataset("quickstart")
            dataset.evaluate_detections("predictions", eval_key="eval")

            session = fo.launch_app(dataset)

            #
            # Create a patches view for the evaluation results
            #

            view = dataset.to_evaluation_patches("eval")
            print(view)

            session.view = view

        Args:
            eval_key: an evaluation key that corresponds to the evaluation of
                ground truth/predicted fields that are of type
                :class:`fiftyone.core.labels.Detections` or
                :class:`fiftyone.core.labels.Polylines`
            other_fields (None): controls whether fields other than the
                ground truth/predicted fields and the default sample fields are
                included. Can be any of the following:

                -   a field or list of fields to include
                -   ``True`` to include all other fields
                -   ``None``/``False`` to include no other fields

        Returns:
            a :class:`fiftyone.core.patches.EvaluationPatchesView`
        """
        return self._add_view_stage(
            fos.ToEvaluationPatches(eval_key, **kwargs)
        )

    @view_stage
    def to_clips(self, field_or_expr, **kwargs):
        """Creates a view that contains one sample per clip defined by the
        given field or expression in the video collection.

        The returned view will contain:

        -   A ``sample_id`` field that records the sample ID from which each
            clip was taken
        -   A ``support`` field that records the ``[first, last]`` frame
            support of each clip
        -   All frame-level information from the underlying dataset of the
            input collection

        Refer to :meth:`fiftyone.core.clips.make_clips_dataset` to see the
        available configuration options for generating clips.

        .. note::

            The clip generation logic will respect any frame-level
            modifications defined in the input collection, but the output clips
            will always contain all frame-level labels.

        Examples::

            import fiftyone as fo
            import fiftyone.zoo as foz
            from fiftyone import ViewField as F

            dataset = foz.load_zoo_dataset("quickstart-video")

            #
            # Create a clips view that contains one clip for each contiguous
            # segment that contains at least one road sign in every frame
            #

            clips = (
                dataset
                .filter_labels("frames.detections", F("label") == "road sign")
                .to_clips("frames.detections")
            )
            print(clips)

            #
            # Create a clips view that contains one clip for each contiguous
            # segment that contains at least two road signs in every frame
            #

            signs = F("detections.detections").filter(F("label") == "road sign")
            clips = dataset.to_clips(signs.length() >= 2)
            print(clips)

        Args:
            field_or_expr: can be any of the following:

                -   a :class:`fiftyone.core.labels.TemporalDetection`,
                    :class:`fiftyone.core.labels.TemporalDetections`,
                    :class:`fiftyone.core.fields.FrameSupportField`, or list of
                    :class:`fiftyone.core.fields.FrameSupportField` field
                -   a frame-level label list field of any of the following
                    types:

                    -   :class:`fiftyone.core.labels.Classifications`
                    -   :class:`fiftyone.core.labels.Detections`
                    -   :class:`fiftyone.core.labels.Polylines`
                    -   :class:`fiftyone.core.labels.Keypoints`
                -   a :class:`fiftyone.core.expressions.ViewExpression` that
                    returns a boolean to apply to each frame of the input
                    collection to determine if the frame should be clipped
                -   a list of ``[(first1, last1), (first2, last2), ...]`` lists
                    defining the frame numbers of the clips to extract from
                    each sample
            other_fields (None): controls whether sample fields other than the
                default sample fields are included. Can be any of the
                following:

                -   a field or list of fields to include
                -   ``True`` to include all other fields
                -   ``None``/``False`` to include no other fields
            tol (0): the maximum number of false frames that can be overlooked
                when generating clips. Only applicable when ``field_or_expr``
                is a frame-level list field or expression
            min_len (0): the minimum allowable length of a clip, in frames.
                Only applicable when ``field_or_expr`` is a frame-level list
                field or an expression
            trajectories (False): whether to create clips for each unique
                object trajectory defined by their ``(label, index)``. Only
                applicable when ``field_or_expr`` is a frame-level field

        Returns:
            a :class:`fiftyone.core.clips.ClipsView`
        """
        return self._add_view_stage(fos.ToClips(field_or_expr, **kwargs))

    @view_stage
    def to_frames(self, **kwargs):
        """Creates a view that contains one sample per frame in the video
        collection.

        The returned view will contain all frame-level fields and the ``tags``
        of each video as sample-level fields, as well as a ``sample_id`` field
        that records the IDs of the parent sample for each frame.

        By default, ``sample_frames`` is False and this method assumes that the
        frames of the input collection have ``filepath`` fields populated
        pointing to each frame image. Any frames without a ``filepath``
        populated will be omitted from the returned view.

        When ``sample_frames`` is True, this method samples each video in the
        collection into a directory of per-frame images with filenames
        specified by ``frames_patt``. By default, each folder of images is
        written using the same basename as the input video. For example, if
        ``frames_patt = "%%06d.jpg"``, then videos with the following paths::

            /path/to/video1.mp4
            /path/to/video2.mp4
            ...

        would be sampled as follows::

            /path/to/video1/
                000001.jpg
                000002.jpg
                ...
            /path/to/video2/
                000001.jpg
                000002.jpg
                ...

        However, you can use the optional ``output_dir`` and ``rel_dir``
        parameters to customize the location and shape of the sampled frame
        folders. For example, if ``output_dir = "/tmp"`` and
        ``rel_dir = "/path/to"``, then videos with the following paths::

            /path/to/folderA/video1.mp4
            /path/to/folderA/video2.mp4
            /path/to/folderB/video3.mp4
            ...

        would be sampled as follows::

            /tmp/folderA/
                video1/
                    000001.jpg
                    000002.jpg
                    ...
                video2/
                    000001.jpg
                    000002.jpg
                    ...
            /tmp/folderB/
                video3/
                    000001.jpg
                    000002.jpg
                    ...

        By default, samples will be generated for every video frame at full
        resolution, but this method provides a variety of parameters that can
        be used to customize the sampling behavior.

        .. note::

            If this method is run multiple times with ``sample_frames`` set to
            True, existing frames will not be resampled unless you set
            ``force_sample`` to True.

        Examples::

            import fiftyone as fo
            import fiftyone.zoo as foz
            from fiftyone import ViewField as F

            dataset = foz.load_zoo_dataset("quickstart-video")

            session = fo.launch_app(dataset)

            #
            # Create a frames view for an entire video dataset
            #

            frames = dataset.to_frames(sample_frames=True)
            print(frames)

            session.view = frames

            #
            # Create a frames view that only contains frames with at least 10
            # objects, sampled at a maximum frame rate of 1fps
            #

            num_objects = F("detections.detections").length()
            view = dataset.match_frames(num_objects > 10)

            frames = view.to_frames(max_fps=1)
            print(frames)

            session.view = frames

        Args:
            sample_frames (False): whether to assume that the frame images have
                already been sampled at locations stored in the ``filepath``
                field of each frame (False), or whether to sample the video
                frames now according to the specified parameters (True)
            fps (None): an optional frame rate at which to sample each video's
                frames
            max_fps (None): an optional maximum frame rate at which to sample.
                Videos with frame rate exceeding this value are downsampled
            size (None): an optional ``(width, height)`` at which to sample
                frames. A dimension can be -1, in which case the aspect ratio
                is preserved. Only applicable when ``sample_frames=True``
            min_size (None): an optional minimum ``(width, height)`` for each
                frame. A dimension can be -1 if no constraint should be
                applied. The frames are resized (aspect-preserving) if
                necessary to meet this constraint. Only applicable when
                ``sample_frames=True``
            max_size (None): an optional maximum ``(width, height)`` for each
                frame. A dimension can be -1 if no constraint should be
                applied. The frames are resized (aspect-preserving) if
                necessary to meet this constraint. Only applicable when
                ``sample_frames=True``
            sparse (False): whether to only sample frame images for frame
                numbers for which :class:`fiftyone.core.frame.Frame` instances
                exist in the input collection. This parameter has no effect
                when ``sample_frames==False`` since frames must always exist in
                order to have ``filepath`` information use
            output_dir (None): an optional output directory in which to write
                the sampled frames. By default, the frames are written in
                folders with the same basename of each video
            rel_dir (None): a relative directory to remove from the filepath of
                each video, if possible. The path is converted to an absolute
                path (if necessary) via
                :func:`fiftyone.core.utils.normalize_path`. This argument can
                be used in conjunction with ``output_dir`` to cause the sampled
                frames to be written in a nested directory structure within
                ``output_dir`` matching the shape of the input video's folder
                structure
            frames_patt (None): a pattern specifying the filename/format to use
                to write or check or existing sampled frames, e.g.,
                ``"%%06d.jpg"``. The default value is
                ``fiftyone.config.default_sequence_idx + fiftyone.config.default_image_ext``
            force_sample (False): whether to resample videos whose sampled
                frames already exist. Only applicable when
                ``sample_frames=True``
            skip_failures (True): whether to gracefully continue without
                raising an error if a video cannot be sampled
            verbose (False): whether to log information about the frames that
                will be sampled, if any

        Returns:
            a :class:`fiftyone.core.video.FramesView`
        """
        return self._add_view_stage(fos.ToFrames(**kwargs))

    @classmethod
    def list_aggregations(cls):
        """Returns a list of all available methods on this collection that
        apply :class:`fiftyone.core.aggregations.Aggregation` operations to
        this collection.

        Returns:
            a list of :class:`SampleCollection` method names
        """
        return list(aggregation.all)

    @aggregation
    def bounds(self, field_or_expr, expr=None, safe=False):
        """Computes the bounds of a numeric field of the collection.

        ``None``-valued fields are ignored.

        This aggregation is typically applied to *numeric* field types (or
        lists of such types):

        -   :class:`fiftyone.core.fields.IntField`
        -   :class:`fiftyone.core.fields.FloatField`

        Examples::

            import fiftyone as fo
            from fiftyone import ViewField as F

            dataset = fo.Dataset()
            dataset.add_samples(
                [
                    fo.Sample(
                        filepath="/path/to/image1.png",
                        numeric_field=1.0,
                        numeric_list_field=[1, 2, 3],
                    ),
                    fo.Sample(
                        filepath="/path/to/image2.png",
                        numeric_field=4.0,
                        numeric_list_field=[1, 2],
                    ),
                    fo.Sample(
                        filepath="/path/to/image3.png",
                        numeric_field=None,
                        numeric_list_field=None,
                    ),
                ]
            )

            #
            # Compute the bounds of a numeric field
            #

            bounds = dataset.bounds("numeric_field")
            print(bounds)  # (min, max)

            #
            # Compute the a bounds of a numeric list field
            #

            bounds = dataset.bounds("numeric_list_field")
            print(bounds)  # (min, max)

            #
            # Compute the bounds of a transformation of a numeric field
            #

            bounds = dataset.bounds(2 * (F("numeric_field") + 1))
            print(bounds)  # (min, max)

        Args:
            field_or_expr: a field name, ``embedded.field.name``,
                :class:`fiftyone.core.expressions.ViewExpression`, or
                `MongoDB expression <https://docs.mongodb.com/manual/meta/aggregation-quick-reference/#aggregation-expressions>`_
                defining the field or expression to aggregate. This can also
                be a list or tuple of such arguments, in which case a tuple of
                corresponding aggregation results (each receiving the same
                additional keyword arguments, if any) will be returned
            expr (None): a :class:`fiftyone.core.expressions.ViewExpression` or
                `MongoDB expression <https://docs.mongodb.com/manual/meta/aggregation-quick-reference/#aggregation-expressions>`_
                to apply to ``field_or_expr`` (which must be a field) before
                aggregating
            safe (False): whether to ignore nan/inf values when dealing with
                floating point values

        Returns:
            the ``(min, max)`` bounds
        """
        make = lambda field_or_expr: foa.Bounds(
            field_or_expr, expr=expr, safe=safe
        )
        return self._make_and_aggregate(make, field_or_expr)

    @aggregation
    def count(self, field_or_expr=None, expr=None, safe=False):
        """Counts the number of field values in the collection.

        ``None``-valued fields are ignored.

        If no field is provided, the samples themselves are counted.

        Examples::

            import fiftyone as fo
            from fiftyone import ViewField as F

            dataset = fo.Dataset()
            dataset.add_samples(
                [
                    fo.Sample(
                        filepath="/path/to/image1.png",
                        predictions=fo.Detections(
                            detections=[
                                fo.Detection(label="cat"),
                                fo.Detection(label="dog"),
                            ]
                        ),
                    ),
                    fo.Sample(
                        filepath="/path/to/image2.png",
                        predictions=fo.Detections(
                            detections=[
                                fo.Detection(label="cat"),
                                fo.Detection(label="rabbit"),
                                fo.Detection(label="squirrel"),
                            ]
                        ),
                    ),
                    fo.Sample(
                        filepath="/path/to/image3.png",
                        predictions=None,
                    ),
                ]
            )

            #
            # Count the number of samples in the dataset
            #

            count = dataset.count()
            print(count)  # the count

            #
            # Count the number of samples with `predictions`
            #

            count = dataset.count("predictions")
            print(count)  # the count

            #
            # Count the number of objects in the `predictions` field
            #

            count = dataset.count("predictions.detections")
            print(count)  # the count

            #
            # Count the number of objects in samples with > 2 predictions
            #

            count = dataset.count(
                (F("predictions.detections").length() > 2).if_else(
                    F("predictions.detections"), None
                )
            )
            print(count)  # the count

        Args:
            field_or_expr (None): a field name, ``embedded.field.name``,
                :class:`fiftyone.core.expressions.ViewExpression`, or
                `MongoDB expression <https://docs.mongodb.com/manual/meta/aggregation-quick-reference/#aggregation-expressions>`_
                defining the field or expression to aggregate. If neither
                ``field_or_expr`` or ``expr`` is provided, the samples
                themselves are counted. This can also be a list or tuple of
                such arguments, in which case a tuple of corresponding
                aggregation results (each receiving the same additional keyword
                arguments, if any) will be returned
            expr (None): a :class:`fiftyone.core.expressions.ViewExpression` or
                `MongoDB expression <https://docs.mongodb.com/manual/meta/aggregation-quick-reference/#aggregation-expressions>`_
                to apply to ``field_or_expr`` (which must be a field) before
                aggregating
            safe (False): whether to ignore nan/inf values when dealing with
                floating point values

        Returns:
            the count
        """
        make = lambda field_or_expr: foa.Count(
            field_or_expr, expr=expr, safe=safe
        )
        return self._make_and_aggregate(make, field_or_expr)

    @aggregation
    def count_values(self, field_or_expr, expr=None, safe=False):
        """Counts the occurrences of field values in the collection.

        This aggregation is typically applied to *countable* field types (or
        lists of such types):

        -   :class:`fiftyone.core.fields.BooleanField`
        -   :class:`fiftyone.core.fields.IntField`
        -   :class:`fiftyone.core.fields.StringField`

        Examples::

            import fiftyone as fo
            from fiftyone import ViewField as F

            dataset = fo.Dataset()
            dataset.add_samples(
                [
                    fo.Sample(
                        filepath="/path/to/image1.png",
                        tags=["sunny"],
                        predictions=fo.Detections(
                            detections=[
                                fo.Detection(label="cat"),
                                fo.Detection(label="dog"),
                            ]
                        ),
                    ),
                    fo.Sample(
                        filepath="/path/to/image2.png",
                        tags=["cloudy"],
                        predictions=fo.Detections(
                            detections=[
                                fo.Detection(label="cat"),
                                fo.Detection(label="rabbit"),
                            ]
                        ),
                    ),
                    fo.Sample(
                        filepath="/path/to/image3.png",
                        predictions=None,
                    ),
                ]
            )

            #
            # Compute the tag counts in the dataset
            #

            counts = dataset.count_values("tags")
            print(counts)  # dict mapping values to counts

            #
            # Compute the predicted label counts in the dataset
            #

            counts = dataset.count_values("predictions.detections.label")
            print(counts)  # dict mapping values to counts

            #
            # Compute the predicted label counts after some normalization
            #

            counts = dataset.count_values(
                F("predictions.detections.label").map_values(
                    {"cat": "pet", "dog": "pet"}
                ).upper()
            )
            print(counts)  # dict mapping values to counts

        Args:
            field_or_expr: a field name, ``embedded.field.name``,
                :class:`fiftyone.core.expressions.ViewExpression`, or
                `MongoDB expression <https://docs.mongodb.com/manual/meta/aggregation-quick-reference/#aggregation-expressions>`_
                defining the field or expression to aggregate. This can also
                be a list or tuple of such arguments, in which case a tuple of
                corresponding aggregation results (each receiving the same
                additional keyword arguments, if any) will be returned
            expr (None): a :class:`fiftyone.core.expressions.ViewExpression` or
                `MongoDB expression <https://docs.mongodb.com/manual/meta/aggregation-quick-reference/#aggregation-expressions>`_
                to apply to ``field_or_expr`` (which must be a field) before
                aggregating
            safe (False): whether to treat nan/inf values as None when dealing
                with floating point values

        Returns:
            a dict mapping values to counts
        """
        make = lambda field_or_expr: foa.CountValues(
            field_or_expr, expr=expr, safe=safe
        )
        return self._make_and_aggregate(make, field_or_expr)

    @aggregation
    def distinct(self, field_or_expr, expr=None, safe=False):
        """Computes the distinct values of a field in the collection.

        ``None``-valued fields are ignored.

        This aggregation is typically applied to *countable* field types (or
        lists of such types):

        -   :class:`fiftyone.core.fields.BooleanField`
        -   :class:`fiftyone.core.fields.IntField`
        -   :class:`fiftyone.core.fields.StringField`

        Examples::

            import fiftyone as fo
            from fiftyone import ViewField as F

            dataset = fo.Dataset()
            dataset.add_samples(
                [
                    fo.Sample(
                        filepath="/path/to/image1.png",
                        tags=["sunny"],
                        predictions=fo.Detections(
                            detections=[
                                fo.Detection(label="cat"),
                                fo.Detection(label="dog"),
                            ]
                        ),
                    ),
                    fo.Sample(
                        filepath="/path/to/image2.png",
                        tags=["sunny", "cloudy"],
                        predictions=fo.Detections(
                            detections=[
                                fo.Detection(label="cat"),
                                fo.Detection(label="rabbit"),
                            ]
                        ),
                    ),
                    fo.Sample(
                        filepath="/path/to/image3.png",
                        predictions=None,
                    ),
                ]
            )

            #
            # Get the distinct tags in a dataset
            #

            values = dataset.distinct("tags")
            print(values)  # list of distinct values

            #
            # Get the distinct predicted labels in a dataset
            #

            values = dataset.distinct("predictions.detections.label")
            print(values)  # list of distinct values

            #
            # Get the distinct predicted labels after some normalization
            #

            values = dataset.distinct(
                F("predictions.detections.label").map_values(
                    {"cat": "pet", "dog": "pet"}
                ).upper()
            )
            print(values)  # list of distinct values

        Args:
            field_or_expr: a field name, ``embedded.field.name``,
                :class:`fiftyone.core.expressions.ViewExpression`, or
                `MongoDB expression <https://docs.mongodb.com/manual/meta/aggregation-quick-reference/#aggregation-expressions>`_
                defining the field or expression to aggregate. This can also
                be a list or tuple of such arguments, in which case a tuple of
                corresponding aggregation results (each receiving the same
                additional keyword arguments, if any) will be returned
            expr (None): a :class:`fiftyone.core.expressions.ViewExpression` or
                `MongoDB expression <https://docs.mongodb.com/manual/meta/aggregation-quick-reference/#aggregation-expressions>`_
                to apply to ``field_or_expr`` (which must be a field) before
                aggregating
            safe (False): whether to ignore nan/inf values when dealing with
                floating point values

        Returns:
            a sorted list of distinct values
        """
        make = lambda field_or_expr: foa.Distinct(
            field_or_expr, expr=expr, safe=safe
        )
        return self._make_and_aggregate(make, field_or_expr)

    @aggregation
    def histogram_values(
        self, field_or_expr, expr=None, bins=None, range=None, auto=False
    ):
        """Computes a histogram of the field values in the collection.

        This aggregation is typically applied to *numeric* field types (or
        lists of such types):

        -   :class:`fiftyone.core.fields.IntField`
        -   :class:`fiftyone.core.fields.FloatField`

        Examples::

            import numpy as np
            import matplotlib.pyplot as plt

            import fiftyone as fo
            from fiftyone import ViewField as F

            samples = []
            for idx in range(100):
                samples.append(
                    fo.Sample(
                        filepath="/path/to/image%d.png" % idx,
                        numeric_field=np.random.randn(),
                        numeric_list_field=list(np.random.randn(10)),
                    )
                )

            dataset = fo.Dataset()
            dataset.add_samples(samples)

            def plot_hist(counts, edges):
                counts = np.asarray(counts)
                edges = np.asarray(edges)
                left_edges = edges[:-1]
                widths = edges[1:] - edges[:-1]
                plt.bar(left_edges, counts, width=widths, align="edge")

            #
            # Compute a histogram of a numeric field
            #

            counts, edges, other = dataset.histogram_values(
                "numeric_field", bins=50, range=(-4, 4)
            )

            plot_hist(counts, edges)
            plt.show(block=False)

            #
            # Compute the histogram of a numeric list field
            #

            counts, edges, other = dataset.histogram_values(
                "numeric_list_field", bins=50
            )

            plot_hist(counts, edges)
            plt.show(block=False)

            #
            # Compute the histogram of a transformation of a numeric field
            #

            counts, edges, other = dataset.histogram_values(
                2 * (F("numeric_field") + 1), bins=50
            )

            plot_hist(counts, edges)
            plt.show(block=False)

        Args:
            field_or_expr: a field name, ``embedded.field.name``,
                :class:`fiftyone.core.expressions.ViewExpression`, or
                `MongoDB expression <https://docs.mongodb.com/manual/meta/aggregation-quick-reference/#aggregation-expressions>`_
                defining the field or expression to aggregate. This can also
                be a list or tuple of such arguments, in which case a tuple of
                corresponding aggregation results (each receiving the same
                additional keyword arguments, if any) will be returned
            expr (None): a :class:`fiftyone.core.expressions.ViewExpression` or
                `MongoDB expression <https://docs.mongodb.com/manual/meta/aggregation-quick-reference/#aggregation-expressions>`_
                to apply to ``field_or_expr`` (which must be a field) before
                aggregating
            bins (None): can be either an integer number of bins to generate or
                a monotonically increasing sequence specifying the bin edges to
                use. By default, 10 bins are created. If ``bins`` is an integer
                and no ``range`` is specified, bin edges are automatically
                distributed in an attempt to evenly distribute the counts in
                each bin
            range (None): a ``(lower, upper)`` tuple specifying a range in
                which to generate equal-width bins. Only applicable when
                ``bins`` is an integer
            auto (False): whether to automatically choose bin edges in an
                attempt to evenly distribute the counts in each bin. If this
                option is chosen, ``bins`` will only be used if it is an
                integer, and the ``range`` parameter is ignored

        Returns:
            a tuple of

            -   counts: a list of counts in each bin
            -   edges: an increasing list of bin edges of length
                ``len(counts) + 1``. Note that each bin is treated as having an
                inclusive lower boundary and exclusive upper boundary,
                ``[lower, upper)``, including the rightmost bin
            -   other: the number of items outside the bins
        """
        make = lambda field_or_expr: foa.HistogramValues(
            field_or_expr, expr=expr, bins=bins, range=range, auto=auto
        )
        return self._make_and_aggregate(make, field_or_expr)

    @aggregation
    def mean(self, field_or_expr, expr=None, safe=False):
        """Computes the arithmetic mean of the field values of the collection.

        ``None``-valued fields are ignored.

        This aggregation is typically applied to *numeric* field types (or
        lists of such types):

        -   :class:`fiftyone.core.fields.IntField`
        -   :class:`fiftyone.core.fields.FloatField`

        Examples::

            import fiftyone as fo
            from fiftyone import ViewField as F

            dataset = fo.Dataset()
            dataset.add_samples(
                [
                    fo.Sample(
                        filepath="/path/to/image1.png",
                        numeric_field=1.0,
                        numeric_list_field=[1, 2, 3],
                    ),
                    fo.Sample(
                        filepath="/path/to/image2.png",
                        numeric_field=4.0,
                        numeric_list_field=[1, 2],
                    ),
                    fo.Sample(
                        filepath="/path/to/image3.png",
                        numeric_field=None,
                        numeric_list_field=None,
                    ),
                ]
            )

            #
            # Compute the mean of a numeric field
            #

            mean = dataset.mean("numeric_field")
            print(mean)  # the mean

            #
            # Compute the mean of a numeric list field
            #

            mean = dataset.mean("numeric_list_field")
            print(mean)  # the mean

            #
            # Compute the mean of a transformation of a numeric field
            #

            mean = dataset.mean(2 * (F("numeric_field") + 1))
            print(mean)  # the mean

        Args:
            field_or_expr: a field name, ``embedded.field.name``,
                :class:`fiftyone.core.expressions.ViewExpression`, or
                `MongoDB expression <https://docs.mongodb.com/manual/meta/aggregation-quick-reference/#aggregation-expressions>`_
                defining the field or expression to aggregate. This can also
                be a list or tuple of such arguments, in which case a tuple of
                corresponding aggregation results (each receiving the same
                additional keyword arguments, if any) will be returned
            expr (None): a :class:`fiftyone.core.expressions.ViewExpression` or
                `MongoDB expression <https://docs.mongodb.com/manual/meta/aggregation-quick-reference/#aggregation-expressions>`_
                to apply to ``field_or_expr`` (which must be a field) before
                aggregating
            safe (False): whether to ignore nan/inf values when dealing with
                floating point values

        Returns:
            the mean
        """
        make = lambda field_or_expr: foa.Mean(
            field_or_expr, expr=expr, safe=safe
        )
        return self._make_and_aggregate(make, field_or_expr)

    @aggregation
    def quantiles(self, field_or_expr, quantiles, expr=None, safe=False):
        """Computes the quantile(s) of the field values of a collection.

        ``None``-valued fields are ignored.

        This aggregation is typically applied to *numeric* field types (or
        lists of such types):

        -   :class:`fiftyone.core.fields.IntField`
        -   :class:`fiftyone.core.fields.FloatField`

        Examples::

            import fiftyone as fo
            from fiftyone import ViewField as F

            dataset = fo.Dataset()
            dataset.add_samples(
                [
                    fo.Sample(
                        filepath="/path/to/image1.png",
                        numeric_field=1.0,
                        numeric_list_field=[1, 2, 3],
                    ),
                    fo.Sample(
                        filepath="/path/to/image2.png",
                        numeric_field=4.0,
                        numeric_list_field=[1, 2],
                    ),
                    fo.Sample(
                        filepath="/path/to/image3.png",
                        numeric_field=None,
                        numeric_list_field=None,
                    ),
                ]
            )

            #
            # Compute the quantiles of a numeric field
            #

            quantiles = dataset.quantiles("numeric_field", [0.1, 0.5, 0.9])
            print(quantiles)  # the quantiles

            #
            # Compute the quantiles of a numeric list field
            #

            quantiles = dataset.quantiles("numeric_list_field", [0.1, 0.5, 0.9])
            print(quantiles)  # the quantiles

            #
            # Compute the mean of a transformation of a numeric field
            #

            quantiles = dataset.quantiles(2 * (F("numeric_field") + 1), [0.1, 0.5, 0.9])
            print(quantiles)  # the quantiles

        Args:
            field_or_expr: a field name, ``embedded.field.name``,
                :class:`fiftyone.core.expressions.ViewExpression`, or
                `MongoDB expression <https://docs.mongodb.com/manual/meta/aggregation-quick-reference/#aggregation-expressions>`_
                defining the field or expression to aggregate
            quantiles: the quantile or iterable of quantiles to compute. Each
                quantile must be a numeric value in ``[0, 1]``
            expr (None): a :class:`fiftyone.core.expressions.ViewExpression` or
                `MongoDB expression <https://docs.mongodb.com/manual/meta/aggregation-quick-reference/#aggregation-expressions>`_
                to apply to ``field_or_expr`` (which must be a field) before
                aggregating
            safe (False): whether to ignore nan/inf values when dealing with
                floating point values

        Returns:
            the quantile or list of quantiles
        """
        make = lambda field_or_expr: foa.Quantiles(
            field_or_expr, quantiles, expr=expr, safe=safe
        )
        return self._make_and_aggregate(make, field_or_expr)

    @aggregation
    def schema(
        self,
        field_or_expr,
        expr=None,
        dynamic_only=False,
        _include_private=False,
    ):
        """Extracts the names and types of the attributes of a specified
        embedded document field across all samples in the collection.

        Schema aggregations are useful for detecting the presence and types of
        dynamic attributes of :class:`fiftyone.core.labels.Label` fields
        across a collection.

        Examples::

            import fiftyone as fo

            dataset = fo.Dataset()

            sample1 = fo.Sample(
                filepath="image1.png",
                ground_truth=fo.Detections(
                    detections=[
                        fo.Detection(
                            label="cat",
                            bounding_box=[0.1, 0.1, 0.4, 0.4],
                            foo="bar",
                            hello=True,
                        ),
                        fo.Detection(
                            label="dog",
                            bounding_box=[0.5, 0.5, 0.4, 0.4],
                            hello=None,
                        )
                    ]
                )
            )

            sample2 = fo.Sample(
                filepath="image2.png",
                ground_truth=fo.Detections(
                    detections=[
                        fo.Detection(
                            label="rabbit",
                            bounding_box=[0.1, 0.1, 0.4, 0.4],
                            foo=None,
                        ),
                        fo.Detection(
                            label="squirrel",
                            bounding_box=[0.5, 0.5, 0.4, 0.4],
                            hello="there",
                        ),
                    ]
                )
            )

            dataset.add_samples([sample1, sample2])

            #
            # Get schema of all dynamic attributes on the detections in a
            # `Detections` field
            #

            print(dataset.schema("ground_truth.detections", dynamic_only=True))
            # {'foo': StringField, 'hello': [BooleanField, StringField]}

        Args:
            field_or_expr: a field name, ``embedded.field.name``,
                :class:`fiftyone.core.expressions.ViewExpression`, or
                `MongoDB expression <https://docs.mongodb.com/manual/meta/aggregation-quick-reference/#aggregation-expressions>`_
                defining the field or expression to aggregate
            expr (None): a :class:`fiftyone.core.expressions.ViewExpression` or
                `MongoDB expression <https://docs.mongodb.com/manual/meta/aggregation-quick-reference/#aggregation-expressions>`_
                to apply to ``field_or_expr`` (which must be a field) before
                aggregating
            dynamic_only (False): whether to only include dynamically added
                attributes

        Returns:
            a dict mapping field names to :class:`fiftyone.core.fields.Field`
            instances. If a field's values takes multiple non-None types, the
            list of observed types will be returned
        """
        make = lambda field_or_expr: foa.Schema(
            field_or_expr,
            expr=expr,
            dynamic_only=dynamic_only,
            _include_private=_include_private,
        )
        return self._make_and_aggregate(make, field_or_expr)

    @aggregation
    def std(self, field_or_expr, expr=None, safe=False, sample=False):
        """Computes the standard deviation of the field values of the
        collection.

        ``None``-valued fields are ignored.

        This aggregation is typically applied to *numeric* field types (or
        lists of such types):

        -   :class:`fiftyone.core.fields.IntField`
        -   :class:`fiftyone.core.fields.FloatField`

        Examples::

            import fiftyone as fo
            from fiftyone import ViewField as F

            dataset = fo.Dataset()
            dataset.add_samples(
                [
                    fo.Sample(
                        filepath="/path/to/image1.png",
                        numeric_field=1.0,
                        numeric_list_field=[1, 2, 3],
                    ),
                    fo.Sample(
                        filepath="/path/to/image2.png",
                        numeric_field=4.0,
                        numeric_list_field=[1, 2],
                    ),
                    fo.Sample(
                        filepath="/path/to/image3.png",
                        numeric_field=None,
                        numeric_list_field=None,
                    ),
                ]
            )

            #
            # Compute the standard deviation of a numeric field
            #

            std = dataset.std("numeric_field")
            print(std)  # the standard deviation

            #
            # Compute the standard deviation of a numeric list field
            #

            std = dataset.std("numeric_list_field")
            print(std)  # the standard deviation

            #
            # Compute the standard deviation of a transformation of a numeric field
            #

            std = dataset.std(2 * (F("numeric_field") + 1))
            print(std)  # the standard deviation

        Args:
            field_or_expr: a field name, ``embedded.field.name``,
                :class:`fiftyone.core.expressions.ViewExpression`, or
                `MongoDB expression <https://docs.mongodb.com/manual/meta/aggregation-quick-reference/#aggregation-expressions>`_
                defining the field or expression to aggregate. This can also
                be a list or tuple of such arguments, in which case a tuple of
                corresponding aggregation results (each receiving the same
                additional keyword arguments, if any) will be returned
            expr (None): a :class:`fiftyone.core.expressions.ViewExpression` or
                `MongoDB expression <https://docs.mongodb.com/manual/meta/aggregation-quick-reference/#aggregation-expressions>`_
                to apply to ``field_or_expr`` (which must be a field) before
                aggregating
            safe (False): whether to ignore nan/inf values when dealing with
                floating point values
            sample (False): whether to compute the sample standard deviation rather
                than the population standard deviation

        Returns:
            the standard deviation
        """
        make = lambda field_or_expr: foa.Std(
            field_or_expr, expr=expr, safe=safe, sample=sample
        )
        return self._make_and_aggregate(make, field_or_expr)

    @aggregation
    def sum(self, field_or_expr, expr=None, safe=False):
        """Computes the sum of the field values of the collection.

        ``None``-valued fields are ignored.

        This aggregation is typically applied to *numeric* field types (or
        lists of such types):

        -   :class:`fiftyone.core.fields.IntField`
        -   :class:`fiftyone.core.fields.FloatField`

        Examples::

            import fiftyone as fo
            from fiftyone import ViewField as F

            dataset = fo.Dataset()
            dataset.add_samples(
                [
                    fo.Sample(
                        filepath="/path/to/image1.png",
                        numeric_field=1.0,
                        numeric_list_field=[1, 2, 3],
                    ),
                    fo.Sample(
                        filepath="/path/to/image2.png",
                        numeric_field=4.0,
                        numeric_list_field=[1, 2],
                    ),
                    fo.Sample(
                        filepath="/path/to/image3.png",
                        numeric_field=None,
                        numeric_list_field=None,
                    ),
                ]
            )

            #
            # Compute the sum of a numeric field
            #

            total = dataset.sum("numeric_field")
            print(total)  # the sum

            #
            # Compute the sum of a numeric list field
            #

            total = dataset.sum("numeric_list_field")
            print(total)  # the sum

            #
            # Compute the sum of a transformation of a numeric field
            #

            total = dataset.sum(2 * (F("numeric_field") + 1))
            print(total)  # the sum

        Args:
            field_or_expr: a field name, ``embedded.field.name``,
                :class:`fiftyone.core.expressions.ViewExpression`, or
                `MongoDB expression <https://docs.mongodb.com/manual/meta/aggregation-quick-reference/#aggregation-expressions>`_
                defining the field or expression to aggregate. This can also
                be a list or tuple of such arguments, in which case a tuple of
                corresponding aggregation results (each receiving the same
                additional keyword arguments, if any) will be returned
            expr (None): a :class:`fiftyone.core.expressions.ViewExpression` or
                `MongoDB expression <https://docs.mongodb.com/manual/meta/aggregation-quick-reference/#aggregation-expressions>`_
                to apply to ``field_or_expr`` (which must be a field) before
                aggregating
            safe (False): whether to ignore nan/inf values when dealing with
                floating point values

        Returns:
            the sum
        """
        make = lambda field_or_expr: foa.Sum(
            field_or_expr, expr=expr, safe=safe
        )
        return self._make_and_aggregate(make, field_or_expr)

    @aggregation
    def values(
        self,
        field_or_expr,
        expr=None,
        missing_value=None,
        unwind=False,
        _allow_missing=False,
        _big_result=True,
        _raw=False,
    ):
        """Extracts the values of a field from all samples in the collection.

        Values aggregations are useful for efficiently extracting a slice of
        field or embedded field values across all samples in a collection. See
        the examples below for more details.

        The dual function of :meth:`values` is :meth:`set_values`, which can be
        used to efficiently set a field or embedded field of all samples in a
        collection by providing lists of values of same structure returned by
        this aggregation.

        .. note::

            Unlike other aggregations, :meth:`values` does not automatically
            unwind list fields, which ensures that the returned values match
            the potentially-nested structure of the documents.

            You can opt-in to unwinding specific list fields using the ``[]``
            syntax, or you can pass the optional ``unwind=True`` parameter to
            unwind all supported list fields. See
            :ref:`aggregations-list-fields` for more information.

        Examples::

            import fiftyone as fo
            import fiftyone.zoo as foz
            from fiftyone import ViewField as F

            dataset = fo.Dataset()
            dataset.add_samples(
                [
                    fo.Sample(
                        filepath="/path/to/image1.png",
                        numeric_field=1.0,
                        numeric_list_field=[1, 2, 3],
                    ),
                    fo.Sample(
                        filepath="/path/to/image2.png",
                        numeric_field=4.0,
                        numeric_list_field=[1, 2],
                    ),
                    fo.Sample(
                        filepath="/path/to/image3.png",
                        numeric_field=None,
                        numeric_list_field=None,
                    ),
                ]
            )

            #
            # Get all values of a field
            #

            values = dataset.values("numeric_field")
            print(values)  # [1.0, 4.0, None]

            #
            # Get all values of a list field
            #

            values = dataset.values("numeric_list_field")
            print(values)  # [[1, 2, 3], [1, 2], None]

            #
            # Get all values of transformed field
            #

            values = dataset.values(2 * (F("numeric_field") + 1))
            print(values)  # [4.0, 10.0, None]

            #
            # Get values from a label list field
            #

            dataset = foz.load_zoo_dataset("quickstart")

            # list of `Detections`
            detections = dataset.values("ground_truth")

            # list of lists of `Detection` instances
            detections = dataset.values("ground_truth.detections")

            # list of lists of detection labels
            labels = dataset.values("ground_truth.detections.label")

        Args:
            field_or_expr: a field name, ``embedded.field.name``,
                :class:`fiftyone.core.expressions.ViewExpression`, or
                `MongoDB expression <https://docs.mongodb.com/manual/meta/aggregation-quick-reference/#aggregation-expressions>`_
                defining the field or expression to aggregate. This can also
                be a list or tuple of such arguments, in which case a tuple of
                corresponding aggregation results (each receiving the same
                additional keyword arguments, if any) will be returned
            expr (None): a :class:`fiftyone.core.expressions.ViewExpression` or
                `MongoDB expression <https://docs.mongodb.com/manual/meta/aggregation-quick-reference/#aggregation-expressions>`_
                to apply to ``field_or_expr`` (which must be a field) before
                aggregating
            missing_value (None): a value to insert for missing or
                ``None``-valued fields
            unwind (False): whether to automatically unwind all recognized list
                fields (True) or unwind all list fields except the top-level
                sample field (-1)

        Returns:
            the list of values
        """
        make = lambda field_or_expr: foa.Values(
            field_or_expr,
            expr=expr,
            missing_value=missing_value,
            unwind=unwind,
            _allow_missing=_allow_missing,
            _big_result=_big_result,
            _raw=_raw,
        )
        return self._make_and_aggregate(make, field_or_expr)

    def draw_labels(
        self,
        output_dir,
        rel_dir=None,
        label_fields=None,
        overwrite=False,
        config=None,
        **kwargs,
    ):
        """Renders annotated versions of the media in the collection with the
        specified label data overlaid to the given directory.

        The filenames of the sample media are maintained, unless a name
        conflict would occur in ``output_dir``, in which case an index of the
        form ``"-%d" % count`` is appended to the base filename.

        Images are written in format ``fo.config.default_image_ext``, and
        videos are written in format ``fo.config.default_video_ext``.

        Args:
            output_dir: the directory to write the annotated media
            rel_dir (None): an optional relative directory to strip from each
                input filepath to generate a unique identifier that is joined
                with ``output_dir`` to generate an output path for each
                annotated media. This argument allows for populating nested
                subdirectories in ``output_dir`` that match the shape of the
                input paths. The path is converted to an absolute path (if
                necessary) via :func:`fiftyone.core.utils.normalize_path`
            label_fields (None): a label field or list of label fields to
                render. By default, all :class:`fiftyone.core.labels.Label`
                fields are drawn
            overwrite (False): whether to delete ``output_dir`` if it exists
                before rendering
            config (None): an optional
                :class:`fiftyone.utils.annotations.DrawConfig` configuring how
                to draw the labels
            **kwargs: optional keyword arguments specifying parameters of the
                default :class:`fiftyone.utils.annotations.DrawConfig` to
                override

        Returns:
            the list of paths to the rendered media
        """
        if os.path.isdir(output_dir):
            if overwrite:
                etau.delete_dir(output_dir)
            else:
                logger.warning(
                    "Directory '%s' already exists; outputs will be merged "
                    "with existing files",
                    output_dir,
                )

        if label_fields is None:
            label_fields = self._get_label_fields()

        if self.media_type == fom.IMAGE:
            return foua.draw_labeled_images(
                self,
                output_dir,
                rel_dir=rel_dir,
                label_fields=label_fields,
                config=config,
                **kwargs,
            )

        if self.media_type == fom.VIDEO:
            return foua.draw_labeled_videos(
                self,
                output_dir,
                rel_dir=rel_dir,
                label_fields=label_fields,
                config=config,
                **kwargs,
            )

        if self.media_type == fom.GROUP:
            raise fom.SelectGroupSlicesError((fom.IMAGE, fom.VIDEO))

        raise fom.MediaTypeError(
            "Unsupported media type '%s'" % self.media_type
        )

    def export(
        self,
        export_dir=None,
        dataset_type=None,
        data_path=None,
        labels_path=None,
        export_media=None,
        rel_dir=None,
        dataset_exporter=None,
        label_field=None,
        frame_labels_field=None,
        overwrite=False,
        **kwargs,
    ):
        """Exports the samples in the collection to disk.

        You can perform exports with this method via the following basic
        patterns:

        (a) Provide ``export_dir`` and ``dataset_type`` to export the content
            to a directory in the default layout for the specified format, as
            documented in :ref:`this page <exporting-datasets>`

        (b) Provide ``dataset_type`` along with ``data_path``, ``labels_path``,
            and/or ``export_media`` to directly specify where to export the
            source media and/or labels (if applicable) in your desired format.
            This syntax provides the flexibility to, for example, perform
            workflows like labels-only exports

        (c) Provide a ``dataset_exporter`` to which to feed samples to perform
            a fully-customized export

        In all workflows, the remaining parameters of this method can be
        provided to further configure the export.

        See :ref:`this page <exporting-datasets>` for more information about
        the available export formats and examples of using this method.

        See :ref:`this guide <custom-dataset-exporter>` for more details about
        exporting datasets in custom formats by defining your own
        :class:`fiftyone.utils.data.exporters.DatasetExporter`.

        This method will automatically coerce the data to match the requested
        export in the following cases:

        -   When exporting in either an unlabeled image or image classification
            format, if a spatial label field is provided
            (:class:`fiftyone.core.labels.Detection`,
            :class:`fiftyone.core.labels.Detections`,
            :class:`fiftyone.core.labels.Polyline`, or
            :class:`fiftyone.core.labels.Polylines`), then the
            **image patches** of the provided samples will be exported

        -   When exporting in labeled image dataset formats that expect
            list-type labels (:class:`fiftyone.core.labels.Classifications`,
            :class:`fiftyone.core.labels.Detections`,
            :class:`fiftyone.core.labels.Keypoints`, or
            :class:`fiftyone.core.labels.Polylines`), if a label field contains
            labels in non-list format
            (e.g., :class:`fiftyone.core.labels.Classification`), the labels
            will be automatically upgraded to single-label lists

        -   When exporting in labeled image dataset formats that expect
            :class:`fiftyone.core.labels.Detections` labels, if a
            :class:`fiftyone.core.labels.Classification` field is provided, the
            labels will be automatically upgraded to detections that span the
            entire images

        Args:
            export_dir (None): the directory to which to export the samples in
                format ``dataset_type``. This parameter may be omitted if you
                have provided appropriate values for the ``data_path`` and/or
                ``labels_path`` parameters. Alternatively, this can also be an
                archive path with one of the following extensions::

                    .zip, .tar, .tar.gz, .tgz, .tar.bz, .tbz

                If an archive path is specified, the export is performed in a
                directory of same name (minus extension) and then automatically
                archived and the directory then deleted
            dataset_type (None): the :class:`fiftyone.types.Dataset` type to
                write. If not specified, the default type for ``label_field``
                is used
            data_path (None): an optional parameter that enables explicit
                control over the location of the exported media for certain
                export formats. Can be any of the following:

                -   a folder name like ``"data"`` or ``"data/"`` specifying a
                    subfolder of ``export_dir`` in which to export the media
                -   an absolute directory path in which to export the media. In
                    this case, the ``export_dir`` has no effect on the location
                    of the data
                -   a filename like ``"data.json"`` specifying the filename of
                    a JSON manifest file in ``export_dir`` generated when
                    ``export_media`` is ``"manifest"``
                -   an absolute filepath specifying the location to write the
                    JSON manifest file when ``export_media`` is ``"manifest"``.
                    In this case, ``export_dir`` has no effect on the location
                    of the data

                If None, a default value of this parameter will be chosen based
                on the value of the ``export_media`` parameter. Note that this
                parameter is not applicable to certain export formats such as
                binary types like TF records
            labels_path (None): an optional parameter that enables explicit
                control over the location of the exported labels. Only
                applicable when exporting in certain labeled dataset formats.
                Can be any of the following:

                -   a type-specific folder name like ``"labels"`` or
                    ``"labels/"`` or a filename like ``"labels.json"`` or
                    ``"labels.xml"`` specifying the location in ``export_dir``
                    in which to export the labels
                -   an absolute directory or filepath in which to export the
                    labels. In this case, the ``export_dir`` has no effect on
                    the location of the labels

                For labeled datasets, the default value of this parameter will
                be chosen based on the export format so that the labels will be
                exported into ``export_dir``
            export_media (None): controls how to export the raw media. The
                supported values are:

                -   ``True``: copy all media files into the output directory
                -   ``False``: don't export media. This option is only useful
                    when exporting labeled datasets whose label format stores
                    sufficient information to locate the associated media
                -   ``"move"``: move all media files into the output directory
                -   ``"symlink"``: create symlinks to the media files in the
                    output directory
                -   ``"manifest"``: create a ``data.json`` in the output
                    directory that maps UUIDs used in the labels files to the
                    filepaths of the source media, rather than exporting the
                    actual media

                If None, an appropriate default value of this parameter will be
                chosen based on the value of the ``data_path`` parameter. Note
                that some dataset formats may not support certain values for
                this parameter (e.g., when exporting in binary formats such as
                TF records, "symlink" is not an option)
            rel_dir (None): an optional relative directory to strip from each
                input filepath to generate a unique identifier for each media.
                When exporting media, this identifier is joined with
                ``data_path`` to generate an output path for each exported
                media. This argument allows for populating nested
                subdirectories that match the shape of the input paths. The
                path is converted to an absolute path (if necessary) via
                :func:`fiftyone.core.utils.normalize_path`
            dataset_exporter (None): a
                :class:`fiftyone.utils.data.exporters.DatasetExporter` to use
                to export the samples. When provided, parameters such as
                ``export_dir``, ``dataset_type``, ``data_path``, and
                ``labels_path`` have no effect
            label_field (None): controls the label field(s) to export. Only
                applicable to labeled image datasets or labeled video datasets
                with sample-level labels. Can be any of the following:

                -   the name of a label field to export
                -   a glob pattern of label field(s) to export
                -   a list or tuple of label field(s) to export
                -   a dictionary mapping label field names to keys to use when
                    constructing the label dictionaries to pass to the exporter

                Note that multiple fields can only be specified when the
                exporter used can handle dictionaries of labels. By default,
                the first field of compatible type for the exporter is used
            frame_labels_field (None): controls the frame label field(s) to
                export. Only applicable to labeled video datasets. Can be any
                of the following:

                -   the name of a frame label field to export
                -   a glob pattern of frame label field(s) to export
                -   a list or tuple of frame label field(s) to export
                -   a dictionary mapping frame label field names to keys to use
                    when constructing the frame label dictionaries to pass to
                    the exporter

                Note that multiple fields can only be specified when the
                exporter used can handle dictionaries of frame labels. By
                default, the first field of compatible type for the exporter is
                used
            overwrite (False): whether to delete existing directories before
                performing the export (True) or to merge the export with
                existing files and directories (False)
            **kwargs: optional keyword arguments to pass to the dataset
                exporter's constructor. If you are exporting image patches,
                this can also contain keyword arguments for
                :class:`fiftyone.utils.patches.ImagePatchesExtractor`
        """
        archive_path = None

        # If the user requested an archive, first populate a directory
        if export_dir is not None and etau.is_archive(export_dir):
            archive_path = export_dir
            export_dir, _ = etau.split_archive(archive_path)

        # Perform the export
        _export(
            self,
            export_dir=export_dir,
            dataset_type=dataset_type,
            data_path=data_path,
            labels_path=labels_path,
            export_media=export_media,
            rel_dir=rel_dir,
            dataset_exporter=dataset_exporter,
            label_field=label_field,
            frame_labels_field=frame_labels_field,
            overwrite=overwrite,
            **kwargs,
        )

        # Make archive, if requested
        if archive_path is not None:
            etau.make_archive(export_dir, archive_path, cleanup=True)

    def annotate(
        self,
        anno_key,
        label_schema=None,
        label_field=None,
        label_type=None,
        classes=None,
        attributes=True,
        mask_targets=None,
        allow_additions=True,
        allow_deletions=True,
        allow_label_edits=True,
        allow_index_edits=True,
        allow_spatial_edits=True,
        media_field="filepath",
        backend=None,
        launch_editor=False,
        **kwargs,
    ):
        """Exports the samples and optional label field(s) in this collection
        to the given annotation backend.

        The ``backend`` parameter controls which annotation backend to use.
        Depending on the backend you use, you may want/need to provide extra
        keyword arguments to this function for the constructor of the backend's
        :class:`fiftyone.utils.annotations.AnnotationBackendConfig` class.

        The natively provided backends and their associated config classes are:

        -   ``"cvat"``: :class:`fiftyone.utils.cvat.CVATBackendConfig`
        -   ``"labelbox"``: :class:`fiftyone.utils.labelbox.LabelboxBackendConfig`

        See :ref:`this page <requesting-annotations>` for more information
        about using this method, including how to define label schemas and how
        to configure login credentials for your annotation provider.

        Args:
            anno_key: a string key to use to refer to this annotation run
            label_schema (None): a dictionary defining the label schema to use.
                If this argument is provided, it takes precedence over the
                other schema-related arguments
            label_field (None): a string indicating a new or existing label
                field to annotate
            label_type (None): a string indicating the type of labels to
                annotate. The possible values are:

                -   ``"classification"``: a single classification stored in
                    :class:`fiftyone.core.labels.Classification` fields
                -   ``"classifications"``: multilabel classifications stored in
                    :class:`fiftyone.core.labels.Classifications` fields
                -   ``"detections"``: object detections stored in
                    :class:`fiftyone.core.labels.Detections` fields
                -   ``"instances"``: instance segmentations stored in
                    :class:`fiftyone.core.labels.Detections` fields with their
                    :attr:`mask <fiftyone.core.labels.Detection.mask>`
                    attributes populated
                -   ``"polylines"``: polylines stored in
                    :class:`fiftyone.core.labels.Polylines` fields with their
                    :attr:`filled <fiftyone.core.labels.Polyline.filled>`
                    attributes set to ``False``
                -   ``"polygons"``: polygons stored in
                    :class:`fiftyone.core.labels.Polylines` fields with their
                    :attr:`filled <fiftyone.core.labels.Polyline.filled>`
                    attributes set to ``True``
                -   ``"keypoints"``: keypoints stored in
                    :class:`fiftyone.core.labels.Keypoints` fields
                -   ``"segmentation"``: semantic segmentations stored in
                    :class:`fiftyone.core.labels.Segmentation` fields
                -   ``"scalar"``: scalar labels stored in
                    :class:`fiftyone.core.fields.IntField`,
                    :class:`fiftyone.core.fields.FloatField`,
                    :class:`fiftyone.core.fields.StringField`, or
                    :class:`fiftyone.core.fields.BooleanField` fields

                All new label fields must have their type specified via this
                argument or in ``label_schema``. Note that annotation backends
                may not support all label types
            classes (None): a list of strings indicating the class options for
                ``label_field`` or all fields in ``label_schema`` without
                classes specified. All new label fields must have a class list
                provided via one of the supported methods. For existing label
                fields, if classes are not provided by this argument nor
                ``label_schema``, they are retrieved from :meth:`get_classes`
                if possible, or else the observed labels on your dataset are
                used
            attributes (True): specifies the label attributes of each label
                field to include (other than their ``label``, which is always
                included) in the annotation export. Can be any of the
                following:

                -   ``True``: export all label attributes
                -   ``False``: don't export any custom label attributes
                -   a list of label attributes to export
                -   a dict mapping attribute names to dicts specifying the
                    ``type``, ``values``, and ``default`` for each attribute

                If a ``label_schema`` is also provided, this parameter
                determines which attributes are included for all fields that do
                not explicitly define their per-field attributes (in addition
                to any per-class attributes)
            mask_targets (None): a dict mapping pixel values to semantic label
                strings. Only applicable when annotating semantic segmentations
            allow_additions (True): whether to allow new labels to be added.
                Only applicable when editing existing label fields
            allow_deletions (True): whether to allow labels to be deleted. Only
                applicable when editing existing label fields
            allow_label_edits (True): whether to allow the ``label`` attribute
                of existing labels to be modified. Only applicable when editing
                existing fields with ``label`` attributes
            allow_index_edits (True): whether to allow the ``index`` attribute
                of existing video tracks to be modified. Only applicable when
                editing existing frame fields with ``index`` attributes
            allow_spatial_edits (True): whether to allow edits to the spatial
                properties (bounding boxes, vertices, keypoints, masks, etc) of
                labels. Only applicable when editing existing spatial label
                fields
            media_field ("filepath"): the field containing the paths to the
                media files to upload
            backend (None): the annotation backend to use. The supported values
                are ``fiftyone.annotation_config.backends.keys()`` and the
                default is ``fiftyone.annotation_config.default_backend``
            launch_editor (False): whether to launch the annotation backend's
                editor after uploading the samples
            **kwargs: keyword arguments for the
                :class:`fiftyone.utils.annotations.AnnotationBackendConfig`

        Returns:
            an :class:`fiftyone.utils.annotations.AnnnotationResults`
        """
        return foua.annotate(
            self,
            anno_key,
            label_schema=label_schema,
            label_field=label_field,
            label_type=label_type,
            classes=classes,
            attributes=attributes,
            mask_targets=mask_targets,
            allow_additions=allow_additions,
            allow_deletions=allow_deletions,
            allow_label_edits=allow_label_edits,
            allow_index_edits=allow_index_edits,
            allow_spatial_edits=allow_spatial_edits,
            media_field=media_field,
            backend=backend,
            launch_editor=launch_editor,
            **kwargs,
        )

    @property
    def has_annotation_runs(self):
        """Whether this colection has any annotation runs."""
        return bool(self.list_annotation_runs())

    def has_annotation_run(self, anno_key):
        """Whether this collection has an annotation run with the given key.

        Args:
            anno_key: an annotation key

        Returns:
            True/False
        """
        return anno_key in self.list_annotation_runs()

    def list_annotation_runs(self):
        """Returns a list of all annotation keys on this collection.

        Returns:
            a list of annotation keys
        """
        return foan.AnnotationMethod.list_runs(self)

    def get_annotation_info(self, anno_key):
        """Returns information about the annotation run with the given key on
        this collection.

        Args:
            anno_key: an annotation key

        Returns:
            a :class:`fiftyone.core.annotation.AnnotationInfo`
        """
        return foan.AnnotationMethod.get_run_info(self, anno_key)

    def load_annotation_results(self, anno_key, **kwargs):
        """Loads the results for the annotation run with the given key on this
        collection.

        The :class:`fiftyone.utils.annotations.AnnotationResults` object
        returned by this method will provide a variety of backend-specific
        methods allowing you to perform actions such as checking the status and
        deleting this run from the annotation backend.

        Use :meth:`load_annotations` to load the labels from an annotation
        run onto your FiftyOne dataset.

        Args:
            anno_key: an annotation key
            **kwargs: optional keyword arguments for
                :meth:`fiftyone.utils.annotations.AnnotationResults.load_credentials`

        Returns:
            a :class:`fiftyone.utils.annotations.AnnotationResults`
        """
        results = foan.AnnotationMethod.load_run_results(
            self, anno_key, load_view=False
        )
        results.load_credentials(**kwargs)
        return results

    def load_annotation_view(self, anno_key, select_fields=False):
        """Loads the :class:`fiftyone.core.view.DatasetView` on which the
        specified annotation run was performed on this collection.

        Args:
            anno_key: an annotation key
            select_fields (False): whether to select only the fields involved
                in the annotation run

        Returns:
            a :class:`fiftyone.core.view.DatasetView`
        """
        return foan.AnnotationMethod.load_run_view(
            self, anno_key, select_fields=select_fields
        )

    def load_annotations(
        self,
        anno_key,
        dest_field=None,
        unexpected="prompt",
        cleanup=False,
        **kwargs,
    ):
        """Downloads the labels from the given annotation run from the
        annotation backend and merges them into this collection.

        See :ref:`this page <loading-annotations>` for more information
        about using this method to import annotations that you have scheduled
        by calling :meth:`annotate`.

        Args:
            anno_key: an annotation key
            dest_field (None): an optional name of a new destination field
                into which to load the annotations, or a dict mapping field names
                in the run's label schema to new desination field names
            unexpected ("prompt"): how to deal with any unexpected labels that
                don't match the run's label schema when importing. The
                supported values are:

                -   ``"prompt"``: present an interactive prompt to
                    direct/discard unexpected labels
                -   ``"ignore"``: automatically ignore any unexpected labels
                -   ``"return"``: return a dict containing all unexpected
                    labels, or ``None`` if there aren't any
            cleanup (False): whether to delete any informtation regarding this
                run from the annotation backend after loading the annotations
            **kwargs: optional keyword arguments for
                :meth:`fiftyone.utils.annotations.AnnotationResults.load_credentials`

        Returns:
            ``None``, unless ``unexpected=="return"`` and unexpected labels are
            found, in which case a dict containing the extra labels is returned
        """
        return foua.load_annotations(
            self,
            anno_key,
            dest_field=dest_field,
            unexpected=unexpected,
            cleanup=cleanup,
            **kwargs,
        )

    def delete_annotation_run(self, anno_key):
        """Deletes the annotation run with the given key from this collection.

        Calling this method only deletes the **record** of the annotation run
        from the collection; it will not delete any annotations loaded onto
        your dataset via :meth:`load_annotations`, nor will it delete any
        associated information from the annotation backend.

        Use :meth:`load_annotation_results` to programmatically manage/delete
        a run from the annotation backend.

        Args:
            anno_key: an annotation key
        """
        foan.AnnotationMethod.delete_run(self, anno_key)

    def delete_annotation_runs(self):
        """Deletes all annotation runs from this collection.

        Calling this method only deletes the **records** of the annotation runs
        from this collection; it will not delete any annotations loaded onto
        your dataset via :meth:`load_annotations`, nor will it delete any
        associated information from the annotation backend.

        Use :meth:`load_annotation_results` to programmatically manage/delete
        runs in the annotation backend.
        """
        foan.AnnotationMethod.delete_runs(self)

    def list_indexes(self):
        """Returns the list of index names on this collection.

        Single-field indexes are referenced by their field name, while compound
        indexes are referenced by more complicated strings. See
        :meth:`pymongo:pymongo.collection.Collection.index_information` for
        details on the compound format.

        Returns:
            the list of index names
        """
        return list(self.get_index_information().keys())

    def get_index_information(self):
        """Returns a dictionary of information about the indexes on this
        collection.

        See :meth:`pymongo:pymongo.collection.Collection.index_information` for
        details on the structure of this dictionary.

        Returns:
            a dict mapping index names to info dicts
        """
        index_info = {}

        # Sample-level indexes
        fields_map = self._get_db_fields_map(reverse=True)
        sample_info = self._dataset._sample_collection.index_information()
        for key, info in sample_info.items():
            if len(info["key"]) == 1:
                field = info["key"][0][0]
                key = fields_map.get(field, field)

            index_info[key] = info

        if self._has_frame_fields():
            # Frame-level indexes
            fields_map = self._get_db_fields_map(frames=True, reverse=True)
            frame_info = self._dataset._frame_collection.index_information()
            for key, info in frame_info.items():
                if len(info["key"]) == 1:
                    field = info["key"][0][0]
                    key = fields_map.get(field, field)

                index_info[self._FRAMES_PREFIX + key] = info

        return index_info

    def create_index(self, field_or_spec, unique=False, **kwargs):
        """Creates an index on the given field or with the given specification,
        if necessary.

        Indexes enable efficient sorting, merging, and other such operations.

        Frame-level fields can be indexed by prepending ``"frames."`` to the
        field name.

        If you are indexing a single field and it already has a unique
        constraint, it will be retained regardless of the ``unique`` value you
        specify. Conversely, if the given field already has a non-unique index
        but you requested a unique index, the existing index will be replaced
        with a unique index. Use :meth:`drop_index` to drop an existing index
        first if you wish to modify an existing index in other ways.

        Args:
            field_or_spec: the field name, ``embedded.field.name``, or index
                specification list. See
                :meth:`pymongo:pymongo.collection.Collection.create_index` for
                supported values
            unique (False): whether to add a uniqueness constraint to the index
            **kwargs: optional keyword arguments for
                :meth:`pymongo:pymongo.collection.Collection.create_index`

        Returns:
            the name of the index
        """
        if etau.is_str(field_or_spec):
            input_spec = [(field_or_spec, 1)]
        else:
            input_spec = list(field_or_spec)

        single_field_index = len(input_spec) == 1

        # For single field indexes, provide special handling based on `unique`
        # constraint
        if single_field_index:
            field = input_spec[0][0]

            index_info = self.get_index_information()
            if field in index_info:
                _unique = index_info[field].get("unique", False)
                if _unique or (unique == _unique):
                    # Satisfactory index already exists
                    return field

                _field, is_frame_field = self._handle_frame_field(field)

                if _field == "id":
                    # For some reason ID indexes are not reported by
                    # `get_index_information()` as being unique like other
                    # manually created indexes, but they are, so nothing needs
                    # to be done here
                    return field

                if _field in self._get_default_indexes(frames=is_frame_field):
                    raise ValueError(
                        "Cannot modify default index '%s'" % field
                    )

                # We need to drop existing index and replace with a unique one
                self.drop_index(field)

        is_frame_fields = []
        index_spec = []
        for field, option in input_spec:
            self._validate_root_field(field, include_private=True)
            _field, _ = self._parse_field(field, include_private=True)
            _field, is_frame_field = self._handle_frame_field(_field)
            is_frame_fields.append(is_frame_field)
            index_spec.append((_field, option))

        if len(set(is_frame_fields)) > 1:
            raise ValueError(
                "Fields in a compound index must be either all sample-level "
                "or all frame-level fields"
            )

        is_frame_index = all(is_frame_fields)

        if is_frame_index:
            coll = self._dataset._frame_collection
        else:
            coll = self._dataset._sample_collection

        name = coll.create_index(index_spec, unique=unique, **kwargs)

        if single_field_index:
            name = input_spec[0][0]
        elif is_frame_index:
            name = self._FRAMES_PREFIX + name

        return name

    def drop_index(self, field_or_name):
        """Drops the index for the given field or name.

        Args:
            field_or_name: a field name, ``embedded.field.name``, or compound
                index name. Use :meth:`list_indexes` to see the available
                indexes
        """
        name, is_frame_index = self._handle_frame_field(field_or_name)

        if is_frame_index:
            if name in self._get_default_indexes(frames=True):
                raise ValueError("Cannot drop default frame index '%s'" % name)

            coll = self._dataset._frame_collection
        else:
            if name in self._get_default_indexes():
                raise ValueError("Cannot drop default index '%s'" % name)

            coll = self._dataset._sample_collection

        index_map = {}
        fields_map = self._get_db_fields_map(
            frames=is_frame_index, reverse=True
        )
        for key, info in coll.index_information().items():
            if len(info["key"]) == 1:
                # We use field name, not pymongo name, for single field indexes
                field = info["key"][0][0]
                index_map[fields_map.get(field, field)] = key
            else:
                index_map[key] = key

        if name not in index_map:
            itype = "frame index" if is_frame_index else "index"
            raise ValueError(
                "%s has no %s '%s'" % (self.__class__.__name__, itype, name)
            )

        coll.drop_index(index_map[name])

    def _get_default_indexes(self, frames=False):
        if frames:
            if self._has_frame_fields():
                return ["id", "_sample_id_1_frame_number_1"]

            return []

        if self._is_patches:
            names = ["id", "filepath", "sample_id"]
            if self._is_frames:
                names.extend(["frame_id", "_sample_id_1_frame_number_1"])

            return names

        if self._is_frames:
            return [
                "id",
                "filepath",
                "sample_id",
                "_sample_id_1_frame_number_1",
            ]

        if self._is_clips:
            return ["id", "filepath", "sample_id"]

        return ["id", "filepath"]

    def reload(self):
        """Reloads the collection from the database."""
        raise NotImplementedError("Subclass must implement reload()")

    def to_dict(
        self,
        rel_dir=None,
        include_private=False,
        include_frames=False,
        frame_labels_dir=None,
        pretty_print=False,
    ):
        """Returns a JSON dictionary representation of the collection.

        Args:
            rel_dir (None): a relative directory to remove from the
                ``filepath`` of each sample, if possible. The path is converted
                to an absolute path (if necessary) via
                :func:`fiftyone.core.utils.normalize_path`. The typical use
                case for this argument is that your source data lives in a
                single directory and you wish to serialize relative, rather
                than absolute, paths to the data within that directory
            include_private (False): whether to include private fields
            include_frames (False): whether to include the frame labels for
                video samples
            frame_labels_dir (None): a directory in which to write per-sample
                JSON files containing the frame labels for video samples. If
                omitted, frame labels will be included directly in the returned
                JSON dict (which can be quite quite large for video datasets
                containing many frames). Only applicable to datasets that
                contain videos when ``include_frames`` is True
            pretty_print (False): whether to render frame labels JSON in human
                readable format with newlines and indentations. Only applicable
                to datasets that contain videos when a ``frame_labels_dir`` is
                provided

        Returns:
            a JSON dict
        """
        if rel_dir is not None:
            rel_dir = fou.normalize_path(rel_dir) + os.path.sep

        contains_videos = self._contains_videos(any_slice=True)
        write_frame_labels = (
            contains_videos and include_frames and frame_labels_dir is not None
        )

        d = {
            "name": self.name,
            "version": self._dataset.version,
            "media_type": self.media_type,
        }

        if self.media_type == fom.GROUP:
            d["group_field"] = self.group_field
            d["group_media_types"] = self.group_media_types
            d["default_group_slice"] = self.default_group_slice

        d["sample_fields"] = self._serialize_field_schema()

        if contains_videos:
            d["frame_fields"] = self._serialize_frame_field_schema()

        d["info"] = self.info

        if self.classes:
            d["classes"] = self.classes

        if self.default_classes:
            d["default_classes"] = self.default_classes

        if self.mask_targets:
            d["mask_targets"] = self._serialize_mask_targets()

        if self.default_mask_targets:
            d["default_mask_targets"] = self._serialize_default_mask_targets()

        if self.skeletons:
            d["skeletons"] = self._serialize_skeletons()

        if self.default_skeleton:
            d["default_skeleton"] = self._serialize_default_skeleton()

        if self.media_type == fom.GROUP:
            view = self.select_group_slices(_allow_mixed=True)
        else:
            view = self

        # Serialize samples
        samples = []
        for sample in view.iter_samples(progress=True):
            sd = sample.to_dict(
                include_frames=include_frames,
                include_private=include_private,
            )

            if write_frame_labels and sample.media_type == fom.VIDEO:
                frames = {"frames": sd.pop("frames", {})}
                filename = sample.id + ".json"
                sd["frames"] = filename
                frames_path = os.path.join(frame_labels_dir, filename)
                etas.write_json(frames, frames_path, pretty_print=pretty_print)

            if rel_dir and sd["filepath"].startswith(rel_dir):
                sd["filepath"] = sd["filepath"][len(rel_dir) :]

            samples.append(sd)

        d["samples"] = samples

        return d

    def to_json(
        self,
        rel_dir=None,
        include_private=False,
        include_frames=False,
        frame_labels_dir=None,
        pretty_print=False,
    ):
        """Returns a JSON string representation of the collection.

        The samples will be written as a list in a top-level ``samples`` field
        of the returned dictionary.

        Args:
            rel_dir (None): a relative directory to remove from the
                ``filepath`` of each sample, if possible. The path is converted
                to an absolute path (if necessary) via
                :func:`fiftyone.core.utils.normalize_path`. The typical use
                case for this argument is that your source data lives in a
                single directory and you wish to serialize relative, rather
                than absolute, paths to the data within that directory
            include_private (False): whether to include private fields
            include_frames (False): whether to include the frame labels for
                video samples
            frame_labels_dir (None): a directory in which to write per-sample
                JSON files containing the frame labels for video samples. If
                omitted, frame labels will be included directly in the returned
                JSON dict (which can be quite quite large for video datasets
                containing many frames). Only applicable to datasets that
                contain videos when ``include_frames`` is True
            pretty_print (False): whether to render the JSON in human readable
                format with newlines and indentations

        Returns:
            a JSON string
        """
        d = self.to_dict(
            rel_dir=rel_dir,
            include_private=include_private,
            include_frames=include_frames,
            frame_labels_dir=frame_labels_dir,
            pretty_print=pretty_print,
        )
        return etas.json_to_str(d, pretty_print=pretty_print)

    def write_json(
        self,
        json_path,
        rel_dir=None,
        include_private=False,
        include_frames=False,
        frame_labels_dir=None,
        pretty_print=False,
    ):
        """Writes the colllection to disk in JSON format.

        Args:
            json_path: the path to write the JSON
            rel_dir (None): a relative directory to remove from the
                ``filepath`` of each sample, if possible. The path is converted
                to an absolute path (if necessary) via
                :func:`fiftyone.core.utils.normalize_path`. The typical use
                case for this argument is that your source data lives in a
                single directory and you wish to serialize relative, rather
                than absolute, paths to the data within that directory
            include_private (False): whether to include private fields
            include_frames (False): whether to include the frame labels for
                video samples
            frame_labels_dir (None): a directory in which to write per-sample
                JSON files containing the frame labels for video samples. If
                omitted, frame labels will be included directly in the returned
                JSON dict (which can be quite quite large for video datasets
                containing many frames). Only applicable to datasets that
                contain videos when ``include_frames`` is True
            pretty_print (False): whether to render the JSON in human readable
                format with newlines and indentations
        """
        d = self.to_dict(
            rel_dir=rel_dir,
            include_private=include_private,
            include_frames=include_frames,
            frame_labels_dir=frame_labels_dir,
            pretty_print=pretty_print,
        )
        etas.write_json(d, json_path, pretty_print=pretty_print)

    def _add_view_stage(self, stage):
        """Returns a :class:`fiftyone.core.view.DatasetView` containing the
        contents of the collection with the given
        :class:fiftyone.core.stages.ViewStage` appended to its aggregation
        pipeline.

        Subclasses are responsible for performing any validation on the view
        stage to ensure that it is a valid stage to add to this collection.

        Args:
            stage: a :class:fiftyone.core.stages.ViewStage`

        Returns:
            a :class:`fiftyone.core.view.DatasetView`
        """
        raise NotImplementedError("Subclass must implement _add_view_stage()")

    def aggregate(self, aggregations):
        """Aggregates one or more
        :class:`fiftyone.core.aggregations.Aggregation` instances.

        Note that it is best practice to group aggregations into a single call
        to :meth:`aggregate`, as this will be more efficient than performing
        multiple aggregations in series.

        Args:
            aggregations: an :class:`fiftyone.core.aggregations.Aggregation` or
                iterable of :class:`fiftyone.core.aggregations.Aggregation`
                instances

        Returns:
            an aggregation result or list of aggregation results corresponding
            to the input aggregation(s)
        """
        if not aggregations:
            return []

        scalar_result = isinstance(aggregations, foa.Aggregation)

        if scalar_result:
            aggregations = [aggregations]

        # Partition aggregations by type
        big_aggs, batch_aggs, facet_aggs = self._parse_aggregations(
            aggregations, allow_big=True
        )

        # Placeholder to store results
        results = [None] * len(aggregations)

        idx_map = {}
        pipelines = []

        # Build batch pipeline
        if batch_aggs:
            pipeline = self._build_batch_pipeline(batch_aggs)
            pipelines.append(pipeline)

        # Build big pipelines
        for idx, aggregation in big_aggs.items():
            pipeline = self._build_big_pipeline(aggregation)
            idx_map[idx] = len(pipelines)
            pipelines.append(pipeline)

        # Build facet-able pipelines
        compiled_facet_aggs, facet_pipelines = self._build_facets(facet_aggs)
        for idx, pipeline in facet_pipelines.items():
            idx_map[idx] = len(pipelines)
            pipelines.append(pipeline)

        # Run all aggregations
        _results = foo.aggregate(self._dataset._sample_collection, pipelines)

        # Parse batch results
        if batch_aggs:
            result = list(_results[0])
            for idx, aggregation in batch_aggs.items():
                results[idx] = self._parse_big_result(aggregation, result)

        # Parse big results
        for idx, aggregation in big_aggs.items():
            result = list(_results[idx_map[idx]])
            results[idx] = self._parse_big_result(aggregation, result)

        # Parse facet-able results
        for idx, aggregation in compiled_facet_aggs.items():
            result = list(_results[idx_map[idx]])
            data = self._parse_faceted_result(aggregation, result)
            if (
                isinstance(aggregation, foa.FacetAggregations)
                and aggregation._compiled
            ):
                for idx, d in data.items():
                    results[idx] = d
            else:
                results[idx] = data

        return results[0] if scalar_result else results

    async def _async_aggregate(self, aggregations):
        if not aggregations:
            return []

        scalar_result = isinstance(aggregations, foa.Aggregation)

        if scalar_result:
            aggregations = [aggregations]

        _, _, facet_aggs = self._parse_aggregations(
            aggregations, allow_big=False
        )

        # Placeholder to store results
        results = [None] * len(aggregations)

        idx_map = {}
        pipelines = []

        if facet_aggs:
            # Build facet-able pipelines
            compiled_facet_aggs, facet_pipelines = self._build_facets(
                facet_aggs
            )
            for idx, pipeline in facet_pipelines.items():
                idx_map[idx] = len(pipelines)
                pipelines.append(pipeline)

            # Run all aggregations
            coll_name = self._dataset._sample_collection_name
            collection = foo.get_async_db_conn()[coll_name]
            _results = await foo.aggregate(collection, pipelines)

            # Parse facet-able results
            for idx, aggregation in compiled_facet_aggs.items():
                result = list(_results[idx_map[idx]])
                data = self._parse_faceted_result(aggregation, result)
                if (
                    isinstance(aggregation, foa.FacetAggregations)
                    and aggregation._compiled
                ):
                    for idx, d in data.items():
                        results[idx] = d
                else:
                    results[idx] = data

        return results[0] if scalar_result else results

    def _parse_aggregations(self, aggregations, allow_big=True):
        big_aggs = {}
        batch_aggs = {}
        facet_aggs = {}
        for idx, aggregation in enumerate(aggregations):
            if aggregation._is_big_batchable:
                batch_aggs[idx] = aggregation
            elif aggregation._has_big_result:
                big_aggs[idx] = aggregation
            else:
                facet_aggs[idx] = aggregation

        if not allow_big and (big_aggs or batch_aggs):
            raise ValueError(
                "This method does not support aggregations that return big "
                "results"
            )

        return big_aggs, batch_aggs, facet_aggs

    def _build_batch_pipeline(self, aggs_map):
        project = {}
        attach_frames = False
        group_slices = set()
        for idx, aggregation in aggs_map.items():
            big_field = "value%d" % idx

            _pipeline = aggregation.to_mongo(self, big_field=big_field)
            attach_frames |= aggregation._needs_frames(self)
            _group_slices = aggregation._needs_group_slices(self)
            if _group_slices:
                group_slices.update(_group_slices)

            try:
                assert len(_pipeline) == 1
                project[big_field] = _pipeline[0]["$project"][big_field]
            except:
                raise ValueError(
                    "Batchable aggregations must have pipelines with a single "
                    "$project stage; found %s" % _pipeline
                )

        return self._pipeline(
            pipeline=[{"$project": project}],
            attach_frames=attach_frames,
            group_slices=group_slices,
        )

    def _build_big_pipeline(self, aggregation):
        return self._pipeline(
            pipeline=aggregation.to_mongo(self, big_field="values"),
            attach_frames=aggregation._needs_frames(self),
            group_slices=aggregation._needs_group_slices(self),
        )

    def _build_facets(self, aggs_map):
        pipelines = {}

        compiled = defaultdict(dict)
        for idx, aggregation in aggs_map.items():
            if aggregation.field_name is None or isinstance(
                aggregation, foa.FacetAggregations
            ):
                compiled[idx] = aggregation
                continue

            keys = aggregation.field_name.split(".")
            path = ""
            subfield_name = keys[-1]
            for num in range(len(keys), 0, -1):
                path = ".".join(keys[:num])
                subfield_name = ".".join(keys[num:])
                field = self.get_field(path)
                if isinstance(field, fof.ListField) and isinstance(
                    field.field, fof.EmbeddedDocumentField
                ):
                    break

            aggregation = copy(aggregation)
            aggregation._field_name = subfield_name
            compiled[path][idx] = aggregation

        for field_name, aggregations in compiled.items():
            if isinstance(aggregations, foa.Aggregation):
                continue

            compiled[field_name] = foa.FacetAggregations(
                field_name, aggregations, _compiled=True
            )

        for idx, aggregation in compiled.items():
            pipelines[idx] = self._pipeline(
                pipeline=aggregation.to_mongo(self),
                attach_frames=aggregation._needs_frames(self),
                group_slices=aggregation._needs_group_slices(self),
            )

        return compiled, pipelines

    def _parse_big_result(self, aggregation, result):
        if result:
            return aggregation.parse_result(result)

        return aggregation.default_result()

    def _parse_faceted_result(self, aggregation, result):
        if result:
            return aggregation.parse_result(result[0])

        return aggregation.default_result()

    def _pipeline(
        self,
        pipeline=None,
        media_type=None,
        attach_frames=False,
        detach_frames=False,
        frames_only=False,
        support=None,
        group_slice=None,
        group_slices=None,
        groups_only=False,
        detach_groups=False,
        manual_group_select=False,
        post_pipeline=None,
    ):
        """Returns the MongoDB aggregation pipeline for the collection.

        Args:
            pipeline (None): a MongoDB aggregation pipeline (list of dicts) to
                append to the current pipeline
            media_type (None): the media type of the collection, if different
                than the source dataset's media type
            attach_frames (False): whether to attach the frame documents
                immediately prior to executing ``pipeline``. Only applicable to
                datasets that contain videos
            detach_frames (False): whether to detach the frame documents at the
                end of the pipeline. Only applicable to datasets that contain
                videos
            frames_only (False): whether to generate a pipeline that contains
                *only* the frames in the collection
            support (None): an optional ``[first, last]`` range of frames to
                attach. Only applicable when attaching frames
            group_slice (None): the current group slice of the collection, if
                different than the source dataset's group slice. Only
                applicable for grouped collections
            group_slices (None): a list of group slices to attach immediately
                prior to executing ``pipeline``. Only applicable for grouped
                collections
            groups_only (False): whether to generate a pipeline that contains
                *only* the flattened group documents for the collection
            detach_groups (False): whether to detach the group documents at the
                end of the pipeline. Only applicable to grouped collections
            manual_group_select (False): whether the pipeline has manually
                handled the initial group selection. Only applicable to grouped
                collections
            post_pipeline (None): a MongoDB aggregation pipeline (list of
                dicts) to append to the very end of the pipeline, after all
                other arguments are applied

        Returns:
            the aggregation pipeline
        """
        raise NotImplementedError("Subclass must implement _pipeline()")

    def _aggregate(
        self,
        pipeline=None,
        media_type=None,
        attach_frames=False,
        detach_frames=False,
        frames_only=False,
        support=None,
        group_slice=None,
        group_slices=None,
        groups_only=False,
        detach_groups=False,
        manual_group_select=False,
        post_pipeline=None,
    ):
        """Runs the MongoDB aggregation pipeline on the collection and returns
        the result.

        Args:
            pipeline (None): a MongoDB aggregation pipeline (list of dicts) to
                append to the current pipeline
            media_type (None): the media type of the collection, if different
                than the source dataset's media type
            attach_frames (False): whether to attach the frame documents
                immediately prior to executing ``pipeline``. Only applicable to
                datasets that contain videos
            detach_frames (False): whether to detach the frame documents at the
                end of the pipeline. Only applicable to datasets that contain
                videos
            frames_only (False): whether to generate a pipeline that contains
                *only* the frames in the colection
            support (None): an optional ``[first, last]`` range of frames to
                attach. Only applicable when attaching frames
            group_slice (None): the current group slice of the collection, if
                different than the source dataset's group slice. Only
                applicable for grouped collections
            group_slices (None): a list of group slices to attach immediately
                prior to executing ``pipeline``. Only applicable for grouped
                collections
            groups_only (False): whether to generate a pipeline that contains
                *only* the flattened group documents for the collection
            detach_groups (False): whether to detach the group documents at the
                end of the pipeline. Only applicable to grouped collections
            manual_group_select (False): whether the pipeline has manually
                handled the initial group selection. Only applicable to grouped
                collections
            post_pipeline (None): a MongoDB aggregation pipeline (list of
                dicts) to append to the very end of the pipeline, after all
                other arguments are applied

        Returns:
            the aggregation result dict
        """
        raise NotImplementedError("Subclass must implement _aggregate()")

    def _make_and_aggregate(self, make, args):
        if isinstance(args, (list, tuple)):
            return tuple(self.aggregate([make(arg) for arg in args]))

        return self.aggregate(make(args))

    def _build_aggregation(self, aggregations):
        scalar_result = isinstance(aggregations, foa.Aggregation)
        if scalar_result:
            aggregations = [aggregations]
        elif not aggregations:
            return False, [], None

        pipelines = {}
        for idx, agg in enumerate(aggregations):
            if not isinstance(agg, foa.Aggregation):
                raise TypeError(
                    "'%s' is not an %s" % (agg.__class__, foa.Aggregation)
                )

            pipelines[str(idx)] = agg.to_mongo(self)

        return scalar_result, aggregations, [{"$facet": pipelines}]

    def _process_aggregations(self, aggregations, result, scalar_result):
        results = []
        for idx, agg in enumerate(aggregations):
            _result = result[str(idx)]
            if _result:
                results.append(agg.parse_result(_result[0]))
            else:
                results.append(agg.default_result())

        return results[0] if scalar_result else results

    def _serialize(self):
        # pylint: disable=no-member
        return self._doc.to_dict(extended=True)

    def _serialize_field_schema(self):
        return self._serialize_schema(self.get_field_schema())

    def _serialize_frame_field_schema(self):
        return self._serialize_schema(self.get_frame_field_schema())

    def _serialize_schema(self, schema):
        return {field_name: str(field) for field_name, field in schema.items()}

    def _serialize_mask_targets(self):
        return self._root_dataset._doc.field_to_mongo("mask_targets")

    def _serialize_default_mask_targets(self):
        return self._root_dataset._doc.field_to_mongo("default_mask_targets")

    def _parse_mask_targets(self, mask_targets):
        if not mask_targets:
            return mask_targets

        return self._root_dataset._doc.field_to_python(
            "mask_targets", mask_targets
        )

    def _parse_default_mask_targets(self, default_mask_targets):
        if not default_mask_targets:
            return default_mask_targets

        return self._root_dataset._doc.field_to_python(
            "default_mask_targets", default_mask_targets
        )

    def _serialize_skeletons(self):
        return self._root_dataset._doc.field_to_mongo("skeletons")

    def _serialize_default_skeleton(self):
        return self._root_dataset._doc.field_to_mongo("default_skeleton")

    def _parse_skeletons(self, skeletons):
        if not skeletons:
            return skeletons

        return self._root_dataset._doc.field_to_python("skeletons", skeletons)

    def _parse_default_skeleton(self, default_skeleton):
        if not default_skeleton:
            return default_skeleton

        return self._root_dataset._doc.field_to_python(
            "default_skeleton", default_skeleton
        )

    def _to_fields_str(self, field_schema):
        max_len = max([len(field_name) for field_name in field_schema]) + 1
        return "\n".join(
            "    %s %s" % ((field_name + ":").ljust(max_len), str(field))
            for field_name, field in field_schema.items()
        )

    def _split_frame_fields(self, fields):
        if etau.is_str(fields):
            fields = [fields]

        if self._has_frame_fields():
            return fou.split_frame_fields(fields)

        return fields, []

    def _parse_field_name(
        self,
        field_name,
        auto_unwind=True,
        omit_terminal_lists=False,
        allow_missing=False,
        new_field=None,
    ):
        return _parse_field_name(
            self,
            field_name,
            auto_unwind,
            omit_terminal_lists,
            allow_missing,
            new_field=new_field,
        )

    def _has_field(self, field_path):
        return self.get_field(field_path) is not None

    def _handle_frame_field(self, field_name):
        is_frame_field = self._is_frame_field(field_name)
        if is_frame_field:
            field_name = field_name[len(self._FRAMES_PREFIX) :]

        return field_name, is_frame_field

    def _is_frame_field(self, field_name):
        return self._has_frame_fields() and (
            field_name.startswith(self._FRAMES_PREFIX)
            or field_name == self._FRAMES_PREFIX[:-1]
        )

    def _handle_group_field(self, field_name):
        is_group_field = self._is_group_field(field_name)
        if is_group_field:
            try:
                field_name = field_name.split(".", 2)[2]
            except IndexError:
                field_name = ""

        return field_name, is_group_field

    def _is_group_field(self, field_name):
        return (self.media_type == fom.GROUP) and (
            field_name.startswith(self._GROUPS_PREFIX)
            or field_name == self._GROUPS_PREFIX[:-1]
        )

    def _get_group_slices(self, field_names):
        if etau.is_str(field_names):
            field_names = [field_names]

        group_slices = set()
        for field_name in field_names:
            if field_name.startswith(self._GROUPS_PREFIX):
                group_slice = field_name.split(".", 2)[1]
                group_slices.add(group_slice)

        return list(group_slices)

    def _get_group_media_types(self):
        return self._dataset._doc.group_media_types

    def _contains_videos(self, any_slice=False):
        if self.media_type == fom.VIDEO:
            return True

        if self.media_type == fom.GROUP:
            if any_slice:
                return any(
                    slice_media_type == fom.VIDEO
                    for slice_media_type in self.group_media_types.values()
                )

            return (
                self.group_media_types.get(self.group_slice, None) == fom.VIDEO
            )

        if self.media_type == fom.MIXED:
            return any(
                slice_media_type == fom.VIDEO
                for slice_media_type in self._get_group_media_types().values()
            )

        return False

    def _has_frame_fields(self):
        return self._contains_videos(any_slice=True)

    def _handle_id_fields(self, field_name):
        return _handle_id_fields(self, field_name)

    def _is_label_field(self, field_name, label_type_or_types):
        try:
            label_type = self._get_label_field_type(field_name)
        except:
            return False

        if etau.is_container(label_type_or_types):
            label_type_or_types = tuple(label_type_or_types)

        return issubclass(label_type, label_type_or_types)

    def _parse_label_field(
        self,
        label_field,
        dataset_exporter=None,
        allow_coercion=False,
        force_dict=False,
        required=False,
    ):
        return _parse_label_field(
            self,
            label_field,
            dataset_exporter=dataset_exporter,
            allow_coercion=allow_coercion,
            force_dict=force_dict,
            required=required,
        )

    def _parse_frame_labels_field(
        self,
        frame_labels_field,
        dataset_exporter=None,
        allow_coercion=False,
        force_dict=False,
        required=False,
    ):
        return _parse_frame_labels_field(
            self,
            frame_labels_field,
            dataset_exporter=dataset_exporter,
            allow_coercion=allow_coercion,
            force_dict=force_dict,
            required=required,
        )

    def _get_db_fields_map(
        self, include_private=False, frames=False, reverse=False
    ):
        if frames:
            schema = self.get_frame_field_schema(
                include_private=include_private, flat=True
            )
        else:
            schema = self.get_field_schema(
                include_private=include_private, flat=True
            )

        if schema is None:
            return None

        fields_map = {}
        for path, field in schema.items():
            chunks = path.rsplit(".", 1)
            field_name = chunks[-1]
            db_field_name = field.db_field

            if db_field_name not in (None, field_name):
                if len(chunks) > 1:
                    _path = chunks[0] + "." + db_field_name
                else:
                    _path = db_field_name

                if reverse:
                    fields_map[_path] = path
                else:
                    fields_map[path] = _path

        return fields_map

    def _handle_db_field(self, path, frames=False):
        # @todo handle "groups.<slice>.field.name", if it becomes necessary
        db_fields_map = self._get_db_fields_map(frames=frames)
        return db_fields_map.get(path, path)

    def _handle_db_fields(self, paths, frames=False):
        # @todo handle "groups.<slice>.field.name", if it becomes necessary
        db_fields_map = self._get_db_fields_map(frames=frames)
        return [db_fields_map.get(p, p) for p in paths]

    def _get_label_fields(self):
        fields = self._get_sample_label_fields()

        if self._has_frame_fields():
            fields.extend(self._get_frame_label_fields())

        return fields

    def _get_sample_label_fields(self):
        return list(
            self.get_field_schema(
                ftype=fof.EmbeddedDocumentField, embedded_doc_type=fol.Label
            ).keys()
        )

    def _get_frame_label_fields(self):
        if not self._has_frame_fields():
            return None

        return [
            self._FRAMES_PREFIX + field
            for field in self.get_frame_field_schema(
                ftype=fof.EmbeddedDocumentField, embedded_doc_type=fol.Label
            ).keys()
        ]

    def _get_root_fields(self, fields):
        root_fields = set()
        for field in fields:
            if self._has_frame_fields() and field.startswith(
                self._FRAMES_PREFIX
            ):
                # Converts `frames.root[.x.y]` to `frames.root`
                root = ".".join(field.split(".", 2)[:2])
            else:
                # Converts `root[.x.y]` to `root`
                root = field.split(".", 1)[0]

            root_fields.add(root)

        return list(root_fields)

    def _validate_root_field(self, field_name, include_private=False):
        _ = self._get_root_field_type(
            field_name, include_private=include_private
        )

    def _get_root_field_type(self, field_name, include_private=False):
        field_name, _ = self._handle_group_field(field_name)
        field_name, is_frame_field = self._handle_frame_field(field_name)

        if is_frame_field:
            schema = self.get_frame_field_schema(
                include_private=include_private
            )
        else:
            schema = self.get_field_schema(include_private=include_private)

        root = field_name.split(".", 1)[0]

        if root not in schema:
            ftype = "frame field" if is_frame_field else "field"
            raise ValueError(
                "%s has no %s '%s'" % (self.__class__.__name__, ftype, root)
            )

        return schema[root]

    def _get_label_field_type(self, field_name):
        field_name, _ = self._handle_group_field(field_name)
        field_name, is_frame_field = self._handle_frame_field(field_name)

        if field_name.startswith("__"):
            field_name = field_name[2:]

        if is_frame_field:
            schema = self.get_frame_field_schema()
        else:
            schema = self.get_field_schema()

        if field_name not in schema:
            ftype = "frame field" if is_frame_field else "field"
            raise ValueError(
                "%s has no %s '%s'"
                % (self.__class__.__name__, ftype, field_name)
            )

        field = schema[field_name]

        if not isinstance(field, fof.EmbeddedDocumentField) or not issubclass(
            field.document_type, fol.Label
        ):
            raise ValueError(
                "Field '%s' is not a Label type; found %s"
                % (field_name, field)
            )

        return field.document_type

    def _get_label_field_path(self, field_name, subfield=None):
        label_type = self._get_label_field_type(field_name)

        if issubclass(label_type, fol._LABEL_LIST_FIELDS):
            field_name += "." + label_type._LABEL_LIST_FIELD

        if subfield:
            field_path = field_name + "." + subfield
        else:
            field_path = field_name

        return label_type, field_path

    def _get_geo_location_field(self):
        geo_schema = self.get_field_schema(
            ftype=fof.EmbeddedDocumentField, embedded_doc_type=fol.GeoLocation
        )
        if not geo_schema:
            raise ValueError("No %s field found to use" % fol.GeoLocation)

        if len(geo_schema) > 1:
            raise ValueError(
                "Multiple %s fields found; you must specify which to use"
                % fol.GeoLocation
            )

        return next(iter(geo_schema.keys()))

    def _get_label_attributes_schema(self, label_field):
        label_type, attrs_path = self._get_label_field_path(
            label_field, "attributes"
        )
        dynamic_path = attrs_path.rsplit(".", 1)[0]

        # We're implicitly dealing with nested list fields where possible
        label_type = fol._LABEL_LIST_TO_SINGLE_MAP.get(label_type, label_type)

        if not issubclass(label_type, fol._HasAttributesDict):
            return self.schema(dynamic_path, dynamic_only=True)

        #
        # Handle legacy attributes
        #

        dynamic = foa.Schema(dynamic_path, dynamic_only=True)
        attrs = foa.Schema(attrs_path)

        schema, attrs_map = self.aggregate([dynamic, attrs])

        names = []
        aggs = []
        for name in attrs_map.keys():
            names.append("attributes." + name + ".value")
            aggs.append(foa.Schema(attrs_path + "." + name))

        if not aggs:
            return schema

        for name, attr_schema in zip(names, self.aggregate(aggs)):
            schema[name] = attr_schema.get("value", None)

        return schema

    def _unwind_values(self, field_name, values, keep_top_level=False):
        if values is None:
            return None

        list_fields = self._parse_field_name(field_name, auto_unwind=False)[-2]
        level = len(list_fields)

        if keep_top_level:
            return [_unwind_values(v, level - 1) for v in values]

        return _unwind_values(values, level)

    def _make_set_field_pipeline(
        self,
        field,
        expr,
        embedded_root=False,
        allow_missing=False,
        new_field=None,
    ):
        return _make_set_field_pipeline(
            self,
            field,
            expr,
            embedded_root,
            allow_missing=allow_missing,
            new_field=new_field,
        )


def _unwind_values(values, level):
    if not values:
        return values

    while level > 0:
        values = list(itertools.chain.from_iterable(v for v in values if v))
        level -= 1

    return values


def _parse_label_field(
    sample_collection,
    label_field,
    dataset_exporter=None,
    allow_coercion=False,
    force_dict=False,
    required=False,
):
    if isinstance(label_field, dict):
        return label_field

    if _is_glob_pattern(label_field):
        label_field = _get_matching_fields(sample_collection, label_field)

    if etau.is_container(label_field):
        return {f: f for f in label_field}

    if label_field is None and dataset_exporter is not None:
        label_field = _get_default_label_fields_for_exporter(
            sample_collection,
            dataset_exporter,
            allow_coercion=allow_coercion,
            required=required,
        )

    if label_field is None and required:
        raise ValueError(
            "Unable to find any label fields matching the provided arguments"
        )

    if (
        force_dict
        and label_field is not None
        and not isinstance(label_field, dict)
    ):
        return {label_field: label_field}

    return label_field


def _parse_frame_labels_field(
    sample_collection,
    frame_labels_field,
    dataset_exporter=None,
    allow_coercion=False,
    force_dict=False,
    required=False,
):
    if isinstance(frame_labels_field, dict):
        return frame_labels_field

    if _is_glob_pattern(frame_labels_field):
        frame_labels_field = _get_matching_fields(
            sample_collection, frame_labels_field, frames=True
        )

    if etau.is_container(frame_labels_field):
        return {f: f for f in frame_labels_field}

    if frame_labels_field is None and dataset_exporter is not None:
        frame_labels_field = _get_default_frame_label_fields_for_exporter(
            sample_collection,
            dataset_exporter,
            allow_coercion=allow_coercion,
            required=required,
        )

    if frame_labels_field is None and required:
        raise ValueError(
            "Unable to find any frame label fields matching the provided "
            "arguments"
        )

    if (
        force_dict
        and frame_labels_field is not None
        and not isinstance(frame_labels_field, dict)
    ):
        return {frame_labels_field: frame_labels_field}

    return frame_labels_field


def _is_glob_pattern(s):
    if not etau.is_str(s):
        return False

    return "*" in s or "?" in s or "[" in s


def _get_matching_fields(sample_collection, patt, frames=False):
    if frames:
        schema = sample_collection.get_frame_field_schema()
    else:
        schema = sample_collection.get_field_schema()

    return fnmatch.filter(list(schema.keys()), patt)


def _get_default_label_fields_for_exporter(
    sample_collection, dataset_exporter, allow_coercion=True, required=True
):
    label_cls = dataset_exporter.label_cls

    if label_cls is None:
        if required:
            raise ValueError(
                "Unable to automatically select an appropriate label field to "
                "export because the %s does not provide a `label_cls`"
                % type(dataset_exporter)
            )

        return None

    media_type = sample_collection.media_type
    label_schema = sample_collection.get_field_schema(
        ftype=fof.EmbeddedDocumentField, embedded_doc_type=fol.Label
    )

    label_field_or_dict = _get_fields_with_types(
        media_type,
        label_schema,
        label_cls,
        frames=False,
        allow_coercion=allow_coercion,
    )

    if label_field_or_dict is not None:
        return label_field_or_dict

    if required:
        # Strange formatting is because `label_cls` may be a tuple
        raise ValueError(
            "No compatible field(s) of type %s found" % (label_cls,)
        )

    return None


def _get_default_frame_label_fields_for_exporter(
    sample_collection, dataset_exporter, allow_coercion=True, required=True
):
    frame_labels_cls = dataset_exporter.frame_labels_cls

    if frame_labels_cls is None:
        if required:
            raise ValueError(
                "Cannot select a default frame field when exporter does not "
                "provide a `frame_labels_cls`"
            )

        return None

    media_type = sample_collection.media_type
    frame_label_schema = sample_collection.get_frame_field_schema(
        ftype=fof.EmbeddedDocumentField, embedded_doc_type=fol.Label
    )

    frame_labels_field_or_dict = _get_fields_with_types(
        media_type,
        frame_label_schema,
        frame_labels_cls,
        frames=True,
        allow_coercion=allow_coercion,
    )

    if frame_labels_field_or_dict is not None:
        return frame_labels_field_or_dict

    if required:
        # Strange formatting is because `frame_labels_cls` may be a tuple
        raise ValueError(
            "No compatible frame field(s) of type %s found"
            % (frame_labels_cls,)
        )

    return None


def _get_fields_with_types(
    media_type, label_schema, label_cls, frames=False, allow_coercion=False
):
    if not isinstance(label_cls, dict):
        return _get_field_with_type(
            media_type,
            label_schema,
            label_cls,
            frames=frames,
            allow_coercion=allow_coercion,
        )

    labels_dict = {}
    for name, _label_cls in label_cls.items():
        field = _get_field_with_type(
            media_type,
            label_schema,
            _label_cls,
            frames=frames,
            allow_coercion=allow_coercion,
        )
        if field is not None:
            labels_dict[field] = name

    return labels_dict if labels_dict else None


def _get_field_with_type(
    media_type, label_schema, label_cls, frames=False, allow_coercion=False
):
    field = _get_matching_label_field(label_schema, label_cls)
    if field is not None:
        return field

    if not allow_coercion:
        return None

    # Allow for extraction of image patches when exporting image classification
    # datasets
    if media_type == fom.IMAGE and label_cls is fol.Classification:
        field = _get_matching_label_field(label_schema, fol._PATCHES_FIELDS)
        if field is not None:
            return field

    # Allow for extraction of video clips when exporting temporal detection
    # datasets
    if (
        media_type == fom.VIDEO
        and not frames
        and label_cls is fol.Classification
    ):
        field = _get_matching_label_field(
            label_schema, (fol.TemporalDetection, fol.TemporalDetections)
        )
        if field is not None:
            return field

    # Wrap single label fields as list fields
    _label_cls = fol._LABEL_LIST_TO_SINGLE_MAP.get(label_cls, None)
    if _label_cls is not None:
        field = _get_fields_with_types(
            media_type,
            label_schema,
            _label_cls,
            frames=frames,
            allow_coercion=False,
        )
        if field is not None:
            return field

    # Allow for conversion of `Classification` labels to `Detections` format
    if label_cls is fol.Detections:
        field = _get_matching_label_field(label_schema, fol.Classification)
        if field is not None:
            return field

    return None


def _get_matching_label_field(label_schema, label_type_or_types):
    if etau.is_container(label_type_or_types):
        label_type_or_types = tuple(label_type_or_types)

    valid_fields = []
    for field, field_type in label_schema.items():
        if issubclass(field_type.document_type, label_type_or_types):
            valid_fields.append(field)

    if not valid_fields:
        return None

    if len(valid_fields) > 1:
        logger.info(
            "Found multiple fields %s with compatible type %s; exporting '%s'",
            valid_fields,
            label_type_or_types,
            valid_fields[0],
        )

    return valid_fields[0]


def _parse_values_dict(sample_collection, key_field, values):
    if key_field == "id":
        return zip(*values.items())

    if key_field == "_id":
        sample_ids, values = zip(*values.items())
        return [str(_id) for _id in sample_ids], values

    _key_field = key_field
    (
        key_field,
        is_frame_field,
        list_fields,
        other_list_fields,
        id_to_str,
    ) = sample_collection._parse_field_name(key_field)

    if is_frame_field:
        raise ValueError(
            "Invalid key field '%s'; keys cannot be frame fields" % _key_field
        )

    if list_fields or other_list_fields:
        raise ValueError(
            "Invalid key field '%s'; keys cannot be list fields" % _key_field
        )

    keys = list(values.keys())

    if id_to_str:
        keys = [ObjectId(k) for k in keys]

    view = sample_collection.mongo([{"$match": {key_field: {"$in": keys}}}])
    id_map = {k: v for k, v in zip(*view.values([key_field, "id"]))}

    sample_ids = []
    bad_keys = []
    for key in keys:
        sample_id = id_map.get(key, None)
        if sample_id is not None:
            sample_ids.append(sample_id)
        else:
            bad_keys.append(key)

    if bad_keys:
        raise ValueError(
            "Found %d keys (eg: %s) that do not match the '%s' field of any "
            "samples" % (len(bad_keys), bad_keys[0], key_field)
        )

    values = list(values.values())

    return sample_ids, values


def _parse_frame_values_dicts(sample_collection, sample_ids, values):
    value = _get_non_none_value(values)
    if not isinstance(value, dict):
        return None, values

    if sample_ids is not None:
        view = sample_collection.select(sample_ids, ordered=True)
        frame_ids, frame_numbers = view.values(
            ["frames._id", "frames.frame_number"]
        )
    else:
        sample_ids, frame_ids, frame_numbers = sample_collection.values(
            ["id", "frames._id", "frames.frame_number"]
        )

    id_map = {}
    dicts = []
    for _id, _fids, _fns, _vals in zip(
        sample_ids, frame_ids, frame_numbers, values
    ):
        for _fid, fn in zip(_fids, _fns):
            id_map[(_id, fn)] = _fid

        for fn in set(_vals.keys()) - set(_fns):
            dicts.append({"_sample_id": ObjectId(_id), "frame_number": fn})

    # Insert frame documents for new frame numbers
    if dicts:
        sample_collection._dataset._bulk_write(
            [InsertOne(d) for d in dicts], frames=True
        )  # adds `_id` to each dict

        for d in dicts:
            id_map[(str(d["_sample_id"]), d["frame_number"])] = d["_id"]

    _frame_ids = []
    _values = []
    for _id, _frame_values in zip(sample_ids, values):
        _fns, _vals = zip(*_frame_values.items())
        _fids = [id_map[(_id, fn)] for fn in _fns]

        _frame_ids.append(_fids)
        _values.append(_vals)

    return _frame_ids, _values


def _parse_field_name(
    sample_collection,
    field_name,
    auto_unwind,
    omit_terminal_lists,
    allow_missing,
    new_field=None,
):
    unwind_list_fields = []
    other_list_fields = []

    # Parse explicit array references
    # Note: `field[][]` is valid syntax for list-of-list fields
    chunks = field_name.split("[]")
    for idx in range(len(chunks) - 1):
        unwind_list_fields.append("".join(chunks[: (idx + 1)]))

    # Array references [] have been stripped
    field_name = "".join(chunks)

    # Handle public (string) vs private (ObjectId) ID fields
    field_name, is_id_field, id_to_str = _handle_id_fields(
        sample_collection, field_name
    )

    field_name, is_frame_field = sample_collection._handle_frame_field(
        field_name
    )

    if is_frame_field:
        if field_name == "":
            return "frames", True, [], [], False

        prefix = sample_collection._FRAMES_PREFIX
        unwind_list_fields = [f[len(prefix) :] for f in unwind_list_fields]

        if new_field:
            new_field = new_field[len(prefix) :]
    else:
        prefix = ""

    if not allow_missing and not is_id_field:
        root_field_name = field_name.split(".", 1)[0]

        if sample_collection.get_field(prefix + root_field_name) is None:
            ftype = "Frame field" if is_frame_field else "Field"
            raise ValueError(
                "%s '%s' does not exist on collection '%s'"
                % (ftype, root_field_name, sample_collection.name)
            )

    # Detect list fields in schema
    path = None
    for part in field_name.split("."):
        if path is None:
            path = part
        else:
            path += "." + part

        field_type = sample_collection.get_field(prefix + path)

        if field_type is None:
            break

        if isinstance(field_type, fof.ListField):
            if omit_terminal_lists and path == field_name:
                break

            list_count = 1
            while isinstance(field_type.field, fof.ListField):
                list_count += 1
                field_type = field_type.field

            if auto_unwind:
                if path not in unwind_list_fields:
                    unwind_list_fields.extend([path] * list_count)
            elif path not in unwind_list_fields:
                if path not in other_list_fields:
                    other_list_fields.extend([path] * list_count)

    if is_frame_field:
        if auto_unwind:
            unwind_list_fields = [f for f in unwind_list_fields if f != ""]
        else:
            field_name = prefix + field_name
            unwind_list_fields = [
                prefix + f if f else "frames" for f in unwind_list_fields
            ]
            other_list_fields = [
                prefix + f if f else "frames" for f in other_list_fields
            ]
            if "frames" not in unwind_list_fields:
                if "frames" not in other_list_fields:
                    other_list_fields.append("frames")

    # Sorting is important here because one must unwind field `x` before
    # embedded field `x.y`
    unwind_list_fields = sorted(unwind_list_fields)
    other_list_fields = sorted(other_list_fields)

    def _replace(path):
        return ".".join([new_field] + path.split(".")[1:])

    if new_field:
        field_name = _replace(field_name)
        unwind_list_fields = [_replace(p) for p in unwind_list_fields]
        other_list_fields = [_replace(p) for p in other_list_fields]

    return (
        field_name,
        is_frame_field,
        unwind_list_fields,
        other_list_fields,
        id_to_str,
    )


def _handle_id_field(schema, field_name, include_private=False):
    if not include_private and field_name.startswith("_"):
        return None

    if field_name in schema:
        return field_name

    if field_name.startswith("_"):
        _field_name = field_name[1:]
    else:
        _field_name = "_" + field_name

    field = schema.get(_field_name, None)

    if isinstance(field, fof.ObjectIdField):
        return _field_name

    return field_name


def _handle_id_fields(sample_collection, field_name):
    if not field_name:
        return field_name, False, False

    if "." not in field_name:
        root = None
        leaf = field_name
    else:
        root, leaf = field_name.rsplit(".", 1)

    is_private = leaf.startswith("_")

    if is_private:
        private_field = field_name
        public_field = leaf[1:]
        if root is not None:
            public_field = root + "." + public_field
    else:
        public_field = field_name
        private_field = "_" + leaf
        if root is not None:
            private_field = root + "." + private_field

    public_type = sample_collection.get_field(
        public_field, include_private=True
    )
    private_type = sample_collection.get_field(
        private_field, include_private=True
    )

    if isinstance(public_type, fof.ObjectIdField):
        id_to_str = not is_private
        return private_field, True, id_to_str

    if isinstance(private_type, fof.ObjectIdField):
        id_to_str = not is_private
        return private_field, True, id_to_str

    return field_name, False, False


def _transform_values(values, fcn, level=1):
    if level < 1:
        return fcn(values)

    if values is None:
        return None

    return [_transform_values(v, fcn, level=level - 1) for v in values]


def _make_set_field_pipeline(
    sample_collection,
    field,
    expr,
    embedded_root,
    allow_missing=False,
    new_field=None,
):
    (
        path,
        is_frame_field,
        list_fields,
        _,
        _,
    ) = sample_collection._parse_field_name(
        field,
        auto_unwind=True,
        omit_terminal_lists=True,
        allow_missing=allow_missing,
        new_field=new_field,
    )

    if is_frame_field and path != "frames":
        path = sample_collection._FRAMES_PREFIX + path
        list_fields = ["frames"] + [
            sample_collection._FRAMES_PREFIX + lf for lf in list_fields
        ]

    # Case 1: no list fields
    if not list_fields:
        expr_dict = _render_expr(expr, path, embedded_root)
        pipeline = [{"$set": {path: expr_dict}}]
        return pipeline, expr_dict

    # Case 2: one list field
    if len(list_fields) == 1:
        list_field = list_fields[0]
        subfield = path[len(list_field) + 1 :]
        expr, expr_dict = _set_terminal_list_field(
            list_field, subfield, expr, embedded_root
        )
        pipeline = [{"$set": {list_field: expr.to_mongo()}}]
        return pipeline, expr_dict

    # Case 3: multiple list fields

    last_list_field = list_fields[-1]
    terminal_prefix = last_list_field[len(list_fields[-2]) + 1 :]
    subfield = path[len(last_list_field) + 1 :]
    expr, expr_dict = _set_terminal_list_field(
        terminal_prefix, subfield, expr, embedded_root
    )

    for list_field1, list_field2 in zip(
        reversed(list_fields[:-1]), reversed(list_fields[1:])
    ):
        inner_list_field = list_field2[len(list_field1) + 1 :]
        expr = F().map(F().set_field(inner_list_field, expr))

    expr = expr.to_mongo(prefix="$" + list_fields[0])

    pipeline = [{"$set": {list_fields[0]: expr}}]

    return pipeline, expr_dict


def _set_terminal_list_field(list_field, subfield, expr, embedded_root):
    map_path = "$this"
    if subfield:
        map_path += "." + subfield

    expr_dict = _render_expr(expr, map_path, embedded_root)

    if subfield:
        map_expr = F().set_field(subfield, expr_dict)
    else:
        map_expr = foe.ViewExpression(expr_dict)

    set_expr = F(list_field).map(map_expr)

    return set_expr, expr_dict


def _render_expr(expr, path, embedded_root):
    if not embedded_root:
        prefix = path
    elif "." in path:
        prefix = path.rsplit(".", 1)[0]
    else:
        prefix = None

    if prefix:
        prefix = "$" + prefix

    return foe.to_mongo(expr, prefix=prefix)


def _get_random_characters(n):
    return "".join(
        random.choice(string.ascii_lowercase + string.digits) for _ in range(n)
    )


def _get_non_none_value(values, level=1):
    for value in values:
        if value is None:
            continue
        elif level > 1:
            result = _get_non_none_value(value, level - 1)
            if result is not None:
                return result
        else:
            return value

    return None


def _export(
    sample_collection,
    export_dir=None,
    dataset_type=None,
    data_path=None,
    labels_path=None,
    export_media=None,
    rel_dir=None,
    dataset_exporter=None,
    label_field=None,
    frame_labels_field=None,
    overwrite=False,
    **kwargs,
):
    if dataset_type is None and dataset_exporter is None:
        raise ValueError(
            "Either `dataset_type` or `dataset_exporter` must be provided"
        )

    # Overwrite existing directories or warn if files will be merged
    _handle_existing_dirs(
        dataset_exporter=dataset_exporter,
        export_dir=export_dir,
        data_path=data_path,
        labels_path=labels_path,
        export_media=export_media,
        overwrite=overwrite,
    )

    # If no dataset exporter was provided, construct one
    if dataset_exporter is None:
        dataset_exporter, kwargs = foud.build_dataset_exporter(
            dataset_type,
            warn_unused=False,  # don't warn yet, might be patches kwargs
            export_dir=export_dir,
            data_path=data_path,
            labels_path=labels_path,
            export_media=export_media,
            rel_dir=rel_dir,
            **kwargs,
        )

    # Get label field(s) to export
    if isinstance(dataset_exporter, foud.LabeledImageDatasetExporter):
        # Labeled images
        label_field = sample_collection._parse_label_field(
            label_field,
            dataset_exporter=dataset_exporter,
            allow_coercion=True,
            required=True,
        )
        frame_labels_field = None
    elif isinstance(dataset_exporter, foud.LabeledVideoDatasetExporter):
        # Labeled videos
        label_field = sample_collection._parse_label_field(
            label_field,
            dataset_exporter=dataset_exporter,
            allow_coercion=True,
            required=False,
        )
        frame_labels_field = sample_collection._parse_frame_labels_field(
            frame_labels_field,
            dataset_exporter=dataset_exporter,
            allow_coercion=True,
            required=False,
        )

        if label_field is None and frame_labels_field is None:
            raise ValueError(
                "Unable to locate compatible sample or frame-level "
                "field(s) to export"
            )

    # Perform the export
    foud.export_samples(
        sample_collection,
        dataset_exporter=dataset_exporter,
        label_field=label_field,
        frame_labels_field=frame_labels_field,
        **kwargs,
    )


def _handle_existing_dirs(
    dataset_exporter=None,
    export_dir=None,
    data_path=None,
    labels_path=None,
    export_media=False,
    overwrite=False,
):
    if dataset_exporter is not None:
        try:
            export_dir = dataset_exporter.export_dir
        except:
            pass

        try:
            data_path = dataset_exporter.data_path
        except:
            pass

        try:
            labels_path = dataset_exporter.labels_path
        except:
            pass

        try:
            export_media = dataset_exporter.export_media
        except:
            pass

    if export_dir is not None and os.path.isdir(export_dir):
        if overwrite:
            etau.delete_dir(export_dir)
        else:
            logger.warning(
                "Directory '%s' already exists; export will be merged with "
                "existing files",
                export_dir,
            )

    # When `export_media=False`, `data_path` is used as a relative directory
    # for filename purposes, not a sink for writing data
    if data_path is not None and export_media != False:
        if os.path.isabs(data_path) or export_dir is None:
            _data_path = data_path
        else:
            _data_path = os.path.join(export_dir, data_path)

        if os.path.isdir(_data_path):
            if overwrite:
                etau.delete_dir(_data_path)
            else:
                logger.warning(
                    "Directory '%s' already exists; export will be merged "
                    "with existing files",
                    _data_path,
                )
        elif os.path.isfile(_data_path):
            if overwrite:
                etau.delete_file(_data_path)

    if labels_path is not None:
        if os.path.isabs(labels_path) or export_dir is None:
            _labels_path = labels_path
        else:
            _labels_path = os.path.join(export_dir, labels_path)

        if os.path.isdir(_labels_path):
            if overwrite:
                etau.delete_dir(_labels_path)
            else:
                logger.warning(
                    "Directory '%s' already exists; export will be merged "
                    "with existing files",
                    _labels_path,
                )
        elif os.path.isfile(_labels_path):
            if overwrite:
                etau.delete_file(_labels_path)


def _add_db_fields_to_schema(schema):
    additions = {}
    for field in schema.values():
        if field.db_field != field.name:
            additions[field.db_field] = field

    schema.update(additions)<|MERGE_RESOLUTION|>--- conflicted
+++ resolved
@@ -1848,15 +1848,11 @@
             )
 
         if expand_schema and self.get_field(field_name) is None:
-<<<<<<< HEAD
-            self._expand_schema_from_values(field_name, values, dynamic)
-=======
             is_group_field = self._expand_schema_from_values(
-                field_name, values
+                field_name, values, dynamic
             )
         else:
             is_group_field = False
->>>>>>> e7ff993b
 
         _field_name, _, list_fields, _, id_to_str = self._parse_field_name(
             field_name, omit_terminal_lists=True, allow_missing=_allow_missing
@@ -2013,11 +2009,6 @@
                         "field '%s' from empty values" % field_name
                     )
 
-<<<<<<< HEAD
-            self._dataset._add_implied_sample_field(
-                field_name, value, dynamic=dynamic
-            )
-=======
             if isinstance(value, fog.Group):
                 if not isinstance(self, fod.Dataset):
                     raise ValueError(
@@ -2045,10 +2036,11 @@
                 self._dataset._doc.media_type = media_type
                 is_group_field = True
             else:
-                self._dataset._add_implied_sample_field(field_name, value)
+                self._dataset._add_implied_sample_field(
+                    field_name, value, dynamic=dynamic
+                )
 
         return is_group_field
->>>>>>> e7ff993b
 
     def _set_sample_values(
         self,
