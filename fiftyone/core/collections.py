"""
Interface for sample collections.

| Copyright 2017-2022, Voxel51, Inc.
| `voxel51.com <https://voxel51.com/>`_
|
"""
from collections import defaultdict
import fnmatch
import itertools
import logging
import numbers
import os
import random
import string
import timeit
import warnings

from bson import ObjectId
from deprecated import deprecated
from fiftyone.core.odm.embedded_document import DynamicEmbeddedDocument
from pymongo import InsertOne, UpdateOne

import eta.core.serial as etas
import eta.core.utils as etau

import fiftyone.core.aggregations as foa
import fiftyone.core.annotation as foan
import fiftyone.core.brain as fob
import fiftyone.core.cache as foc
import fiftyone.core.expressions as foe
from fiftyone.core.expressions import ViewField as F
import fiftyone.core.evaluation as foev
import fiftyone.core.fields as fof
import fiftyone.core.frame as fofr
import fiftyone.core.labels as fol
import fiftyone.core.media as fom
import fiftyone.core.metadata as fomt
import fiftyone.core.models as fomo
import fiftyone.core.odm as foo
import fiftyone.core.sample as fosa
import fiftyone.core.storage as fost
import fiftyone.core.utils as fou

fod = fou.lazy_import("fiftyone.core.dataset")
fos = fou.lazy_import("fiftyone.core.stages")
fov = fou.lazy_import("fiftyone.core.view")
foua = fou.lazy_import("fiftyone.utils.annotations")
foud = fou.lazy_import("fiftyone.utils.data")
foue = fou.lazy_import("fiftyone.utils.eval")


logger = logging.getLogger(__name__)


def _make_registrar():
    registry = {}

    def registrar(func):
        registry[func.__name__] = func
        # Normally a decorator returns a wrapped function, but here we return
        # `func` unmodified, after registering it
        return func

    registrar.all = registry
    return registrar


# Keeps track of all `ViewStage` methods
view_stage = _make_registrar()

# Keeps track of all `Aggregation` methods
aggregation = _make_registrar()


class SaveContext(object):
    """Context that saves samples from a collection according to a configurable
    batching strategy.

    Args:
        sample_collection: a
            :class:`fiftyone.core.collections.SampleCollection`
        batch_size (None): the batching strategy to use. Can either be an
            integer specifying the number of samples to save in a batch, or a
            float number of seconds between batched saves
    """

    def __init__(self, sample_collection, batch_size=None):
        if batch_size is None:
            batch_size = 0.2

        self.sample_collection = sample_collection
        self.batch_size = batch_size

        self._dataset = sample_collection._dataset
        self._sample_coll = sample_collection._dataset._sample_collection
        self._frame_coll = sample_collection._dataset._frame_collection

        self._sample_ops = []
        self._frame_ops = []
        self._reload_parents = []

        self._curr_batch_size = None
        self._dynamic_batches = not isinstance(batch_size, numbers.Integral)
        self._last_time = None

    def __enter__(self):
        if self._dynamic_batches:
            self._last_time = timeit.default_timer()

        self._curr_batch_size = 0
        return self

    def __exit__(self, *args):
        self._save_batch()

    def save(self, sample):
        """Registers the sample for saving in the next batch.

        Args:
            sample: a :class:`fiftyone.core.sample.Sample` or
                :class:`fiftyone.core.sample.SampleView`
        """
        if sample._in_db and sample._dataset is not self._dataset:
            raise ValueError(
                "Dataset context '%s' cannot save sample from dataset '%s'"
                % (self._dataset.name, sample._dataset.name)
            )

        sample_op, frame_ops = sample._save(deferred=True)
        updated = sample_op is not None or frame_ops

        self._curr_batch_size += 1

        if sample_op is not None:
            self._sample_ops.append(sample_op)

        if frame_ops:
            self._frame_ops.extend(frame_ops)

        if updated and isinstance(sample, fosa.SampleView):
            self._reload_parents.append(sample)

        if self._dynamic_batches:
            if timeit.default_timer() - self._last_time >= self.batch_size:
                self._save_batch()
                self._last_time = timeit.default_timer()
        elif self._curr_batch_size >= self.batch_size:
            self._save_batch()

    def _save_batch(self):
        self._curr_batch_size = 0

        if self._sample_ops:
            foo.bulk_write(self._sample_ops, self._sample_coll, ordered=False)
            self._sample_ops.clear()

        if self._frame_ops:
            foo.bulk_write(self._frame_ops, self._frame_coll, ordered=False)
            self._frame_ops.clear()

        if self._reload_parents:
            for sample in self._reload_parents:
                sample._reload_parents()

            self._reload_parents.clear()


class SampleCollection(object):
    """Abstract class representing an ordered collection of
    :class:`fiftyone.core.sample.Sample` instances in a
    :class:`fiftyone.core.dataset.Dataset`.
    """

    _FRAMES_PREFIX = "frames."
    _GROUPS_PREFIX = "groups."

    def __str__(self):
        return repr(self)

    def __repr__(self):
        return self.summary()

    def __bool__(self):
        return len(self) > 0

    def __len__(self):
        raise NotImplementedError("Subclass must implement __len__()")

    def __contains__(self, sample_id):
        try:
            self[sample_id]
        except KeyError:
            return False

        return True

    def __getitem__(self, id_filepath_slice):
        raise NotImplementedError("Subclass must implement __getitem__()")

    def __iter__(self):
        return self.iter_samples()

    def __add__(self, samples):
        return self.concat(samples)

    @property
    def _dataset(self):
        """The :class:`fiftyone.core.dataset.Dataset` that serves the samples
        in this collection.
        """
        raise NotImplementedError("Subclass must implement _dataset")

    @property
    def _root_dataset(self):
        """The root :class:`fiftyone.core.dataset.Dataset` from which this
        collection is derived.

        This is typically the same as :meth:`_dataset` but may differ in cases
        such as patches views.
        """
        raise NotImplementedError("Subclass must implement _root_dataset")

    @property
    def _is_generated(self):
        """Whether this collection's contents is generated from another
        collection.
        """
        raise NotImplementedError("Subclass must implement _is_generated")

    @property
    def _is_patches(self):
        """Whether this collection contains patches."""
        raise NotImplementedError("Subclass must implement _is_patches")

    @property
    def _is_frames(self):
        """Whether this collection contains frames of a video dataset."""
        raise NotImplementedError("Subclass must implement _is_frames")

    @property
    def _is_clips(self):
        """Whether this collection contains clips."""
        raise NotImplementedError("Subclass must implement _is_clips")

    @property
    def _element_str(self):
        if self.media_type == fom.GROUP:
            return "group"

        return "sample"

    @property
    def _elements_str(self):
        if self.media_type == fom.GROUP:
            return "groups"

        return "samples"

    @property
    def name(self):
        """The name of the collection."""
        raise NotImplementedError("Subclass must implement name")

    @property
    def media_type(self):
        """The media type of the collection."""
        raise NotImplementedError("Subclass must implement media_type")

    @property
    def group_field(self):
        """The group field of the collection, or None if the collection is not
        grouped.
        """
        raise NotImplementedError("Subclass must implement group_field")

    @property
    def group_slice(self):
        """The current group slice of the collection, or None if the collection
        is not grouped.
        """
        raise NotImplementedError("Subclass must implement group_slice")

    @property
    def group_slices(self):
        """The list of group slices of the collection, or None if the
        collection is not grouped.
        """
        raise NotImplementedError("Subclass must implement group_slices")

    @property
    def group_media_types(self):
        """A dict mapping group slices to media types, or None if the
        collection is not grouped.
        """
        raise NotImplementedError("Subclass must implement group_media_types")

    @property
    def default_group_slice(self):
        """The default group slice of the collection, or None if the collection
        is not grouped.
        """
        raise NotImplementedError(
            "Subclass must implement default_group_slice"
        )

    @property
    def info(self):
        """The info dict of the underlying dataset.

        See :meth:`fiftyone.core.dataset.Dataset.info` for more information.
        """
        raise NotImplementedError("Subclass must implement info")

    @property
    def app_config(self):
        """Dataset-specific settings that customize how this collection is
        visualized in the :ref:`FiftyOne App <fiftyone-app>`.
        """
        raise NotImplementedError("Subclass must implement app_config")

    @property
    def classes(self):
        """The classes of the underlying dataset.

        See :meth:`fiftyone.core.dataset.Dataset.classes` for more information.
        """
        raise NotImplementedError("Subclass must implement classes")

    @property
    def default_classes(self):
        """The default classes of the underlying dataset.

        See :meth:`fiftyone.core.dataset.Dataset.default_classes` for more
        information.
        """
        raise NotImplementedError("Subclass must implement default_classes")

    def has_classes(self, field):
        """Determines whether this collection has a classes list for the given
        field.

        Classes may be defined either in :meth:`classes` or
        :meth:`default_classes`.

        Args:
            field: a field name

        Returns:
            True/False
        """
        return field in self.classes or bool(self.default_classes)

    def get_classes(self, field):
        """Gets the classes list for the given field, or None if no classes
        are available.

        Classes are first retrieved from :meth:`classes` if they exist,
        otherwise from :meth:`default_classes`.

        Args:
            field: a field name

        Returns:
            a list of classes, or None
        """
        if field in self.classes:
            return self.classes[field]

        if self.default_classes:
            return self.default_classes

        return None

    @property
    def mask_targets(self):
        """The mask targets of the underlying dataset.

        See :meth:`fiftyone.core.dataset.Dataset.mask_targets` for more
        information.
        """
        raise NotImplementedError("Subclass must implement mask_targets")

    @property
    def default_mask_targets(self):
        """The default mask targets of the underlying dataset.

        See :meth:`fiftyone.core.dataset.Dataset.default_mask_targets` for more
        information.
        """
        raise NotImplementedError(
            "Subclass must implement default_mask_targets"
        )

    def has_mask_targets(self, field):
        """Determines whether this collection has mask targets for the given
        field.

        Mask targets may be defined either in :meth:`mask_targets` or
        :meth:`default_mask_targets`.

        Args:
            field: a field name

        Returns:
            True/False
        """
        return field in self.mask_targets or bool(self.default_mask_targets)

    def get_mask_targets(self, field):
        """Gets the mask targets for the given field, or None if no mask
        targets are available.

        Mask targets are first retrieved from :meth:`mask_targets` if they
        exist, otherwise from :meth:`default_mask_targets`.

        Args:
            field: a field name

        Returns:
            a list of classes, or None
        """
        if field in self.mask_targets:
            return self.mask_targets[field]

        if self.default_mask_targets:
            return self.default_mask_targets

        return None

    @property
    def skeletons(self):
        """The keypoint skeletons of the underlying dataset.

        See :meth:`fiftyone.core.dataset.Dataset.skeletons` for more
        information.
        """
        raise NotImplementedError("Subclass must implement skeletons")

    @property
    def default_skeleton(self):
        """The default keypoint skeleton of the underlying dataset.

        See :meth:`fiftyone.core.dataset.Dataset.default_skeleton` for more
        information.
        """
        raise NotImplementedError("Subclass must implement default_skeleton")

    def has_skeleton(self, field):
        """Determines whether this collection has a keypoint skeleton for the
        given field.

        Keypoint skeletons may be defined either in :meth:`skeletons` or
        :meth:`default_skeleton`.

        Args:
            field: a field name

        Returns:
            True/False
        """
        return field in self.skeletons or bool(self.default_skeleton)

    def get_skeleton(self, field):
        """Gets the keypoint skeleton for the given field, or None if no
        skeleton is available.

        Skeletons are first retrieved from :meth:`skeletons` if they exist,
        otherwise from :meth:`default_skeleton`.

        Args:
            field: a field name

        Returns:
            a list of classes, or None
        """
        if field in self.skeletons:
            return self.skeletons[field]

        if self.default_skeleton:
            return self.default_skeleton

        return None

    def summary(self):
        """Returns a string summary of the collection.

        Returns:
            a string summary
        """
        raise NotImplementedError("Subclass must implement summary()")

    def stats(self, include_media=False, compressed=False):
        """Returns stats about the collection on disk.

        The ``samples`` keys refer to the sample documents stored in the
        database.

        The ``media`` keys refer to the raw media associated with each sample
        on disk.

        For video datasets, the ``frames`` keys refer to the frame documents
        stored in the database.

        Note that dataset-level metadata such as annotation runs are not
        included in this computation.

        Args:
            include_media (False): whether to include stats about the size of
                the raw media in the collection
            compressed (False): whether to return the sizes of collections in
                their compressed form on disk (True) or the logical
                uncompressed size of the collections (False). This option is
                only supported for datasets (not views)

        Returns:
            a stats dict
        """
        if compressed:
            raise ValueError(
                "Compressed stats are only available for entire datasets"
            )

        stats = {}

        if self.media_type == fom.GROUP:
            samples = self.select_group_slices(_allow_mixed=True)
        else:
            samples = self

        samples_bytes = samples._get_samples_bytes()
        stats["samples_count"] = samples.count()
        stats["samples_bytes"] = samples_bytes
        stats["samples_size"] = etau.to_human_bytes_str(samples_bytes)
        total_bytes = samples_bytes

        if self._contains_videos(any_slice=True):
            if self.media_type == fom.GROUP:
                videos = self.select_group_slices(media_type=fom.VIDEO)
            else:
                videos = self

            frames_bytes = videos._get_frames_bytes()
            stats["frames_count"] = videos.count("frames")
            stats["frames_bytes"] = frames_bytes
            stats["frames_size"] = etau.to_human_bytes_str(frames_bytes)
            total_bytes += frames_bytes

        if include_media:
            samples.compute_metadata()
            media_bytes = samples.sum("metadata.size_bytes")
            stats["media_bytes"] = media_bytes
            stats["media_size"] = etau.to_human_bytes_str(media_bytes)
            total_bytes += media_bytes

        stats["total_bytes"] = total_bytes
        stats["total_size"] = etau.to_human_bytes_str(total_bytes)

        return stats

    def _get_samples_bytes(self):
        """Computes the total size of the sample documents in the collection."""
        pipeline = [
            {
                "$group": {
                    "_id": None,
                    "size_bytes": {"$sum": {"$bsonSize": "$$ROOT"}},
                }
            }
        ]

        results = self._aggregate(pipeline=pipeline)

        try:
            return next(iter(results))["size_bytes"]
        except:
            return 0

    def _get_frames_bytes(self):
        """Computes the total size of the frame documents in the collection."""
        if not self._contains_videos():
            return None

        pipeline = [
            {"$unwind": "$frames"},
            {"$replaceRoot": {"newRoot": "$frames"}},
            {
                "$group": {
                    "_id": None,
                    "size_bytes": {"$sum": {"$bsonSize": "$$ROOT"}},
                }
            },
        ]

        results = self._aggregate(pipeline=pipeline, attach_frames=True)

        try:
            return next(iter(results))["size_bytes"]
        except:
            return 0

    def _get_per_sample_bytes(self):
        """Returns a dictionary mapping sample IDs to document sizes (in bytes)
        for each sample in the collection.
        """
        pipeline = [{"$project": {"size_bytes": {"$bsonSize": "$$ROOT"}}}]

        results = self._aggregate(pipeline=pipeline)
        return {str(r["_id"]): r["size_bytes"] for r in results}

    def _get_per_frame_bytes(self):
        """Returns a dictionary mapping frame IDs to document sizes (in bytes)
        for each frame in the video collection.
        """
        if not self._contains_videos():
            return None

        pipeline = [
            {"$unwind": "$frames"},
            {"$replaceRoot": {"newRoot": "$frames"}},
            {"$project": {"size_bytes": {"$bsonSize": "$$ROOT"}}},
        ]

        results = self._aggregate(pipeline=pipeline, attach_frames=True)
        return {str(r["_id"]): r["size_bytes"] for r in results}

    def _get_per_sample_frames_bytes(self):
        """Returns a dictionary mapping sample IDs to total frame document
        sizes (in bytes) for each sample in the video collection.
        """
        if not self._contains_videos():
            return None

        pipeline = [
            {"$unwind": "$frames"},
            {"$replaceRoot": {"newRoot": "$frames"}},
            {
                "$group": {
                    "_id": "$_sample_id",
                    "size_bytes": {"$sum": {"$bsonSize": "$$ROOT"}},
                }
            },
        ]

        results = self._aggregate(pipeline=pipeline, attach_frames=True)
        return {str(r["_id"]): r["size_bytes"] for r in results}

    def first(self):
        """Returns the first sample in the collection.

        Returns:
            a :class:`fiftyone.core.sample.Sample` or
            :class:`fiftyone.core.sample.SampleView`
        """
        try:
            return next(iter(self))
        except StopIteration:
            raise ValueError("%s is empty" % self.__class__.__name__)

    def last(self):
        """Returns the last sample in the collection.

        Returns:
            a :class:`fiftyone.core.sample.Sample` or
            :class:`fiftyone.core.sample.SampleView`
        """
        return self[-1:].first()

    def head(self, num_samples=3):
        """Returns a list of the first few samples in the collection.

        If fewer than ``num_samples`` samples are in the collection, only
        the available samples are returned.

        Args:
            num_samples (3): the number of samples

        Returns:
            a list of :class:`fiftyone.core.sample.Sample` objects
        """
        return [s for s in self[:num_samples]]

    def tail(self, num_samples=3):
        """Returns a list of the last few samples in the collection.

        If fewer than ``num_samples`` samples are in the collection, only
        the available samples are returned.

        Args:
            num_samples (3): the number of samples

        Returns:
            a list of :class:`fiftyone.core.sample.Sample` objects
        """
        return [s for s in self[-num_samples:]]

    def one(self, expr, exact=False):
        """Returns a single sample in this collection matching the expression.

        Examples::

            import fiftyone as fo
            import fiftyone.zoo as foz
            from fiftyone import ViewField as F

            dataset = foz.load_zoo_dataset("quickstart")

            #
            # Get a sample by filepath
            #

            # A random filepath in the dataset
            filepath = dataset.take(1).first().filepath

            # Get sample by filepath
            sample = dataset.one(F("filepath") == filepath)

            #
            # Dealing with multiple matches
            #

            # Get a sample whose image is JPEG
            sample = dataset.one(F("filepath").ends_with(".jpg"))

            # Raises an error since there are multiple JPEGs
            dataset.one(F("filepath").ends_with(".jpg"), exact=True)

        Args:
            expr: a :class:`fiftyone.core.expressions.ViewExpression` or
                `MongoDB expression <https://docs.mongodb.com/manual/meta/aggregation-quick-reference/#aggregation-expressions>`_
                that evaluates to ``True`` for the sample to match
            exact (False): whether to raise an error if multiple samples match
                the expression

        Returns:
            a :class:`fiftyone.core.sample.SampleView`
        """
        view = self.match(expr)
        matches = iter(view)

        try:
            sample = next(matches)
        except StopIteration:
            raise ValueError("No samples match the given expression")

        if exact:
            try:
                next(matches)
                raise ValueError(
                    "Expected one matching sample, but found %d matches"
                    % len(view)
                )
            except StopIteration:
                pass

        return sample

    def view(self):
        """Returns a :class:`fiftyone.core.view.DatasetView` containing the
        collection.

        Returns:
            a :class:`fiftyone.core.view.DatasetView`
        """
        raise NotImplementedError("Subclass must implement view()")

    def iter_samples(self, progress=False, autosave=False, batch_size=None):
        """Returns an iterator over the samples in the collection.

        Args:
            progress (False): whether to render a progress bar tracking the
                iterator's progress
            autosave (False): whether to automatically save changes to samples
                emitted by this iterator
            batch_size (None): a batch size to use when autosaving samples. Can
                either be an integer specifying the number of samples to save
                in a batch, or a float number of seconds between batched saves

        Returns:
            an iterator over :class:`fiftyone.core.sample.Sample` or
            :class:`fiftyone.core.sample.SampleView` instances
        """
        raise NotImplementedError("Subclass must implement iter_samples()")

    def iter_groups(self, progress=False, autosave=False, batch_size=None):
        """Returns an iterator over the groups in the collection.

        Args:
            progress (False): whether to render a progress bar tracking the
                iterator's progress
            autosave (False): whether to automatically save changes to samples
                emitted by this iterator
            batch_size (None): a batch size to use when autosaving samples. Can
                either be an integer specifying the number of samples to save
                in a batch, or a float number of seconds between batched saves

        Returns:
            an iterator that emits dicts mapping group slice names to
            :class:`fiftyone.core.sample.Sample` or
            :class:`fiftyone.core.sample.SampleView` instances, one per group
        """
        raise NotImplementedError("Subclass must implement iter_groups()")

    def get_group(self, group_id):
        """Returns a dict containing the samples for the given group ID.

        Args:
            group_id: a group ID

        Returns:
            a dict mapping group names to :class:`fiftyone.core.sample.Sample`
            or :class:`fiftyone.core.sample.SampleView` instances

        Raises:
            KeyError: if the group ID is not found
        """
        raise NotImplementedError("Subclass must implement get_group()")

    def save_context(self, batch_size=None):
        """Returns a context that can be used to save samples from this
        collection according to a configurable batching strategy.

        Examples::

            import random as r
            import string as s

            import fiftyone as fo
            import fiftyone.zoo as foz

            dataset = foz.load_zoo_dataset("cifar10", split="test")

            def make_label():
                return "".join(r.choice(s.ascii_letters) for i in range(10))

            # No save context
            for sample in dataset.iter_samples(progress=True):
                sample.ground_truth.label = make_label()
                sample.save()

            # Save in batches of 10
            with dataset.save_context(batch_size=10) as context:
                for sample in dataset.iter_samples(progress=True):
                    sample.ground_truth.label = make_label()
                    context.save(sample)

            # Save every 0.5 seconds
            with dataset.save_context(batch_size=0.5) as context:
                for sample in dataset.iter_samples(progress=True):
                    sample.ground_truth.label = make_label()
                    context.save(sample)

        Args:
            batch_size (None): the batching strategy to use. Can either be an
                integer specifying the number of samples to save in a batch, or
                a float number of seconds between batched saves

        Returns:
            a :class:`SaveContext`
        """
        return SaveContext(self, batch_size=batch_size)

    def _get_default_sample_fields(
        self, include_private=False, use_db_fields=False
    ):
        field_names = fosa.get_default_sample_fields(
            include_private=include_private, use_db_fields=use_db_fields
        )

        if self.media_type == fom.GROUP:
            return field_names + (self.group_field,)

        return field_names

    def _get_default_frame_fields(
        self, include_private=False, use_db_fields=False
    ):
        return fofr.get_default_frame_fields(
            include_private=include_private, use_db_fields=use_db_fields
        )

    def get_field(self, path, include_private=False):
        """Returns the field instance of the provided path, or ``None`` if one
        does not exist.

        Args:
            path: a field path
            include_private (False): whether to include fields that start with
                ``_`` in the returned schema

        Returns:
            a :class:`fiftyone.core.fields.Field` instance or ``None``
        """
        _, field = self._parse_field(path, include_private=include_private)
        return field

    def _parse_field(self, path, include_private=False):
        keys = path.split(".")

        if not keys:
            return None, None

        resolved_keys = []

        if self._is_group_field(path):
            if len(keys) < 3:
                return path, None

            resolved_keys.extend(keys[:2])
            keys = keys[2:]

        if self._has_frame_fields() and keys[0] == "frames":
            schema = self.get_frame_field_schema(
                include_private=include_private
            )

            keys = keys[1:]
            resolved_keys.append("frames")
        else:
            schema = self.get_field_schema()

        field = None

        for idx, field_name in enumerate(keys):
            field_name = _handle_id_field(
                schema, field_name, include_private=include_private
            )

            field = schema.get(field_name, None)

            if field is None:
                return None, None

            resolved_keys.append(field.db_field or field.name)

            if idx == len(keys) - 1:
                continue

            if isinstance(field, fof.ListField):
                field = field.field

            if isinstance(field, fof.EmbeddedDocumentField):
                schema = field.get_field_schema()

        resolved_path = ".".join(resolved_keys)

        return resolved_path, field

    def get_field_schema(
        self, ftype=None, embedded_doc_type=None, include_private=False
    ):
        """Returns a schema dictionary describing the fields of the samples in
        the collection.

        Args:
            ftype (None): an optional field type to which to restrict the
                returned schema. Must be a subclass of
                :class:`fiftyone.core.fields.Field`
            embedded_doc_type (None): an optional embedded document type to
                which to restrict the returned schema. Must be a subclass of
                :class:`fiftyone.core.odm.BaseEmbeddedDocument`
            include_private (False): whether to include fields that start with
                ``_`` in the returned schema

        Returns:
             a dictionary mapping field names to field types
        """
        raise NotImplementedError("Subclass must implement get_field_schema()")

    def get_frame_field_schema(
        self, ftype=None, embedded_doc_type=None, include_private=False
    ):
        """Returns a schema dictionary describing the fields of the frames of
        the samples in the collection.

        Only applicable for collections that contain videos.

        Args:
            ftype (None): an optional field type to which to restrict the
                returned schema. Must be a subclass of
                :class:`fiftyone.core.fields.Field`
            embedded_doc_type (None): an optional embedded document type to
                which to restrict the returned schema. Must be a subclass of
                :class:`fiftyone.core.odm.BaseEmbeddedDocument`
            include_private (False): whether to include fields that start with
                ``_`` in the returned schema

        Returns:
            a dictionary mapping field names to field types, or ``None`` if
            the collection does not contain videos
        """
        raise NotImplementedError(
            "Subclass must implement get_frame_field_schema()"
        )

    def make_unique_field_name(self, root=""):
        """Makes a unique field name with the given root name for the
        collection.

        Args:
            root (""): an optional root for the output field name

        Returns:
            the field name
        """
        if not root:
            root = _get_random_characters(6)

        fields = self.get_field_schema()

        field_name = root
        if field_name in fields:
            field_name += "_" + _get_random_characters(6)

        while field_name in fields:
            field_name += _get_random_characters(1)

        return field_name

    def has_sample_field(self, field_name):
        """Determines whether the collection has a sample field with the given
        name.

        Args:
            field_name: the field name

        Returns:
            True/False
        """
        return field_name in self.get_field_schema()

    def has_frame_field(self, field_name):
        """Determines whether the collection has a frame-level field with the
        given name.

        Args:
            field_name: the field name

        Returns:
            True/False
        """
        if not self._has_frame_fields():
            return False

        return field_name in self.get_frame_field_schema()

    def validate_fields_exist(self, fields, include_private=False):
        """Validates that the collection has field(s) with the given name(s).

        If embedded field names are provided, only the root field is checked.

        Args:
            fields: a field name or iterable of field names
            include_private (False): whether to include private fields when
                checking for existence

        Raises:
            ValueError: if one or more of the fields do not exist
        """
        fields, frame_fields = self._split_frame_fields(fields)

        if fields:
            existing_fields = set(
                self.get_field_schema(include_private=include_private).keys()
            )
            if self._has_frame_fields():
                existing_fields.add("frames")

            for field in fields:
                # We only validate that the root field exists
                field_name = field.split(".", 1)[0]
                if field_name not in existing_fields:
                    raise ValueError("Field '%s' does not exist" % field_name)

        if frame_fields:
            existing_frame_fields = set(
                self.get_frame_field_schema(
                    include_private=include_private
                ).keys()
            )

            for field in frame_fields:
                # We only validate that the root field exists
                field_name = field.split(".", 1)[0]
                if field_name not in existing_frame_fields:
                    raise ValueError(
                        "Frame field '%s' does not exist" % field_name
                    )

    def validate_field_type(
        self, field_name, ftype, embedded_doc_type=None, subfield=None
    ):
        """Validates that the collection has a field of the given type.

        Args:
            field_name: the field name
            ftype: the expected field type. Must be a subclass of
                :class:`fiftyone.core.fields.Field`
            embedded_doc_type (None): the
                :class:`fiftyone.core.odm.BaseEmbeddedDocument` type of the
                field. Used only when ``ftype`` is an embedded
                :class:`fiftyone.core.fields.EmbeddedDocumentField`
            subfield (None): the type of the contained field. Used only when
                ``ftype`` is a :class:`fiftyone.core.fields.ListField` or
                :class:`fiftyone.core.fields.DictField`

        Raises:
            ValueError: if the field does not exist or does not have the
                expected type
        """
        field_name, _ = self._handle_group_field(field_name)
        field_name, is_frame_field = self._handle_frame_field(field_name)
        if is_frame_field:
            schema = self.get_frame_field_schema()
        else:
            schema = self.get_field_schema()

        if field_name not in schema:
            ftype = "Frame field" if is_frame_field else "Field"
            raise ValueError(
                "%s '%s' does not exist on collection '%s'"
                % (ftype, field_name, self.name)
            )

        field = schema[field_name]

        if embedded_doc_type is not None:
            if not isinstance(field, fof.EmbeddedDocumentField) or (
                field.document_type is not embedded_doc_type
            ):
                raise ValueError(
                    "Field '%s' must be an instance of %s; found %s"
                    % (field_name, ftype(embedded_doc_type), field)
                )
        elif subfield is not None:
            if not isinstance(field, (fof.ListField, fof.DictField)):
                raise ValueError(
                    "Field type %s must be an instance of %s when a subfield "
                    "is provided" % (ftype, (fof.ListField, fof.DictField))
                )

            if not isinstance(field, ftype) or not isinstance(
                field.field, subfield
            ):
                raise ValueError(
                    "Field '%s' must be an instance of %s; found %s"
                    % (field_name, ftype(field=subfield()), field)
                )
        else:
            if not isinstance(field, ftype):
                raise ValueError(
                    "Field '%s' must be an instance of %s; found %s"
                    % (field_name, ftype, field)
                )

    def tag_samples(self, tags):
        """Adds the tag(s) to all samples in this collection, if necessary.

        Args:
            tags: a tag or iterable of tags
        """
        if etau.is_str(tags):
            tags = [tags]
        else:
            tags = list(tags)

        def _add_tags(_tags):
            if not _tags:
                return tags

            for tag in tags:
                if tag not in _tags:
                    _tags.append(tag)

            return _tags

        self._edit_sample_tags(_add_tags)

    def untag_samples(self, tags):
        """Removes the tag(s) from all samples in this collection, if
        necessary.

        Args:
            tags: a tag or iterable of tags
        """
        if etau.is_str(tags):
            tags = [tags]
        else:
            tags = list(tags)

        def _remove_tags(_tags):
            if not _tags:
                return _tags

            return [t for t in _tags if t not in tags]

        self._edit_sample_tags(_remove_tags)

    def _edit_sample_tags(self, edit_fcn):
        tags = self.values("tags")
        tags = _transform_values(tags, edit_fcn, level=1)
        self.set_values("tags", tags)

    def count_sample_tags(self):
        """Counts the occurrences of sample tags in this collection.

        Returns:
            a dict mapping tags to counts
        """
        return self.count_values("tags")

    def tag_labels(self, tags, label_fields=None):
        """Adds the tag(s) to all labels in the specified label field(s) of
        this collection, if necessary.

        Args:
            tags: a tag or iterable of tags
            label_fields (None): an optional name or iterable of names of
                :class:`fiftyone.core.labels.Label` fields. By default, all
                label fields are used
        """
        if etau.is_str(tags):
            tags = [tags]
        else:
            tags = list(tags)

        def _add_tags(_tags):
            if not _tags:
                return tags

            for tag in tags:
                if tag not in _tags:
                    _tags.append(tag)

            return _tags

        self._edit_label_tags(_add_tags, label_fields=label_fields)

    def untag_labels(self, tags, label_fields=None):
        """Removes the tag from all labels in the specified label field(s) of
        this collection, if necessary.

        Args:
            tags: a tag or iterable of tags
            label_fields (None): an optional name or iterable of names of
                :class:`fiftyone.core.labels.Label` fields. By default, all
                label fields are used
        """
        if etau.is_str(tags):
            tags = [tags]
        else:
            tags = list(tags)

        def _remove_tags(_tags):
            if not _tags:
                return _tags

            return [t for t in _tags if t not in tags]

        self._edit_label_tags(_remove_tags, label_fields=label_fields)

    def _edit_label_tags(self, edit_fcn, label_fields=None):
        if label_fields is None:
            label_fields = self._get_label_fields()
        elif etau.is_str(label_fields):
            label_fields = [label_fields]

        for label_field in label_fields:
            label_type, tags_path = self._get_label_field_path(
                label_field, "tags"
            )

            level = 1
            level += issubclass(label_type, fol._LABEL_LIST_FIELDS)
            level += self._is_frame_field(tags_path)

            # Omit samples/frames with no labels
            view = self.exists(label_field)

            tags = view.values(tags_path)
            tags = _transform_values(tags, edit_fcn, level=level)
            view.set_values(tags_path, tags)

    def _get_selected_labels(self, ids=None, tags=None, fields=None):
        if ids is not None or tags is not None:
            view = self.select_labels(ids=ids, tags=tags, fields=fields)
        else:
            view = self

        if fields is None:
            label_fields = view._get_label_fields()
        elif etau.is_str(fields):
            label_fields = [fields]
        else:
            label_fields = fields

        if not label_fields:
            return []

        paths = ["id"]
        is_list_fields = []
        is_frame_fields = []
        for label_field in label_fields:
            label_type, id_path = view._get_label_field_path(label_field, "id")
            is_list_field = issubclass(label_type, fol._LABEL_LIST_FIELDS)
            is_frame_field = view._is_frame_field(label_field)

            paths.append(id_path)
            is_list_fields.append(is_list_field)
            is_frame_fields.append(is_frame_field)

        has_frame_fields = any(is_frame_fields)

        if has_frame_fields:
            paths.insert(0, "frames.frame_number")

        results = list(view.values(paths))

        if has_frame_fields:
            frame_numbers = results.pop(0)

        sample_ids = results[0]
        all_label_ids = results[1:]

        labels = []

        for label_field, label_ids, is_list_field, is_frame_field in zip(
            label_fields, all_label_ids, is_list_fields, is_frame_fields
        ):
            if is_frame_field:
                for sample_id, sample_frame_numbers, sample_label_ids in zip(
                    sample_ids, frame_numbers, label_ids
                ):
                    for frame_number, frame_label_ids in zip(
                        sample_frame_numbers, sample_label_ids
                    ):
                        if not frame_label_ids:
                            continue

                        if not is_list_field:
                            frame_label_ids = [frame_label_ids]

                        for label_id in frame_label_ids:
                            labels.append(
                                {
                                    "sample_id": sample_id,
                                    "frame_number": frame_number,
                                    "field": label_field,
                                    "label_id": label_id,
                                }
                            )
            else:
                for sample_id, sample_label_ids in zip(sample_ids, label_ids):
                    if not sample_label_ids:
                        continue

                    if not is_list_field:
                        sample_label_ids = [sample_label_ids]

                    for label_id in sample_label_ids:
                        labels.append(
                            {
                                "sample_id": sample_id,
                                "field": label_field,
                                "label_id": label_id,
                            }
                        )

        return labels

    def _get_label_ids(self, tags=None, fields=None):
        labels = self._get_selected_labels(tags=tags, fields=fields)
        return [l["label_id"] for l in labels]

    def count_label_tags(self, label_fields=None):
        """Counts the occurrences of all label tags in the specified label
        field(s) of this collection.

        Args:
            label_fields (None): an optional name or iterable of names of
                :class:`fiftyone.core.labels.Label` fields. By default, all
                label fields are used

        Returns:
            a dict mapping tags to counts
        """
        if label_fields is None:
            label_fields = self._get_label_fields()
        elif etau.is_str(label_fields):
            label_fields = [label_fields]

        aggregations = []
        for label_field in label_fields:
            _, tags_path = self._get_label_field_path(label_field, "tags")
            aggregations.append(foa.CountValues(tags_path))

        counts = defaultdict(int)
        for result in self.aggregate(aggregations):
            for tag, count in result.items():
                counts[tag] += count

        return dict(counts)

    def split_labels(self, in_field, out_field, filter=None):
        """Splits the labels from the given input field into the given output
        field of the collection.

        This method is typically invoked on a view that has filtered the
        contents of the specified input field, so that the labels in the view
        are moved to the output field and the remaining labels are left
        in-place.

        Alternatively, you can provide a ``filter`` expression that selects the
        labels of interest to move in this collection.

        Args:
            in_field: the name of the input label field
            out_field: the name of the output label field, which will be
                created if necessary
            filter (None): a boolean
                :class:`fiftyone.core.expressions.ViewExpression` to apply to
                each label in the input field to determine whether to move it
                (True) or leave it (False)
        """
        if filter is not None:
            move_view = self.filter_labels(in_field, filter)
        else:
            move_view = self

        move_view.merge_labels(in_field, out_field)

    def merge_labels(self, in_field, out_field):
        """Merges the labels from the given input field into the given output
        field of the collection.

        If this collection is a dataset, the input field is deleted after the
        merge.

        If this collection is a view, the input field will still exist on the
        underlying dataset but will only contain the labels not present in this
        view.

        Args:
            in_field: the name of the input label field
            out_field: the name of the output label field, which will be
                created if necessary
        """
        if not isinstance(self, fod.Dataset):
            # The label IDs that we'll need to delete from `in_field`
            _, id_path = self._get_label_field_path(in_field, "id")
            del_ids = self.values(id_path, unwind=True)

        dataset = self._dataset
        dataset.merge_samples(
            self,
            key_field="id",
            skip_existing=False,
            insert_new=False,
            fields={in_field: out_field},
            merge_lists=True,
            overwrite=True,
            expand_schema=True,
            include_info=False,
        )

        if isinstance(self, fod.Dataset):
            dataset.delete_sample_field(in_field)
        else:
            dataset.delete_labels(ids=del_ids, fields=in_field)

    def set_values(
        self,
        field_name,
        values,
        key_field=None,
        skip_none=False,
        expand_schema=True,
        _allow_missing=False,
        _sample_ids=None,
        _frame_ids=None,
    ):
        """Sets the field or embedded field on each sample or frame in the
        collection to the given values.

        When setting a sample field ``embedded.field.name``, this function is
        an efficient implementation of the following loop::

            for sample, value in zip(sample_collection, values):
                sample.embedded.field.name = value
                sample.save()

        When setting an embedded field that contains an array, say
        ``embedded.array.field.name``, this function is an efficient
        implementation of the following loop::

            for sample, array_values in zip(sample_collection, values):
                for doc, value in zip(sample.embedded.array, array_values):
                    doc.field.name = value

                sample.save()

        When setting a frame field ``frames.embedded.field.name``, this
        function is an efficient implementation of the following loop::

            for sample, frame_values in zip(sample_collection, values):
                for frame, value in zip(sample.frames.values(), frame_values):
                    frame.embedded.field.name = value

                sample.save()

        When setting an embedded frame field that contains an array, say
        ``frames.embedded.array.field.name``, this function is an efficient
        implementation of the following loop::

            for sample, frame_values in zip(sample_collection, values):
                for frame, array_values in zip(sample.frames.values(), frame_values):
                    for doc, value in zip(frame.embedded.array, array_values):
                        doc.field.name = value

                sample.save()

        When ``values`` is a dict mapping keys in ``key_field`` to values, then
        this function is an efficient implementation of the following loop::

            for key, value in values.items():
                sample = sample_collection.one(F(key_field) == key)
                sample.embedded.field.name = value
                sample.save()

        When setting frame fields using the dict ``values`` syntax, each value
        in ``values`` may either be a list corresponding to the frames of the
        sample matching the given key, or each value may itself be a dict
        mapping frame numbers to values. In the latter case, this function
        is an efficient implementation of the following loop::

            for key, frame_values in values.items():
                sample = sample_collection.one(F(key_field) == key)
                for frame_number, value in frame_values.items():
                    frame = sample[frame_number]
                    frame.embedded.field.name = value

                sample.save()

        You can also update list fields using the dict ``values`` syntax, in
        which case this method is an efficient implementation of the natural
        nested list modifications of the above sample/frame loops.

        The dual function of :meth:`set_values` is :meth:`values`, which can be
        used to efficiently extract the values of a field or embedded field of
        all samples in a collection as lists of values in the same structure
        expected by this method.

        .. note::

            If the values you are setting can be described by a
            :class:`fiftyone.core.expressions.ViewExpression` applied to the
            existing dataset contents, then consider using :meth:`set_field` +
            :meth:`save` for an even more efficient alternative to explicitly
            iterating over the dataset or calling :meth:`values` +
            :meth:`set_values` to perform the update in-memory.

        Examples::

            import random

            import fiftyone as fo
            import fiftyone.zoo as foz
            from fiftyone import ViewField as F

            dataset = foz.load_zoo_dataset("quickstart")

            #
            # Create a new sample field
            #

            values = [random.random() for _ in range(len(dataset))]
            dataset.set_values("random", values)

            print(dataset.bounds("random"))

            #
            # Add a tag to all low confidence labels
            #

            view = dataset.filter_labels("predictions", F("confidence") < 0.06)

            detections = view.values("predictions.detections")
            for sample_detections in detections:
                for detection in sample_detections:
                    detection.tags.append("low_confidence")

            view.set_values("predictions.detections", detections)

            print(dataset.count_label_tags())

        Args:
            field_name: a field or ``embedded.field.name``
            values: an iterable of values, one for each sample in the
                collection. When setting frame fields, each element can either
                be an iterable of values (one for each existing frame of the
                sample) or a dict mapping frame numbers to values. If
                ``field_name`` contains array fields, the corresponding
                elements of ``values`` must be arrays of the same lengths. This
                argument can also be a dict mapping keys to values (each value
                as described previously), in which case the keys are used to
                match samples by their ``key_field``
            key_field (None): a key field to use when choosing which samples to
                update when ``values`` is a dict
            skip_none (False): whether to treat None data in ``values`` as
                missing data that should not be set
            expand_schema (True): whether to dynamically add new sample/frame
                fields encountered to the dataset schema. If False, an error is
                raised if the root ``field_name`` does not exist
        """
        if self._is_group_field(field_name):
            raise ValueError(
                "This method does not support setting attached group fields "
                "(found: '%s')" % field_name
            )

        if isinstance(values, dict):
            if key_field is None:
                raise ValueError(
                    "You must provide a `key_field` when `values` is a dict"
                )

            _sample_ids, values = _parse_values_dict(self, key_field, values)

        is_frame_field = self._is_frame_field(field_name)

        if is_frame_field:
            _frame_ids, values = _parse_frame_values_dicts(
                self, _sample_ids, values
            )

        if expand_schema and self.get_field(field_name) is None:
            self._expand_schema_from_values(field_name, values)

        _field_name, _, list_fields, _, id_to_str = self._parse_field_name(
            field_name, omit_terminal_lists=True, allow_missing=_allow_missing
        )

        to_mongo = None
        if id_to_str:
            to_mongo = lambda _id: ObjectId(_id)
        else:
            field_type = self.get_field(field_name)
            if field_type is not None:
                to_mongo = field_type.to_mongo

        # Setting an entire label list document whose label elements have been
        # filtered is not allowed because this would delete the filtered labels
        if (
            isinstance(field_type, fof.EmbeddedDocumentField)
            and issubclass(field_type.document_type, fol._LABEL_LIST_FIELDS)
            and isinstance(self, fov.DatasetView)
        ):
            label_type = field_type.document_type
            list_field = label_type._LABEL_LIST_FIELD
            path = field_name + "." + list_field

            # pylint: disable=no-member
            if path in self._get_filtered_fields():
                msg = (
                    "Detected a label list field '%s' with filtered elements; "
                    "only the list elements will be updated"
                ) % path
                warnings.warn(msg)

                fcn = lambda l: l[list_field]
                level = 1 + is_frame_field
                list_values = _transform_values(values, fcn, level=level)

                return self.set_values(
                    path,
                    list_values,
                    key_field=key_field,
                    skip_none=skip_none,
                    expand_schema=expand_schema,
                    _allow_missing=_allow_missing,
                    _sample_ids=_sample_ids,
                    _frame_ids=_frame_ids,
                )

        # If we're directly updating a document list field of a dataset view,
        # then update list elements by ID in case the field has been filtered
        if (
            isinstance(field_type, fof.ListField)
            and isinstance(field_type.field, fof.EmbeddedDocumentField)
            and isinstance(self, fov.DatasetView)
        ):
            list_fields = sorted(set(list_fields + [_field_name]))

        if is_frame_field:
            self._set_frame_values(
                _field_name,
                values,
                list_fields,
                sample_ids=_sample_ids,
                frame_ids=_frame_ids,
                to_mongo=to_mongo,
                skip_none=skip_none,
            )
        else:
            self._set_sample_values(
                _field_name,
                values,
                list_fields,
                sample_ids=_sample_ids,
                to_mongo=to_mongo,
                skip_none=skip_none,
            )

    def _expand_schema_from_values(self, field_name, values):
        field_name, _ = self._handle_group_field(field_name)
        field_name, is_frame_field = self._handle_frame_field(field_name)
        root = field_name.split(".", 1)[0]

        if is_frame_field:
            schema = self._dataset.get_frame_field_schema(include_private=True)

            if root in schema:
                return

            if root != field_name:
                raise ValueError(
                    "Cannot infer an appropriate type for new frame "
                    "field '%s' when setting embedded field '%s'"
                    % (root, field_name)
                )

            value = _get_non_none_value(itertools.chain.from_iterable(values))

            if value is None:
                if list(values):
                    raise ValueError(
                        "Cannot infer an appropriate type for new frame "
                        "field '%s' because all provided values are None"
                        % field_name
                    )
                else:
                    raise ValueError(
                        "Cannot infer an appropriate type for new frame "
                        "field '%s' from empty values" % field_name
                    )

            self._dataset._add_implied_frame_field(field_name, value)
        else:
            schema = self._dataset.get_field_schema(include_private=True)

            if root in schema:
                return

            if root != field_name:
                raise ValueError(
                    "Cannot infer an appropriate type for new sample "
                    "field '%s' when setting embedded field '%s'"
                    % (root, field_name)
                )

            value = _get_non_none_value(values)

            if value is None:
                if list(values):
                    raise ValueError(
                        "Cannot infer an appropriate type for new sample "
                        "field '%s' because all provided values are None"
                        % field_name
                    )
                else:
                    raise ValueError(
                        "Cannot infer an appropriate type for new sample "
                        "field '%s' from empty values" % field_name
                    )

            self._dataset._add_implied_sample_field(field_name, value)

    def _set_sample_values(
        self,
        field_name,
        values,
        list_fields,
        sample_ids=None,
        to_mongo=None,
        skip_none=False,
    ):
        if len(list_fields) > 1:
            raise ValueError(
                "At most one array field can be unwound when setting values"
            )

        if list_fields:
            list_field = list_fields[0]
            elem_id_field = list_field + "._id"

            if sample_ids is not None:
                view = self.select(sample_ids, ordered=True)
                sample_ids = [ObjectId(_id) for _id in sample_ids]
                elem_ids = view.values(elem_id_field)
            else:
                sample_ids, elem_ids = self.values(["_id", elem_id_field])

            self._set_list_values_by_id(
                field_name,
                sample_ids,
                elem_ids,
                values,
                list_field,
                to_mongo=to_mongo,
                skip_none=skip_none,
            )
        else:
            if sample_ids is not None:
                sample_ids = [ObjectId(_id) for _id in sample_ids]
            else:
                sample_ids = self.values("_id")

            self._set_doc_values(
                field_name,
                sample_ids,
                values,
                to_mongo=to_mongo,
                skip_none=skip_none,
            )

    def _set_frame_values(
        self,
        field_name,
        values,
        list_fields,
        sample_ids=None,
        frame_ids=None,
        to_mongo=None,
        skip_none=False,
    ):
        if len(list_fields) > 1:
            raise ValueError(
                "At most one array field can be unwound when setting values"
            )

        if sample_ids is not None:
            view = self.select(sample_ids, ordered=True)
        else:
            view = self

        if list_fields:
            list_field = list_fields[0]
            elem_id_field = "frames." + list_field + "._id"

            if frame_ids is None:
                frame_ids, elem_ids = view.values(
                    ["frames._id", elem_id_field]
                )
            else:
                elem_ids = view.values(elem_id_field)

            frame_ids = itertools.chain.from_iterable(frame_ids)
            elem_ids = itertools.chain.from_iterable(elem_ids)
            values = itertools.chain.from_iterable(values)

            self._set_list_values_by_id(
                field_name,
                frame_ids,
                elem_ids,
                values,
                list_field,
                to_mongo=to_mongo,
                skip_none=skip_none,
                frames=True,
            )
        else:
            if frame_ids is None:
                frame_ids = view.values("frames._id")

            frame_ids = itertools.chain.from_iterable(frame_ids)
            values = itertools.chain.from_iterable(values)

            self._set_doc_values(
                field_name,
                frame_ids,
                values,
                to_mongo=to_mongo,
                skip_none=skip_none,
                frames=True,
            )

    def _set_doc_values(
        self,
        field_name,
        ids,
        values,
        to_mongo=None,
        skip_none=False,
        frames=False,
    ):
        ops = []
        for _id, value in zip(ids, values):
            if value is None and skip_none:
                continue

            if etau.is_str(_id):
                _id = ObjectId(_id)

            if to_mongo is not None:
                value = to_mongo(value)

            ops.append(UpdateOne({"_id": _id}, {"$set": {field_name: value}}))

        self._dataset._bulk_write(ops, frames=frames)

    def _set_list_values_by_id(
        self,
        field_name,
        ids,
        elem_ids,
        values,
        list_field,
        to_mongo=None,
        skip_none=False,
        frames=False,
    ):
        root = list_field
        leaf = field_name[len(root) + 1 :]
        elem_id = root + "._id"
        if leaf:
            elem = root + ".$." + leaf
        else:
            elem = root + ".$"

        ops = []
        for _id, _elem_ids, _values in zip(ids, elem_ids, values):
            if not _elem_ids:
                continue

            if etau.is_str(_id):
                _id = ObjectId(_id)

            for _elem_id, value in zip(_elem_ids, _values):
                if value is None and skip_none:
                    continue

                if to_mongo is not None:
                    value = to_mongo(value)

                if _elem_id is None:
                    raise ValueError(
                        "Can only set values of array documents with IDs"
                    )

                if etau.is_str(_elem_id):
                    _elem_id = ObjectId(_elem_id)

                ops.append(
                    UpdateOne(
                        {"_id": _id, elem_id: _elem_id},
                        {"$set": {elem: value}},
                    )
                )

        self._dataset._bulk_write(ops, frames=frames)

    def _set_labels(self, field_name, sample_ids, label_docs):
        if self._is_group_field(field_name):
            raise ValueError(
                "This method does not support setting attached group fields "
                "(found: '%s')" % field_name
            )

        label_type = self._get_label_field_type(field_name)
        field_name, is_frame_field = self._handle_frame_field(field_name)

        ops = []
        if issubclass(label_type, fol._LABEL_LIST_FIELDS):
            root = field_name + "." + label_type._LABEL_LIST_FIELD
            elem_id = root + "._id"
            set_path = root + ".$"

            for _id, _docs in zip(sample_ids, label_docs):
                if not _docs:
                    continue

                if etau.is_str(_id):
                    _id = ObjectId(_id)

                if not isinstance(_docs, (list, tuple)):
                    _docs = [_docs]

                for doc in _docs:
                    ops.append(
                        UpdateOne(
                            {"_id": _id, elem_id: doc["_id"]},
                            {"$set": {set_path: doc}},
                        )
                    )
        else:
            elem_id = field_name + "._id"

            for _id, doc in zip(sample_ids, label_docs):
                if etau.is_str(_id):
                    _id = ObjectId(_id)

                ops.append(
                    UpdateOne(
                        {"_id": _id, elem_id: doc["_id"]},
                        {"$set": {field_name: doc}},
                    )
                )

        self._dataset._bulk_write(ops, frames=is_frame_field)

    def _delete_labels(self, ids, fields=None):
        self._dataset.delete_labels(ids=ids, fields=fields)

    def compute_metadata(
        self, overwrite=False, num_workers=None, skip_failures=True
    ):
        """Populates the ``metadata`` field of all samples in the collection.

        Any samples with existing metadata are skipped, unless
        ``overwrite == True``.

        Args:
            overwrite (False): whether to overwrite existing metadata
            num_workers (None): the number of processes to use. By default,
                ``multiprocessing.cpu_count()`` is used
            skip_failures (True): whether to gracefully continue without
                raising an error if metadata cannot be computed for a sample
        """
        fomt.compute_metadata(
            self,
            overwrite=overwrite,
            num_workers=num_workers,
            skip_failures=skip_failures,
        )

    def download_media(self, update=False, skip_failures=True):
        """Downloads the source media files for all samples in the collection.

        This method is only useful for collections that contain at least one
        remote media file.

        Any existing files are not re-downloaded, unless ``update == True`` and
        their checksums no longer match.

        Args:
            update (False): whether to re-download media whose checksums no
                longer match
            skip_failures (True): whether to gracefully continue without
                raising an error if a remote file cannot be downloaded
        """
        filepaths = self.values("filepath")
        if update:
            foc.media_cache.update(
                filepaths=filepaths, skip_failures=skip_failures
            )
        else:
            foc.media_cache.get_local_paths(
                filepaths, download=True, skip_failures=skip_failures
            )

    def get_local_paths(self, download=True, skip_failures=True):
        """Returns a list of local paths to the media files in this collection.

        This method is only useful for collections that contain at least one
        remote media file.

        Args:
            download (True): whether to download any non-cached media files
            skip_failures (True): whether to gracefully continue without
                raising an error if a remote file cannot be downloaded

        Returns:
            a list of local filepaths
        """
        filepaths = self.values("filepath")
        return foc.media_cache.get_local_paths(
            filepaths, download=download, skip_failures=skip_failures
        )

    def clear_media(self):
        """Deletes any local copies of media files in this collection from the
        media cache.

        This method is only useful for collections that contain at least one
        remote media file.
        """
        filepaths = self.values("filepath")
        foc.media_cache.clear(filepaths=filepaths)

    def cache_stats(self):
        """Returns a dictionary of stats about the cached media files in this
        collection.

        This method is only useful for collections that contain at least one
        remote media file.

        Returns:
            a stats dict
        """
        filepaths = self.values("filepath")
        return foc.media_cache.stats(filepaths=filepaths)

    def apply_model(
        self,
        model,
        label_field="predictions",
        confidence_thresh=None,
        store_logits=False,
        batch_size=None,
        num_workers=None,
        skip_failures=True,
        **kwargs,
    ):
        """Applies the :class:`FiftyOne model <fiftyone.core.models.Model>` or
        :class:`Lightning Flash model <flash:flash.core.model.Task>` to the
        samples in the collection.

        This method supports all of the following cases:

        -   Applying an image :class:`fiftyone.core.models.Model` to an image
            collection
        -   Applying an image :class:`fiftyone.core.models.Model` to the frames
            of a video collection
        -   Applying a video :class:`fiftyone.core.models.Model` to a video
            collection
        -   Applying a :class:`flash:flash.core.model.Task` to an image or
            video collection

        Args:
            model: a :class:`fiftyone.core.models.Model` or
                :class:`flash:flash.core.model.Task`
            label_field ("predictions"): the name of the field in which to
                store the model predictions. When performing inference on video
                frames, the "frames." prefix is optional
            confidence_thresh (None): an optional confidence threshold to apply
                to any applicable labels generated by the model
            store_logits (False): whether to store logits for the model
                predictions. This is only supported when the provided ``model``
                has logits, ``model.has_logits == True``
            batch_size (None): an optional batch size to use, if the model
                supports batching
            num_workers (None): the number of workers for the
                :class:`torch:torch.utils.data.DataLoader` to use. Only
                applicable for Torch-based models
            skip_failures (True): whether to gracefully continue without
                raising an error if predictions cannot be generated for a
                sample. Only applicable to :class:`fiftyone.core.models.Model`
                instances
            **kwargs: optional model-specific keyword arguments passed through
                to the underlying inference implementation
        """
        fomo.apply_model(
            self,
            model,
            label_field=label_field,
            confidence_thresh=confidence_thresh,
            store_logits=store_logits,
            batch_size=batch_size,
            num_workers=num_workers,
            skip_failures=skip_failures,
            **kwargs,
        )

    def compute_embeddings(
        self,
        model,
        embeddings_field=None,
        batch_size=None,
        num_workers=None,
        skip_failures=True,
        **kwargs,
    ):
        """Computes embeddings for the samples in the collection using the
        given :class:`FiftyOne model <fiftyone.core.models.Model>` or
        :class:`Lightning Flash model <flash:flash.core.model.Task>`.

        This method supports all the following cases:

        -   Using an image :class:`fiftyone.core.models.Model` to compute
            embeddings for an image collection
        -   Using an image :class:`fiftyone.core.models.Model` to compute frame
            embeddings for a video collection
        -   Using a video :class:`fiftyone.core.models.Model` to compute
            embeddings for a video collection
        -   Using an :ref:`ImageEmbedder <flash:image_embedder>` to compute
            embeddings for an image collection

        When using a :class:`FiftyOne model <fiftyone.core.models.Model>`, the
        model must expose embeddings, i.e.,
        :meth:`fiftyone.core.models.Model.has_embeddings` must return ``True``.

        If an ``embeddings_field`` is provided, the embeddings are saved to the
        samples; otherwise, the embeddings are returned in-memory.

        Args:
            model: a :class:`fiftyone.core.models.Model` or
                :class:`flash:flash.core.model.Task`
            embeddings_field (None): the name of a field in which to store the
                embeddings. When computing video frame embeddings, the
                "frames." prefix is optional
            batch_size (None): an optional batch size to use, if the model
                supports batching
            num_workers (None): the number of workers for the
                :class:`torch:torch.utils.data.DataLoader` to use. Only
                applicable for Torch-based models
            skip_failures (True): whether to gracefully continue without
                raising an error if embeddings cannot be generated for a
                sample. Only applicable to :class:`fiftyone.core.models.Model`
                instances
            **kwargs: optional model-specific keyword arguments passed through
                to the underlying inference implementation

        Returns:
            one of the following:

            -   ``None``, if an ``embeddings_field`` is provided
            -   a ``num_samples x num_dim`` array of embeddings, when computing
                embeddings for image/video collections with image/video models,
                respectively, and no ``embeddings_field`` is provided. If
                ``skip_failures`` is ``True`` and any errors are detected, a
                list of length ``num_samples`` is returned instead containing
                all successfully computed embedding vectors along with ``None``
                entries for samples for which embeddings could not be computed
            -   a dictionary mapping sample IDs to ``num_frames x num_dim``
                arrays of embeddings, when computing frame embeddings for video
                collections using an image model. If ``skip_failures`` is
                ``True`` and any errors are detected, the values of this
                dictionary will contain arrays of embeddings for all frames
                1, 2, ... until the error occurred, or ``None`` if no
                embeddings were computed at all
        """
        return fomo.compute_embeddings(
            self,
            model,
            embeddings_field=embeddings_field,
            batch_size=batch_size,
            num_workers=num_workers,
            skip_failures=skip_failures,
            **kwargs,
        )

    def compute_patch_embeddings(
        self,
        model,
        patches_field,
        embeddings_field=None,
        force_square=False,
        alpha=None,
        handle_missing="skip",
        batch_size=None,
        num_workers=None,
        skip_failures=True,
    ):
        """Computes embeddings for the image patches defined by
        ``patches_field`` of the samples in the collection using the given
        :class:`fiftyone.core.models.Model`.

        This method supports all the following cases:

        -   Using an image model to compute patch embeddings for an image
            collection
        -   Using an image model to compute frame patch embeddings for a video
            collection

        The ``model`` must expose embeddings, i.e.,
        :meth:`fiftyone.core.models.Model.has_embeddings` must return ``True``.

        If an ``embeddings_field`` is provided, the embeddings are saved to the
        samples; otherwise, the embeddings are returned in-memory.

        Args:
            model: a :class:`fiftyone.core.models.Model`
            patches_field: the name of the field defining the image patches in
                each sample to embed. Must be of type
                :class:`fiftyone.core.labels.Detection`,
                :class:`fiftyone.core.labels.Detections`,
                :class:`fiftyone.core.labels.Polyline`, or
                :class:`fiftyone.core.labels.Polylines`. When computing video
                frame embeddings, the "frames." prefix is optional
            embeddings_field (None): the name of a field in which to store the
                embeddings. When computing video frame embeddings, the
                "frames." prefix is optional
            force_square (False): whether to minimally manipulate the patch
                bounding boxes into squares prior to extraction
            alpha (None): an optional expansion/contraction to apply to the
                patches before extracting them, in ``[-1, inf)``. If provided,
                the length and width of the box are expanded (or contracted,
                when ``alpha < 0``) by ``(100 * alpha)%``. For example, set
                ``alpha = 1.1`` to expand the boxes by 10%, and set
                ``alpha = 0.9`` to contract the boxes by 10%
            handle_missing ("skip"): how to handle images with no patches.
                Supported values are:

                -   "skip": skip the image and assign its embedding as ``None``
                -   "image": use the whole image as a single patch
                -   "error": raise an error

            batch_size (None): an optional batch size to use, if the model
                supports batching
            num_workers (None): the number of workers for the
                :class:`torch:torch.utils.data.DataLoader` to use. Only
                applicable for Torch-based models
            skip_failures (True): whether to gracefully continue without
                raising an error if embeddings cannot be generated for a sample

        Returns:
            one of the following:

            -   ``None``, if an ``embeddings_field`` is provided
            -   a dict mapping sample IDs to ``num_patches x num_dim`` arrays
                of patch embeddings, when computing patch embeddings for image
                collections and no ``embeddings_field`` is provided. If
                ``skip_failures`` is ``True`` and any errors are detected, this
                dictionary will contain ``None`` values for any samples for
                which embeddings could not be computed
            -   a dict of dicts mapping sample IDs to frame numbers to
                ``num_patches x num_dim`` arrays of patch embeddings, when
                computing patch embeddings for the frames of video collections
                and no ``embeddings_field`` is provided. If ``skip_failures``
                is ``True`` and any errors are detected, this nested dict will
                contain missing or ``None`` values to indicate uncomputable
                embeddings
        """
        return fomo.compute_patch_embeddings(
            self,
            model,
            patches_field,
            embeddings_field=embeddings_field,
            batch_size=batch_size,
            num_workers=num_workers,
            force_square=force_square,
            alpha=alpha,
            handle_missing=handle_missing,
            skip_failures=skip_failures,
        )

    def evaluate_regressions(
        self,
        pred_field,
        gt_field="ground_truth",
        eval_key=None,
        missing=None,
        method="simple",
        **kwargs,
    ):
        """Evaluates the regression predictions in this collection with respect
        to the specified ground truth values.

        You can customize the evaluation method by passing additional
        parameters for the method's config class as ``kwargs``.

        The supported ``method`` values and their associated configs are:

        -   ``"simple"``: :class:`fiftyone.utils.eval.regression.SimpleEvaluationConfig`

        If an ``eval_key`` is specified, then this method will record some
        statistics on each sample:

        -   When evaluating sample-level fields, an ``eval_key`` field will be
            populated on each sample recording the error of that sample's
            prediction.

        -   When evaluating frame-level fields, an ``eval_key`` field will be
            populated on each frame recording the error of that frame's
            prediction. In addition, an ``eval_key`` field will be populated on
            each sample that records the average error of the frame predictions
            of the sample.

        Args:
            pred_field: the name of the field containing the predicted
                :class:`fiftyone.core.labels.Regression` instances
            gt_field ("ground_truth"): the name of the field containing the
                ground truth :class:`fiftyone.core.labels.Regression` instances
            eval_key (None): a string key to use to refer to this evaluation
            missing (None): a missing value. Any None-valued regressions are
                given this value for results purposes
            method ("simple"): a string specifying the evaluation method to use.
                Supported values are ``("simple")``
            **kwargs: optional keyword arguments for the constructor of the
                :class:`fiftyone.utils.eval.regression.RegressionEvaluationConfig`
                being used

        Returns:
            a :class:`fiftyone.utils.eval.regression.RegressionResults`
        """
        return foue.evaluate_regressions(
            self,
            pred_field,
            gt_field=gt_field,
            eval_key=eval_key,
            missing=missing,
            method=method,
            **kwargs,
        )

    def evaluate_classifications(
        self,
        pred_field,
        gt_field="ground_truth",
        eval_key=None,
        classes=None,
        missing=None,
        method="simple",
        **kwargs,
    ):
        """Evaluates the classification predictions in this collection with
        respect to the specified ground truth labels.

        By default, this method simply compares the ground truth and prediction
        for each sample, but other strategies such as binary evaluation and
        top-k matching can be configured via the ``method`` parameter.

        You can customize the evaluation method by passing additional
        parameters for the method's config class as ``kwargs``.

        The supported ``method`` values and their associated configs are:

        -   ``"simple"``: :class:`fiftyone.utils.eval.classification.SimpleEvaluationConfig`
        -   ``"top-k"``: :class:`fiftyone.utils.eval.classification.TopKEvaluationConfig`
        -   ``"binary"``: :class:`fiftyone.utils.eval.classification.BinaryEvaluationConfig`

        If an ``eval_key`` is specified, then this method will record some
        statistics on each sample:

        -   When evaluating sample-level fields, an ``eval_key`` field will be
            populated on each sample recording whether that sample's prediction
            is correct.

        -   When evaluating frame-level fields, an ``eval_key`` field will be
            populated on each frame recording whether that frame's prediction
            is correct. In addition, an ``eval_key`` field will be populated on
            each sample that records the average accuracy of the frame
            predictions of the sample.

        Args:
            pred_field: the name of the field containing the predicted
                :class:`fiftyone.core.labels.Classification` instances
            gt_field ("ground_truth"): the name of the field containing the
                ground truth :class:`fiftyone.core.labels.Classification`
                instances
            eval_key (None): a string key to use to refer to this evaluation
            classes (None): the list of possible classes. If not provided,
                the observed ground truth/predicted labels are used
            missing (None): a missing label string. Any None-valued labels
                are given this label for results purposes
            method ("simple"): a string specifying the evaluation method to use.
                Supported values are ``("simple", "binary", "top-k")``
            **kwargs: optional keyword arguments for the constructor of the
                :class:`fiftyone.utils.eval.classification.ClassificationEvaluationConfig`
                being used

        Returns:
            a :class:`fiftyone.utils.eval.classification.ClassificationResults`
        """
        return foue.evaluate_classifications(
            self,
            pred_field,
            gt_field=gt_field,
            eval_key=eval_key,
            classes=classes,
            missing=missing,
            method=method,
            **kwargs,
        )

    def evaluate_detections(
        self,
        pred_field,
        gt_field="ground_truth",
        eval_key=None,
        classes=None,
        missing=None,
        method=None,
        iou=0.50,
        use_masks=False,
        use_boxes=False,
        classwise=True,
        **kwargs,
    ):
        """Evaluates the specified predicted detections in this collection with
        respect to the specified ground truth detections.

        This method supports evaluating the following spatial data types:

        -   Object detections in :class:`fiftyone.core.labels.Detections` format
        -   Instance segmentations in :class:`fiftyone.core.labels.Detections`
            format with their ``mask`` attributes populated
        -   Polygons in :class:`fiftyone.core.labels.Polylines` format
        -   Temporal detections in
            :class:`fiftyone.core.labels.TemporalDetections` format

        For spatial object detection evaluation, this method uses COCO-style
        evaluation by default.

        For temporal segment detection, this method uses ActivityNet-style
        evaluation by default.

        You can use the ``method`` parameter to select a different method, and
        you can optionally customize the method by passing additional
        parameters for the method's config class as ``kwargs``.

        The supported ``method`` values and their associated configs are:

        -   ``"coco"``: :class:`fiftyone.utils.eval.coco.COCOEvaluationConfig`
        -   ``"open-images"``: :class:`fiftyone.utils.eval.openimages.OpenImagesEvaluationConfig`
        -   ``"activitynet"``: :class:`fiftyone.utils.eval.activitynet.ActivityNetEvaluationConfig`

        If an ``eval_key`` is provided, a number of fields are populated at the
        object- and sample-level recording the results of the evaluation:

        -   True positive (TP), false positive (FP), and false negative (FN)
            counts for the each sample are saved in top-level fields of each
            sample::

                TP: sample.<eval_key>_tp
                FP: sample.<eval_key>_fp
                FN: sample.<eval_key>_fn

            In addition, when evaluating frame-level objects, TP/FP/FN counts
            are recorded for each frame::

                TP: frame.<eval_key>_tp
                FP: frame.<eval_key>_fp
                FN: frame.<eval_key>_fn

        -   The fields listed below are populated on each individual object;
            these fields tabulate the TP/FP/FN status of the object, the ID of
            the matching object (if any), and the matching IoU::

                TP/FP/FN: object.<eval_key>
                      ID: object.<eval_key>_id
                     IoU: object.<eval_key>_iou

        Args:
            pred_field: the name of the field containing the predicted
                :class:`fiftyone.core.labels.Detections`,
                :class:`fiftyone.core.labels.Polylines`,
                or :class:`fiftyone.core.labels.TemporalDetections`
            gt_field ("ground_truth"): the name of the field containing the
                ground truth :class:`fiftyone.core.labels.Detections`,
                :class:`fiftyone.core.labels.Polylines`,
                or :class:`fiftyone.core.labels.TemporalDetections`
            eval_key (None): a string key to use to refer to this evaluation
            classes (None): the list of possible classes. If not provided,
                the observed ground truth/predicted labels are used
            missing (None): a missing label string. Any unmatched objects are
                given this label for results purposes
            method (None): a string specifying the evaluation method to use.
                For spatial object detection, the supported values are
                ``("coco", "open-images")`` and the default is ``"coco"``. For
                temporal detection, the supported values are
                ``("activitynet")`` and the default is ``"activitynet"``
            iou (0.50): the IoU threshold to use to determine matches
            use_masks (False): whether to compute IoUs using the instances
                masks in the ``mask`` attribute of the provided objects, which
                must be :class:`fiftyone.core.labels.Detection` instances
            use_boxes (False): whether to compute IoUs using the bounding boxes
                of the provided :class:`fiftyone.core.labels.Polyline`
                instances rather than using their actual geometries
            classwise (True): whether to only match objects with the same class
                label (True) or allow matches between classes (False)
            **kwargs: optional keyword arguments for the constructor of the
                :class:`fiftyone.utils.eval.detection.DetectionEvaluationConfig`
                being used

        Returns:
            a :class:`fiftyone.utils.eval.detection.DetectionResults`
        """
        return foue.evaluate_detections(
            self,
            pred_field,
            gt_field=gt_field,
            eval_key=eval_key,
            classes=classes,
            missing=missing,
            method=method,
            iou=iou,
            use_masks=use_masks,
            use_boxes=use_boxes,
            classwise=classwise,
            **kwargs,
        )

    def evaluate_segmentations(
        self,
        pred_field,
        gt_field="ground_truth",
        eval_key=None,
        mask_targets=None,
        method="simple",
        **kwargs,
    ):
        """Evaluates the specified semantic segmentation masks in this
        collection with respect to the specified ground truth masks.

        If the size of a predicted mask does not match the ground truth mask,
        it is resized to match the ground truth.

        By default, this method simply performs pixelwise evaluation of the
        full masks, but other strategies such as boundary-only evaluation can
        be configured by passing additional parameters for the method's
        config class as ``kwargs``.

        The supported ``method`` values and their associated configs are:

        -   ``"simple"``: :class:`fiftyone.utils.eval.segmentation.SimpleEvaluationConfig`

        If an ``eval_key`` is provided, the accuracy, precision, and recall of
        each sample is recorded in top-level fields of each sample::

             Accuracy: sample.<eval_key>_accuracy
            Precision: sample.<eval_key>_precision
               Recall: sample.<eval_key>_recall

        In addition, when evaluating frame-level masks, the accuracy,
        precision, and recall of each frame if recorded in the following
        frame-level fields::

             Accuracy: frame.<eval_key>_accuracy
            Precision: frame.<eval_key>_precision
               Recall: frame.<eval_key>_recall

        .. note::

            The mask value ``0`` is treated as a background class for the
            purposes of computing evaluation metrics like precision and recall.

        Args:
            pred_field: the name of the field containing the predicted
                :class:`fiftyone.core.labels.Segmentation` instances
            gt_field ("ground_truth"): the name of the field containing the
                ground truth :class:`fiftyone.core.labels.Segmentation`
                instances
            eval_key (None): a string key to use to refer to this evaluation
            mask_targets (None): a dict mapping mask values to labels. If not
                provided, the observed pixel values are used
            method ("simple"): a string specifying the evaluation method to
                use. Supported values are ``("simple")``
            **kwargs: optional keyword arguments for the constructor of the
                :class:`fiftyone.utils.eval.segmentation.SegmentationEvaluationConfig`
                being used

        Returns:
            a :class:`fiftyone.utils.eval.segmentation.SegmentationResults`
        """
        return foue.evaluate_segmentations(
            self,
            pred_field,
            gt_field=gt_field,
            eval_key=eval_key,
            mask_targets=mask_targets,
            method=method,
            **kwargs,
        )

    @property
    def has_evaluations(self):
        """Whether this colection has any evaluation results."""
        return bool(self.list_evaluations())

    def has_evaluation(self, eval_key):
        """Whether this collection has an evaluation with the given key.

        Args:
            eval_key: an evaluation key

        Returns:
            True/False
        """
        return eval_key in self.list_evaluations()

    def list_evaluations(self):
        """Returns a list of all evaluation keys on this collection.

        Returns:
            a list of evaluation keys
        """
        return foev.EvaluationMethod.list_runs(self)

    def get_evaluation_info(self, eval_key):
        """Returns information about the evaluation with the given key on this
        collection.

        Args:
            eval_key: an evaluation key

        Returns:
            an :class:`fiftyone.core.evaluation.EvaluationInfo`
        """
        return foev.EvaluationMethod.get_run_info(self, eval_key)

    def load_evaluation_results(self, eval_key):
        """Loads the results for the evaluation with the given key on this
        collection.

        Args:
            eval_key: an evaluation key

        Returns:
            a :class:`fiftyone.core.evaluation.EvaluationResults`
        """
        return foev.EvaluationMethod.load_run_results(self, eval_key)

    def load_evaluation_view(self, eval_key, select_fields=False):
        """Loads the :class:`fiftyone.core.view.DatasetView` on which the
        specified evaluation was performed on this collection.

        Args:
            eval_key: an evaluation key
            select_fields (False): whether to select only the fields involved
                in the evaluation

        Returns:
            a :class:`fiftyone.core.view.DatasetView`
        """
        return foev.EvaluationMethod.load_run_view(
            self, eval_key, select_fields=select_fields
        )

    def delete_evaluation(self, eval_key):
        """Deletes the evaluation results associated with the given evaluation
        key from this collection.

        Args:
            eval_key: an evaluation key
        """
        foev.EvaluationMethod.delete_run(self, eval_key)

    def delete_evaluations(self):
        """Deletes all evaluation results from this collection."""
        foev.EvaluationMethod.delete_runs(self)

    @property
    def has_brain_runs(self):
        """Whether this colection has any brain runs."""
        return bool(self.list_brain_runs())

    def has_brain_run(self, brain_key):
        """Whether this collection has a brain method run with the given key.

        Args:
            brain_key: a brain key

        Returns:
            True/False
        """
        return brain_key in self.list_brain_runs()

    def list_brain_runs(self):
        """Returns a list of all brain keys on this collection.

        Returns:
            a list of brain keys
        """
        return fob.BrainMethod.list_runs(self)

    def get_brain_info(self, brain_key):
        """Returns information about the brain method run with the given key on
        this collection.

        Args:
            brain_key: a brain key

        Returns:
            a :class:`fiftyone.core.brain.BrainInfo`
        """
        return fob.BrainMethod.get_run_info(self, brain_key)

    def load_brain_results(self, brain_key):
        """Loads the results for the brain method run with the given key on
        this collection.

        Args:
            brain_key: a brain key

        Returns:
            a :class:`fiftyone.core.brain.BrainResults`
        """
        return fob.BrainMethod.load_run_results(self, brain_key)

    def load_brain_view(self, brain_key, select_fields=False):
        """Loads the :class:`fiftyone.core.view.DatasetView` on which the
        specified brain method run was performed on this collection.

        Args:
            brain_key: a brain key
            select_fields (False): whether to select only the fields involved
                in the brain method run

        Returns:
            a :class:`fiftyone.core.view.DatasetView`
        """
        return fob.BrainMethod.load_run_view(
            self, brain_key, select_fields=select_fields
        )

    def delete_brain_run(self, brain_key):
        """Deletes the brain method run with the given key from this
        collection.

        Args:
            brain_key: a brain key
        """
        fob.BrainMethod.delete_run(self, brain_key)

    def delete_brain_runs(self):
        """Deletes all brain method runs from this collection."""
        fob.BrainMethod.delete_runs(self)

    def _get_similarity_keys(self, **kwargs):
        from fiftyone.brain import SimilarityConfig

        return self._get_brain_runs_with_type(SimilarityConfig, **kwargs)

    def _get_visualization_keys(self, **kwargs):
        from fiftyone.brain import VisualizationConfig

        return self._get_brain_runs_with_type(VisualizationConfig, **kwargs)

    def _get_brain_runs_with_type(self, run_type, **kwargs):
        brain_keys = []
        for brain_key in self.list_brain_runs():
            try:
                brain_info = self.get_brain_info(brain_key)
            except:
                logger.warning(
                    "Failed to load info for brain method run '%s'", brain_key
                )
                continue

            run_cls = etau.get_class(brain_info.config.cls)
            if not issubclass(run_cls, run_type):
                continue

            if any(
                getattr(brain_info.config, key, None) != value
                for key, value in kwargs.items()
            ):
                continue

            brain_keys.append(brain_key)

        return brain_keys

    @classmethod
    def list_view_stages(cls):
        """Returns a list of all available methods on this collection that
        apply :class:`fiftyone.core.stages.ViewStage` operations to this
        collection.

        Returns:
            a list of :class:`SampleCollection` method names
        """
        return list(view_stage.all)

    def add_stage(self, stage):
        """Applies the given :class:`fiftyone.core.stages.ViewStage` to the
        collection.

        Args:
            stage: a :class:`fiftyone.core.stages.ViewStage`

        Returns:
            a :class:`fiftyone.core.view.DatasetView`
        """
        return self._add_view_stage(stage)

    @view_stage
    def concat(self, samples):
        """Concatenates the contents of the given :class:`SampleCollection` to
        this collection.

        Examples::

            import fiftyone as fo
            import fiftyone.zoo as foz
            from fiftyone import ViewField as F

            dataset = foz.load_zoo_dataset("quickstart")

            #
            # Concatenate two views
            #

            view1 = dataset.match(F("uniqueness") < 0.2)
            view2 = dataset.match(F("uniqueness") > 0.7)

            view = view1.concat(view2)

            print(view1)
            print(view2)
            print(view)

            #
            # Concatenate two patches views
            #

            gt_objects = dataset.to_patches("ground_truth")

            patches1 = gt_objects[:50]
            patches2 = gt_objects[-50:]
            patches = patches1.concat(patches2)

            print(patches1)
            print(patches2)
            print(patches)

        Args:
            samples: a :class:`SampleCollection` whose contents to append to
                this collection

        Returns:
            a :class:`fiftyone.core.view.DatasetView`
        """
        return self._add_view_stage(fos.Concat(samples))

    @view_stage
    def exclude(self, sample_ids):
        """Excludes the samples with the given IDs from the collection.

        Examples::

            import fiftyone as fo

            dataset = fo.Dataset()
            dataset.add_samples(
                [
                    fo.Sample(filepath="/path/to/image1.png"),
                    fo.Sample(filepath="/path/to/image2.png"),
                    fo.Sample(filepath="/path/to/image3.png"),
                ]
            )

            #
            # Exclude the first sample from the dataset
            #

            sample_id = dataset.first().id
            view = dataset.exclude(sample_id)

            #
            # Exclude the first and last samples from the dataset
            #

            sample_ids = [dataset.first().id, dataset.last().id]
            view = dataset.exclude(sample_ids)

        Args:
            sample_ids: the samples to exclude. Can be any of the following:

                -   a sample ID
                -   an iterable of sample IDs
                -   a :class:`fiftyone.core.sample.Sample` or
                    :class:`fiftyone.core.sample.SampleView`
                -   an iterable of :class:`fiftyone.core.sample.Sample` or
                    :class:`fiftyone.core.sample.SampleView` instances
                -   a :class:`fiftyone.core.collections.SampleCollection`

        Returns:
            a :class:`fiftyone.core.view.DatasetView`
        """
        return self._add_view_stage(fos.Exclude(sample_ids))

    @view_stage
    def exclude_by(self, field, values):
        """Excludes the samples with the given field values from the
        collection.

        This stage is typically used to work with categorical fields (strings,
        ints, and bools). If you want to exclude samples based on floating
        point fields, use :meth:`match`.

        Examples::

            import fiftyone as fo

            dataset = fo.Dataset()
            dataset.add_samples(
                [
                    fo.Sample(filepath="image%d.jpg" % i, int=i, str=str(i))
                    for i in range(10)
                ]
            )

            #
            # Create a view excluding samples whose `int` field have the given
            # values
            #

            view = dataset.exclude_by("int", [1, 9, 3, 7, 5])
            print(view.head(5))

            #
            # Create a view excluding samples whose `str` field have the given
            # values
            #

            view = dataset.exclude_by("str", ["1", "9", "3", "7", "5"])
            print(view.head(5))

        Args:
            field: a field or ``embedded.field.name``
            values: a value or iterable of values to exclude by

        Returns:
            a :class:`fiftyone.core.view.DatasetView`
        """
        return self._add_view_stage(fos.ExcludeBy(field, values))

    @view_stage
    def exclude_fields(self, field_names, _allow_missing=False):
        """Excludes the fields with the given names from the samples in the
        collection.

        Note that default fields cannot be excluded.

        Examples::

            import fiftyone as fo

            dataset = fo.Dataset()
            dataset.add_samples(
                [
                    fo.Sample(
                        filepath="/path/to/image1.png",
                        ground_truth=fo.Classification(label="cat"),
                        predictions=fo.Classification(label="cat", confidence=0.9),
                    ),
                    fo.Sample(
                        filepath="/path/to/image2.png",
                        ground_truth=fo.Classification(label="dog"),
                        predictions=fo.Classification(label="dog", confidence=0.8),
                    ),
                    fo.Sample(
                        filepath="/path/to/image3.png",
                        ground_truth=None,
                        predictions=None,
                    ),
                ]
            )

            #
            # Exclude the `predictions` field from all samples
            #

            view = dataset.exclude_fields("predictions")

        Args:
            field_names: a field name or iterable of field names to exclude

        Returns:
            a :class:`fiftyone.core.view.DatasetView`
        """
        return self._add_view_stage(
            fos.ExcludeFields(field_names, _allow_missing=_allow_missing)
        )

    @view_stage
    def exclude_frames(self, frame_ids, omit_empty=True):
        """Excludes the frames with the given IDs from the video collection.

        Examples::

            import fiftyone as fo
            import fiftyone.zoo as foz

            dataset = foz.load_zoo_dataset("quickstart-video")

            #
            # Exclude some specific frames
            #

            frame_ids = [
                dataset.first().frames.first().id,
                dataset.last().frames.last().id,
            ]

            view = dataset.exclude_frames(frame_ids)

            print(dataset.count("frames"))
            print(view.count("frames"))

        Args:
            frame_ids: the frames to exclude. Can be any of the following:

                -   a frame ID
                -   an iterable of frame IDs
                -   a :class:`fiftyone.core.frame.Frame` or
                    :class:`fiftyone.core.frame.FrameView`
                -   an iterable of :class:`fiftyone.core.frame.Frame` or
                    :class:`fiftyone.core.frame.FrameView` instances
                -   a :class:`fiftyone.core.collections.SampleCollection` whose
                    frames to exclude

            omit_empty (True): whether to omit samples that have no frames
                after excluding the specified frames

        Returns:
            a :class:`fiftyone.core.view.DatasetView`
        """
        return self._add_view_stage(
            fos.ExcludeFrames(frame_ids, omit_empty=omit_empty)
        )

    @view_stage
    def exclude_labels(
        self, labels=None, ids=None, tags=None, fields=None, omit_empty=True
    ):
        """Excludes the specified labels from the collection.

        The returned view will omit samples, sample fields, and individual
        labels that do not match the specified selection criteria.

        You can perform an exclusion via one or more of the following methods:

        -   Provide the ``labels`` argument, which should contain a list of
            dicts in the format returned by
            :meth:`fiftyone.core.session.Session.selected_labels`, to exclude
            specific labels

        -   Provide the ``ids`` argument to exclude labels with specific IDs

        -   Provide the ``tags`` argument to exclude labels with specific tags

        If multiple criteria are specified, labels must match all of them in
        order to be excluded.

        By default, the exclusion is applied to all
        :class:`fiftyone.core.labels.Label` fields, but you can provide the
        ``fields`` argument to explicitly define the field(s) in which to
        exclude.

        Examples::

            import fiftyone as fo
            import fiftyone.zoo as foz

            dataset = foz.load_zoo_dataset("quickstart")

            #
            # Exclude the labels currently selected in the App
            #

            session = fo.launch_app(dataset)

            # Select some labels in the App...

            view = dataset.exclude_labels(labels=session.selected_labels)

            #
            # Exclude labels with the specified IDs
            #

            # Grab some label IDs
            ids = [
                dataset.first().ground_truth.detections[0].id,
                dataset.last().predictions.detections[0].id,
            ]

            view = dataset.exclude_labels(ids=ids)

            print(dataset.count("ground_truth.detections"))
            print(view.count("ground_truth.detections"))

            print(dataset.count("predictions.detections"))
            print(view.count("predictions.detections"))

            #
            # Exclude labels with the specified tags
            #

            # Grab some label IDs
            ids = [
                dataset.first().ground_truth.detections[0].id,
                dataset.last().predictions.detections[0].id,
            ]

            # Give the labels a "test" tag
            dataset = dataset.clone()  # create copy since we're modifying data
            dataset.select_labels(ids=ids).tag_labels("test")

            print(dataset.count_values("ground_truth.detections.tags"))
            print(dataset.count_values("predictions.detections.tags"))

            # Exclude the labels via their tag
            view = dataset.exclude_labels(tags="test")

            print(dataset.count("ground_truth.detections"))
            print(view.count("ground_truth.detections"))

            print(dataset.count("predictions.detections"))
            print(view.count("predictions.detections"))

        Args:
            labels (None): a list of dicts specifying the labels to exclude in
                the format returned by
                :meth:`fiftyone.core.session.Session.selected_labels`
            ids (None): an ID or iterable of IDs of the labels to exclude
            tags (None): a tag or iterable of tags of labels to exclude
            fields (None): a field or iterable of fields from which to exclude
            omit_empty (True): whether to omit samples that have no labels
                after filtering

        Returns:
            a :class:`fiftyone.core.view.DatasetView`
        """
        return self._add_view_stage(
            fos.ExcludeLabels(
                labels=labels,
                ids=ids,
                tags=tags,
                fields=fields,
                omit_empty=omit_empty,
            )
        )

    @view_stage
    def exists(self, field, bool=None):
        """Returns a view containing the samples in the collection that have
        (or do not have) a non-``None`` value for the given field or embedded
        field.

        Examples::

            import fiftyone as fo

            dataset = fo.Dataset()
            dataset.add_samples(
                [
                    fo.Sample(
                        filepath="/path/to/image1.png",
                        ground_truth=fo.Classification(label="cat"),
                        predictions=fo.Classification(label="cat", confidence=0.9),
                    ),
                    fo.Sample(
                        filepath="/path/to/image2.png",
                        ground_truth=fo.Classification(label="dog"),
                        predictions=fo.Classification(label="dog", confidence=0.8),
                    ),
                    fo.Sample(
                        filepath="/path/to/image3.png",
                        ground_truth=fo.Classification(label="dog"),
                        predictions=fo.Classification(label="dog"),
                    ),
                    fo.Sample(
                        filepath="/path/to/image4.png",
                        ground_truth=None,
                        predictions=None,
                    ),
                    fo.Sample(filepath="/path/to/image5.png"),
                ]
            )

            #
            # Only include samples that have a value in their `predictions`
            # field
            #

            view = dataset.exists("predictions")

            #
            # Only include samples that do NOT have a value in their
            # `predictions` field
            #

            view = dataset.exists("predictions", False)

            #
            # Only include samples that have prediction confidences
            #

            view = dataset.exists("predictions.confidence")

        Args:
            field: the field name or ``embedded.field.name``
            bool (None): whether to check if the field exists (None or True) or
                does not exist (False)

        Returns:
            a :class:`fiftyone.core.view.DatasetView`
        """
        return self._add_view_stage(fos.Exists(field, bool=bool))

    @view_stage
    def filter_field(self, field, filter, only_matches=True):
        """Filters the values of a field or embedded field of each sample in
        the collection.

        Values of ``field`` for which ``filter`` returns ``False`` are
        replaced with ``None``.

        Examples::

            import fiftyone as fo
            from fiftyone import ViewField as F

            dataset = fo.Dataset()
            dataset.add_samples(
                [
                    fo.Sample(
                        filepath="/path/to/image1.png",
                        ground_truth=fo.Classification(label="cat"),
                        predictions=fo.Classification(label="cat", confidence=0.9),
                        numeric_field=1.0,
                    ),
                    fo.Sample(
                        filepath="/path/to/image2.png",
                        ground_truth=fo.Classification(label="dog"),
                        predictions=fo.Classification(label="dog", confidence=0.8),
                        numeric_field=-1.0,
                    ),
                    fo.Sample(
                        filepath="/path/to/image3.png",
                        ground_truth=None,
                        predictions=None,
                        numeric_field=None,
                    ),
                ]
            )

            #
            # Only include classifications in the `predictions` field
            # whose `label` is "cat"
            #

            view = dataset.filter_field("predictions", F("label") == "cat")

            #
            # Only include samples whose `numeric_field` value is positive
            #

            view = dataset.filter_field("numeric_field", F() > 0)

        Args:
            field: the field name or ``embedded.field.name``
            filter: a :class:`fiftyone.core.expressions.ViewExpression` or
                `MongoDB expression <https://docs.mongodb.com/manual/meta/aggregation-quick-reference/#aggregation-expressions>`_
                that returns a boolean describing the filter to apply
            only_matches (True): whether to only include samples that match
                the filter (True) or include all samples (False)

        Returns:
            a :class:`fiftyone.core.view.DatasetView`
        """
        return self._add_view_stage(
            fos.FilterField(field, filter, only_matches=only_matches)
        )

    @view_stage
    def filter_labels(
        self, field, filter, only_matches=True, trajectories=False
    ):
        """Filters the :class:`fiftyone.core.labels.Label` field of each
        sample in the collection.

        If the specified ``field`` is a single
        :class:`fiftyone.core.labels.Label` type, fields for which ``filter``
        returns ``False`` are replaced with ``None``:

        -   :class:`fiftyone.core.labels.Classification`
        -   :class:`fiftyone.core.labels.Detection`
        -   :class:`fiftyone.core.labels.Polyline`
        -   :class:`fiftyone.core.labels.Keypoint`

        If the specified ``field`` is a :class:`fiftyone.core.labels.Label`
        list type, the label elements for which ``filter`` returns ``False``
        are omitted from the view:

        -   :class:`fiftyone.core.labels.Classifications`
        -   :class:`fiftyone.core.labels.Detections`
        -   :class:`fiftyone.core.labels.Polylines`
        -   :class:`fiftyone.core.labels.Keypoints`

        Classifications Examples::

            import fiftyone as fo
            from fiftyone import ViewField as F

            dataset = fo.Dataset()
            dataset.add_samples(
                [
                    fo.Sample(
                        filepath="/path/to/image1.png",
                        predictions=fo.Classification(label="cat", confidence=0.9),
                    ),
                    fo.Sample(
                        filepath="/path/to/image2.png",
                        predictions=fo.Classification(label="dog", confidence=0.8),
                    ),
                    fo.Sample(
                        filepath="/path/to/image3.png",
                        predictions=fo.Classification(label="rabbit"),
                    ),
                    fo.Sample(
                        filepath="/path/to/image4.png",
                        predictions=None,
                    ),
                ]
            )

            #
            # Only include classifications in the `predictions` field whose
            # `confidence` is greater than 0.8
            #

            view = dataset.filter_labels("predictions", F("confidence") > 0.8)

            #
            # Only include classifications in the `predictions` field whose
            # `label` is "cat" or "dog"
            #

            view = dataset.filter_labels(
                "predictions", F("label").is_in(["cat", "dog"])
            )

        Detections Examples::

            import fiftyone as fo
            from fiftyone import ViewField as F

            dataset = fo.Dataset()
            dataset.add_samples(
                [
                    fo.Sample(
                        filepath="/path/to/image1.png",
                        predictions=fo.Detections(
                            detections=[
                                fo.Detection(
                                    label="cat",
                                    bounding_box=[0.1, 0.1, 0.5, 0.5],
                                    confidence=0.9,
                                ),
                                fo.Detection(
                                    label="dog",
                                    bounding_box=[0.2, 0.2, 0.3, 0.3],
                                    confidence=0.8,
                                ),
                            ]
                        ),
                    ),
                    fo.Sample(
                        filepath="/path/to/image2.png",
                        predictions=fo.Detections(
                            detections=[
                                fo.Detection(
                                    label="cat",
                                    bounding_box=[0.5, 0.5, 0.4, 0.4],
                                    confidence=0.95,
                                ),
                                fo.Detection(label="rabbit"),
                            ]
                        ),
                    ),
                    fo.Sample(
                        filepath="/path/to/image3.png",
                        predictions=fo.Detections(
                            detections=[
                                fo.Detection(
                                    label="squirrel",
                                    bounding_box=[0.25, 0.25, 0.5, 0.5],
                                    confidence=0.5,
                                ),
                            ]
                        ),
                    ),
                    fo.Sample(
                        filepath="/path/to/image4.png",
                        predictions=None,
                    ),
                ]
            )

            #
            # Only include detections in the `predictions` field whose
            # `confidence` is greater than 0.8
            #

            view = dataset.filter_labels("predictions", F("confidence") > 0.8)

            #
            # Only include detections in the `predictions` field whose `label`
            # is "cat" or "dog"
            #

            view = dataset.filter_labels(
                "predictions", F("label").is_in(["cat", "dog"])
            )

            #
            # Only include detections in the `predictions` field whose bounding
            # box area is smaller than 0.2
            #

            # Bboxes are in [top-left-x, top-left-y, width, height] format
            bbox_area = F("bounding_box")[2] * F("bounding_box")[3]

            view = dataset.filter_labels("predictions", bbox_area < 0.2)

        Polylines Examples::

            import fiftyone as fo
            from fiftyone import ViewField as F

            dataset = fo.Dataset()
            dataset.add_samples(
                [
                    fo.Sample(
                        filepath="/path/to/image1.png",
                        predictions=fo.Polylines(
                            polylines=[
                                fo.Polyline(
                                    label="lane",
                                    points=[[(0.1, 0.1), (0.1, 0.6)]],
                                    filled=False,
                                ),
                                fo.Polyline(
                                    label="road",
                                    points=[[(0.2, 0.2), (0.5, 0.5), (0.2, 0.5)]],
                                    filled=True,
                                ),
                            ]
                        ),
                    ),
                    fo.Sample(
                        filepath="/path/to/image2.png",
                        predictions=fo.Polylines(
                            polylines=[
                                fo.Polyline(
                                    label="lane",
                                    points=[[(0.4, 0.4), (0.9, 0.4)]],
                                    filled=False,
                                ),
                                fo.Polyline(
                                    label="road",
                                    points=[[(0.6, 0.6), (0.9, 0.9), (0.6, 0.9)]],
                                    filled=True,
                                ),
                            ]
                        ),
                    ),
                    fo.Sample(
                        filepath="/path/to/image3.png",
                        predictions=None,
                    ),
                ]
            )

            #
            # Only include polylines in the `predictions` field that are filled
            #

            view = dataset.filter_labels("predictions", F("filled") == True)

            #
            # Only include polylines in the `predictions` field whose `label`
            # is "lane"
            #

            view = dataset.filter_labels("predictions", F("label") == "lane")

            #
            # Only include polylines in the `predictions` field with at least
            # 3 vertices
            #

            num_vertices = F("points").map(F().length()).sum()
            view = dataset.filter_labels("predictions", num_vertices >= 3)

        Keypoints Examples::

            import fiftyone as fo
            from fiftyone import ViewField as F

            dataset = fo.Dataset()
            dataset.add_samples(
                [
                    fo.Sample(
                        filepath="/path/to/image1.png",
                        predictions=fo.Keypoint(
                            label="house",
                            points=[(0.1, 0.1), (0.1, 0.9), (0.9, 0.9), (0.9, 0.1)],
                        ),
                    ),
                    fo.Sample(
                        filepath="/path/to/image2.png",
                        predictions=fo.Keypoint(
                            label="window",
                            points=[(0.4, 0.4), (0.5, 0.5), (0.6, 0.6)],
                        ),
                    ),
                    fo.Sample(
                        filepath="/path/to/image3.png",
                        predictions=None,
                    ),
                ]
            )

            #
            # Only include keypoints in the `predictions` field whose `label`
            # is "house"
            #

            view = dataset.filter_labels("predictions", F("label") == "house")

            #
            # Only include keypoints in the `predictions` field with less than
            # four points
            #

            view = dataset.filter_labels("predictions", F("points").length() < 4)

        Args:
            field: the label field to filter
            filter: a :class:`fiftyone.core.expressions.ViewExpression` or
                `MongoDB expression <https://docs.mongodb.com/manual/meta/aggregation-quick-reference/#aggregation-expressions>`_
                that returns a boolean describing the filter to apply
            only_matches (True): whether to only include samples with at least
                one label after filtering (True) or include all samples (False)
            trajectories (False): whether to match entire object trajectories
                for which the object matches the given filter on at least one
                frame. Only applicable to datasets that contain videos and
                frame-level label fields whose objects have their ``index``
                attributes populated

        Returns:
            a :class:`fiftyone.core.view.DatasetView`
        """
        return self._add_view_stage(
            fos.FilterLabels(
                field,
                filter,
                only_matches=only_matches,
                trajectories=trajectories,
            )
        )

    @view_stage
    def filter_keypoints(
        self, field, filter=None, labels=None, only_matches=True
    ):
        """Filters the individual :attr:`fiftyone.core.labels.Keypoint.points`
        elements in the specified keypoints field of each sample in the
        collection.

        .. note::

            Use :meth:`filter_labels` if you simply want to filter entire
            :class:`fiftyone.core.labels.Keypoint` objects in a field.

        Examples::

            import fiftyone as fo
            from fiftyone import ViewField as F

            dataset = fo.Dataset()
            dataset.add_samples(
                [
                    fo.Sample(
                        filepath="/path/to/image1.png",
                        predictions=fo.Keypoints(
                            keypoints=[
                                fo.Keypoint(
                                    label="person",
                                    points=[(0.1, 0.1), (0.1, 0.9), (0.9, 0.9), (0.9, 0.1)],
                                    confidence=[0.7, 0.8, 0.95, 0.99],
                                )
                            ]
                        )
                    ),
                    fo.Sample(filepath="/path/to/image2.png"),
                ]
            )

            dataset.default_skeleton = fo.KeypointSkeleton(
                labels=["nose", "left eye", "right eye", "left ear", "right ear"],
                edges=[[0, 1, 2, 0], [0, 3], [0, 4]],
            )

            #
            # Only include keypoints in the `predictions` field whose
            # `confidence` is greater than 0.9
            #

            view = dataset.filter_keypoints(
                "predictions", filter=F("confidence") > 0.9
            )

            #
            # Only include keypoints in the `predictions` field with less than
            # four points
            #

            view = dataset.filter_keypoints(
                "predictions", labels=["left eye", "right eye"]
            )

        Args:
            field: the :class:`fiftyone.core.labels.Keypoint` or
                :class:`fiftyone.core.labels.Keypoints` field to filter
            filter (None): a :class:`fiftyone.core.expressions.ViewExpression`
                or `MongoDB expression <https://docs.mongodb.com/manual/meta/aggregation-quick-reference/#aggregation-expressions>`_
                that returns a boolean, like ``F("confidence") > 0.5`` or
                ``F("occluded") == False``, to apply elementwise to the
                specified field, which must be a list of same length as
                :attr:`fiftyone.core.labels.Keypoint.points`
            labels (None): a label or iterable of keypoint skeleton labels to
                keep
            only_matches (True): whether to only include keypoints/samples with
                at least one point after filtering (True) or include all
                keypoints/samples (False)

        Returns:
            a :class:`fiftyone.core.view.DatasetView`
        """
        return self._add_view_stage(
            fos.FilterKeypoints(
                field,
                filter=filter,
                labels=labels,
                only_matches=only_matches,
            )
        )

    @view_stage
    def geo_near(
        self,
        point,
        location_field=None,
        min_distance=None,
        max_distance=None,
        query=None,
    ):
        """Sorts the samples in the collection by their proximity to a
        specified geolocation.

        .. note::

            This stage must be the **first stage** in any
            :class:`fiftyone.core.view.DatasetView` in which it appears.

        Examples::

            import fiftyone as fo
            import fiftyone.zoo as foz

            TIMES_SQUARE = [-73.9855, 40.7580]

            dataset = foz.load_zoo_dataset("quickstart-geo")

            #
            # Sort the samples by their proximity to Times Square
            #

            view = dataset.geo_near(TIMES_SQUARE)

            #
            # Sort the samples by their proximity to Times Square, and only
            # include samples within 5km
            #

            view = dataset.geo_near(TIMES_SQUARE, max_distance=5000)

            #
            # Sort the samples by their proximity to Times Square, and only
            # include samples that are in Manhattan
            #

            import fiftyone.utils.geojson as foug

            in_manhattan = foug.geo_within(
                "location.point",
                [
                    [
                        [-73.949701, 40.834487],
                        [-73.896611, 40.815076],
                        [-73.998083, 40.696534],
                        [-74.031751, 40.715273],
                        [-73.949701, 40.834487],
                    ]
                ]
            )

            view = dataset.geo_near(
                TIMES_SQUARE, location_field="location", query=in_manhattan
            )

        Args:
            point: the reference point to compute distances to. Can be any of
                the following:

                -   A ``[longitude, latitude]`` list
                -   A GeoJSON dict with ``Point`` type
                -   A :class:`fiftyone.core.labels.GeoLocation` instance whose
                    ``point`` attribute contains the point

            location_field (None): the location data of each sample to use. Can
                be any of the following:

                -   The name of a :class:`fiftyone.core.fields.GeoLocation`
                    field whose ``point`` attribute to use as location data
                -   An ``embedded.field.name`` containing GeoJSON data to use
                    as location data
                -   ``None``, in which case there must be a single
                    :class:`fiftyone.core.fields.GeoLocation` field on the
                    samples, which is used by default

            min_distance (None): filter samples that are less than this
                distance (in meters) from ``point``
            max_distance (None): filter samples that are greater than this
                distance (in meters) from ``point``
            query (None): an optional dict defining a
                `MongoDB read query <https://docs.mongodb.com/manual/tutorial/query-documents/#read-operations-query-argument>`_
                that samples must match in order to be included in this view

        Returns:
            a :class:`fiftyone.core.view.DatasetView`
        """
        return self._add_view_stage(
            fos.GeoNear(
                point,
                location_field=location_field,
                min_distance=min_distance,
                max_distance=max_distance,
                query=query,
            )
        )

    @view_stage
    def geo_within(self, boundary, location_field=None, strict=True):
        """Filters the samples in this collection to only include samples whose
        geolocation is within a specified boundary.

        Examples::

            import fiftyone as fo
            import fiftyone.zoo as foz

            MANHATTAN = [
                [
                    [-73.949701, 40.834487],
                    [-73.896611, 40.815076],
                    [-73.998083, 40.696534],
                    [-74.031751, 40.715273],
                    [-73.949701, 40.834487],
                ]
            ]

            dataset = foz.load_zoo_dataset("quickstart-geo")

            #
            # Create a view that only contains samples in Manhattan
            #

            view = dataset.geo_within(MANHATTAN)

        Args:
            boundary: a :class:`fiftyone.core.labels.GeoLocation`,
                :class:`fiftyone.core.labels.GeoLocations`, GeoJSON dict, or
                list of coordinates that define a ``Polygon`` or
                ``MultiPolygon`` to search within
            location_field (None): the location data of each sample to use. Can
                be any of the following:

                -   The name of a :class:`fiftyone.core.fields.GeoLocation`
                    field whose ``point`` attribute to use as location data
                -   An ``embedded.field.name`` that directly contains the
                    GeoJSON location data to use
                -   ``None``, in which case there must be a single
                    :class:`fiftyone.core.fields.GeoLocation` field on the
                    samples, which is used by default

            strict (True): whether a sample's location data must strictly fall
                within boundary (True) in order to match, or whether any
                intersection suffices (False)

        Returns:
            a :class:`fiftyone.core.view.DatasetView`
        """
        return self._add_view_stage(
            fos.GeoWithin(
                boundary, location_field=location_field, strict=strict
            )
        )

    @view_stage
    def group_by(
        self,
        field_or_expr,
        match_expr=None,
        sort_expr=None,
        reverse=False,
    ):
        """Creates a view that reorganizes the samples in the collection so
        that they are grouped by a specified field or expression.

        Examples::

            import fiftyone as fo
            import fiftyone.zoo as foz
            from fiftyone import ViewField as F

            dataset = foz.load_zoo_dataset("cifar10", split="test")

            # Take a random sample of 1000 samples and organize them by ground
            # truth label with groups arranged in decreasing order of size
            view = dataset.take(1000).group_by(
                "ground_truth.label",
                sort_expr=F().length(),
                reverse=True,
            )

            print(view.values("ground_truth.label"))
            print(
                sorted(
                    view.count_values("ground_truth.label").items(),
                    key=lambda kv: kv[1],
                    reverse=True,
                )
            )

        Args:
            field_or_expr: the field or ``embedded.field.name`` to group by, or
                a :class:`fiftyone.core.expressions.ViewExpression` or
                `MongoDB aggregation expression <https://docs.mongodb.com/manual/meta/aggregation-quick-reference/#aggregation-expressions>`_
                that defines the value to group by
            match_expr (None): an optional
                :class:`fiftyone.core.expressions.ViewExpression` or
                `MongoDB aggregation expression <https://docs.mongodb.com/manual/meta/aggregation-quick-reference/#aggregation-expressions>`_
                that defines which groups to include in the output view. If
                provided, this expression will be evaluated on the list of
                samples in each group
            sort_expr (None): an optional
                :class:`fiftyone.core.expressions.ViewExpression` or
                `MongoDB aggregation expression <https://docs.mongodb.com/manual/meta/aggregation-quick-reference/#aggregation-expressions>`_
                that defines how to sort the groups in the output view. If
                provided, this expression will be evaluated on the list of
                samples in each group
            reverse (False): whether to return the results in descending order

        Returns:
            a :class:`fiftyone.core.view.DatasetView`
        """
        return self._add_view_stage(
            fos.GroupBy(
                field_or_expr,
                match_expr=match_expr,
                sort_expr=sort_expr,
                reverse=reverse,
            )
        )

    @view_stage
    def limit(self, limit):
        """Returns a view with at most the given number of samples.

        Examples::

            import fiftyone as fo

            dataset = fo.Dataset()
            dataset.add_samples(
                [
                    fo.Sample(
                        filepath="/path/to/image1.png",
                        ground_truth=fo.Classification(label="cat"),
                    ),
                    fo.Sample(
                        filepath="/path/to/image2.png",
                        ground_truth=fo.Classification(label="dog"),
                    ),
                    fo.Sample(
                        filepath="/path/to/image3.png",
                        ground_truth=None,
                    ),
                ]
            )

            #
            # Only include the first 2 samples in the view
            #

            view = dataset.limit(2)

        Args:
            limit: the maximum number of samples to return. If a non-positive
                number is provided, an empty view is returned

        Returns:
            a :class:`fiftyone.core.view.DatasetView`
        """
        return self._add_view_stage(fos.Limit(limit))

    @view_stage
    def limit_labels(self, field, limit):
        """Limits the number of :class:`fiftyone.core.labels.Label` instances
        in the specified labels list field of each sample in the collection.

        The specified ``field`` must be one of the following types:

        -   :class:`fiftyone.core.labels.Classifications`
        -   :class:`fiftyone.core.labels.Detections`
        -   :class:`fiftyone.core.labels.Keypoints`
        -   :class:`fiftyone.core.labels.Polylines`

        Examples::

            import fiftyone as fo
            from fiftyone import ViewField as F

            dataset = fo.Dataset()
            dataset.add_samples(
                [
                    fo.Sample(
                        filepath="/path/to/image1.png",
                        predictions=fo.Detections(
                            detections=[
                                fo.Detection(
                                    label="cat",
                                    bounding_box=[0.1, 0.1, 0.5, 0.5],
                                    confidence=0.9,
                                ),
                                fo.Detection(
                                    label="dog",
                                    bounding_box=[0.2, 0.2, 0.3, 0.3],
                                    confidence=0.8,
                                ),
                            ]
                        ),
                    ),
                    fo.Sample(
                        filepath="/path/to/image2.png",
                        predictions=fo.Detections(
                            detections=[
                                fo.Detection(
                                    label="cat",
                                    bounding_box=[0.5, 0.5, 0.4, 0.4],
                                    confidence=0.95,
                                ),
                                fo.Detection(label="rabbit"),
                            ]
                        ),
                    ),
                    fo.Sample(
                        filepath="/path/to/image4.png",
                        predictions=None,
                    ),
                ]
            )

            #
            # Only include the first detection in the `predictions` field of
            # each sample
            #

            view = dataset.limit_labels("predictions", 1)

        Args:
            field: the labels list field to filter
            limit: the maximum number of labels to include in each labels list.
                If a non-positive number is provided, all lists will be empty

        Returns:
            a :class:`fiftyone.core.view.DatasetView`
        """
        return self._add_view_stage(fos.LimitLabels(field, limit))

    @view_stage
    def map_labels(self, field, map):
        """Maps the ``label`` values of a :class:`fiftyone.core.labels.Label`
        field to new values for each sample in the collection.

        Examples::

            import fiftyone as fo
            from fiftyone import ViewField as F

            dataset = fo.Dataset()
            dataset.add_samples(
                [
                    fo.Sample(
                        filepath="/path/to/image1.png",
                        weather=fo.Classification(label="sunny"),
                        predictions=fo.Detections(
                            detections=[
                                fo.Detection(
                                    label="cat",
                                    bounding_box=[0.1, 0.1, 0.5, 0.5],
                                    confidence=0.9,
                                ),
                                fo.Detection(
                                    label="dog",
                                    bounding_box=[0.2, 0.2, 0.3, 0.3],
                                    confidence=0.8,
                                ),
                            ]
                        ),
                    ),
                    fo.Sample(
                        filepath="/path/to/image2.png",
                        weather=fo.Classification(label="cloudy"),
                        predictions=fo.Detections(
                            detections=[
                                fo.Detection(
                                    label="cat",
                                    bounding_box=[0.5, 0.5, 0.4, 0.4],
                                    confidence=0.95,
                                ),
                                fo.Detection(label="rabbit"),
                            ]
                        ),
                    ),
                    fo.Sample(
                        filepath="/path/to/image3.png",
                        weather=fo.Classification(label="partly cloudy"),
                        predictions=fo.Detections(
                            detections=[
                                fo.Detection(
                                    label="squirrel",
                                    bounding_box=[0.25, 0.25, 0.5, 0.5],
                                    confidence=0.5,
                                ),
                            ]
                        ),
                    ),
                    fo.Sample(
                        filepath="/path/to/image4.png",
                        predictions=None,
                    ),
                ]
            )

            #
            # Map the "partly cloudy" weather label to "cloudy"
            #

            view = dataset.map_labels("weather", {"partly cloudy": "cloudy"})

            #
            # Map "rabbit" and "squirrel" predictions to "other"
            #

            view = dataset.map_labels(
                "predictions", {"rabbit": "other", "squirrel": "other"}
            )

        Args:
            field: the labels field to map
            map: a dict mapping label values to new label values

        Returns:
            a :class:`fiftyone.core.view.DatasetView`
        """
        return self._add_view_stage(fos.MapLabels(field, map))

    @view_stage
    def set_field(self, field, expr, _allow_missing=False):
        """Sets a field or embedded field on each sample in a collection by
        evaluating the given expression.

        This method can process embedded list fields. To do so, simply append
        ``[]`` to any list component(s) of the field path.

        .. note::

            There are two cases where FiftyOne will automatically unwind array
            fields without requiring you to explicitly specify this via the
            ``[]`` syntax:

            **Top-level lists:** when you specify a ``field`` path that refers
            to a top-level list field of a dataset; i.e., ``list_field`` is
            automatically coerced to ``list_field[]``, if necessary.

            **List fields:** When you specify a ``field`` path that refers to
            the list field of a |Label| class, such as the
            :attr:`Detections.detections <fiftyone.core.labels.Detections.detections>`
            attribute; i.e., ``ground_truth.detections.label`` is automatically
            coerced to ``ground_truth.detections[].label``, if necessary.

            See the examples below for demonstrations of this behavior.

        The provided ``expr`` is interpreted relative to the document on which
        the embedded field is being set. For example, if you are setting a
        nested field ``field="embedded.document.field"``, then the expression
        ``expr`` you provide will be applied to the ``embedded.document``
        document. Note that you can override this behavior by defining an
        expression that is bound to the root document by prepending ``"$"`` to
        any field name(s) in the expression.

        See the examples below for more information.

        .. note::

            Note that you cannot set a non-existing top-level field using this
            stage, since doing so would violate the dataset's schema. You can,
            however, first declare a new field via
            :meth:`fiftyone.core.dataset.Dataset.add_sample_field` and then
            populate it in a view via this stage.

        Examples::

            import fiftyone as fo
            import fiftyone.zoo as foz
            from fiftyone import ViewField as F

            dataset = foz.load_zoo_dataset("quickstart")

            #
            # Replace all values of the `uniqueness` field that are less than
            # 0.5 with `None`
            #

            view = dataset.set_field(
                "uniqueness",
                (F("uniqueness") >= 0.5).if_else(F("uniqueness"), None)
            )
            print(view.bounds("uniqueness"))

            #
            # Lower bound all object confidences in the `predictions` field at
            # 0.5
            #

            view = dataset.set_field(
                "predictions.detections.confidence", F("confidence").max(0.5)
            )
            print(view.bounds("predictions.detections.confidence"))

            #
            # Add a `num_predictions` property to the `predictions` field that
            # contains the number of objects in the field
            #

            view = dataset.set_field(
                "predictions.num_predictions",
                F("$predictions.detections").length(),
            )
            print(view.bounds("predictions.num_predictions"))

            #
            # Set an `is_animal` field on each object in the `predictions` field
            # that indicates whether the object is an animal
            #

            ANIMALS = [
                "bear", "bird", "cat", "cow", "dog", "elephant", "giraffe",
                "horse", "sheep", "zebra"
            ]

            view = dataset.set_field(
                "predictions.detections.is_animal", F("label").is_in(ANIMALS)
            )
            print(view.count_values("predictions.detections.is_animal"))

        Args:
            field: the field or ``embedded.field.name`` to set
            expr: a :class:`fiftyone.core.expressions.ViewExpression` or
                `MongoDB expression <https://docs.mongodb.com/manual/meta/aggregation-quick-reference/#aggregation-expressions>`_
                that defines the field value to set

        Returns:
            a :class:`fiftyone.core.view.DatasetView`
        """
        return self._add_view_stage(
            fos.SetField(field, expr, _allow_missing=_allow_missing)
        )

    @view_stage
    def match(self, filter):
        """Filters the samples in the collection by the given filter.

        Examples::

            import fiftyone as fo
            from fiftyone import ViewField as F

            dataset = fo.Dataset()
            dataset.add_samples(
                [
                    fo.Sample(
                        filepath="/path/to/image1.png",
                        weather=fo.Classification(label="sunny"),
                        predictions=fo.Detections(
                            detections=[
                                fo.Detection(
                                    label="cat",
                                    bounding_box=[0.1, 0.1, 0.5, 0.5],
                                    confidence=0.9,
                                ),
                                fo.Detection(
                                    label="dog",
                                    bounding_box=[0.2, 0.2, 0.3, 0.3],
                                    confidence=0.8,
                                ),
                            ]
                        ),
                    ),
                    fo.Sample(
                        filepath="/path/to/image2.jpg",
                        weather=fo.Classification(label="cloudy"),
                        predictions=fo.Detections(
                            detections=[
                                fo.Detection(
                                    label="cat",
                                    bounding_box=[0.5, 0.5, 0.4, 0.4],
                                    confidence=0.95,
                                ),
                                fo.Detection(label="rabbit"),
                            ]
                        ),
                    ),
                    fo.Sample(
                        filepath="/path/to/image3.png",
                        weather=fo.Classification(label="partly cloudy"),
                        predictions=fo.Detections(
                            detections=[
                                fo.Detection(
                                    label="squirrel",
                                    bounding_box=[0.25, 0.25, 0.5, 0.5],
                                    confidence=0.5,
                                ),
                            ]
                        ),
                    ),
                    fo.Sample(
                        filepath="/path/to/image4.jpg",
                        predictions=None,
                    ),
                ]
            )

            #
            # Only include samples whose `filepath` ends with ".jpg"
            #

            view = dataset.match(F("filepath").ends_with(".jpg"))

            #
            # Only include samples whose `weather` field is "sunny"
            #

            view = dataset.match(F("weather").label == "sunny")

            #
            # Only include samples with at least 2 objects in their
            # `predictions` field
            #

            view = dataset.match(F("predictions").detections.length() >= 2)

            #
            # Only include samples whose `predictions` field contains at least
            # one object with area smaller than 0.2
            #

            # Bboxes are in [top-left-x, top-left-y, width, height] format
            bbox = F("bounding_box")
            bbox_area = bbox[2] * bbox[3]

            small_boxes = F("predictions.detections").filter(bbox_area < 0.2)
            view = dataset.match(small_boxes.length() > 0)

        Args:
            filter: a :class:`fiftyone.core.expressions.ViewExpression` or
                `MongoDB expression <https://docs.mongodb.com/manual/meta/aggregation-quick-reference/#aggregation-expressions>`_
                that returns a boolean describing the filter to apply

        Returns:
            a :class:`fiftyone.core.view.DatasetView`
        """
        return self._add_view_stage(fos.Match(filter))

    @view_stage
    def match_frames(self, filter, omit_empty=True):
        """Filters the frames in the video collection by the given filter.

        Examples::

            import fiftyone as fo
            import fiftyone.zoo as foz
            from fiftyone import ViewField as F

            dataset = foz.load_zoo_dataset("quickstart-video")

            #
            # Match frames with at least 10 detections
            #

            num_objects = F("detections.detections").length()
            view = dataset.match_frames(num_objects > 10)

            print(dataset.count())
            print(view.count())

            print(dataset.count("frames"))
            print(view.count("frames"))

        Args:
            filter: a :class:`fiftyone.core.expressions.ViewExpression` or
                `MongoDB aggregation expression <https://docs.mongodb.com/manual/meta/aggregation-quick-reference/#aggregation-expressions>`_
                that returns a boolean describing the filter to apply
            omit_empty (True): whether to omit samples with no frame labels
                after filtering

        Returns:
            a :class:`fiftyone.core.view.DatasetView`
        """
        return self._add_view_stage(
            fos.MatchFrames(filter, omit_empty=omit_empty)
        )

    @view_stage
    def match_labels(
        self,
        labels=None,
        ids=None,
        tags=None,
        filter=None,
        fields=None,
        bool=None,
    ):
        """Selects the samples from the collection that contain (or do not
        contain) at least one label that matches the specified criteria.

        Note that, unlike :meth:`select_labels` and :meth:`filter_labels`, this
        stage will not filter the labels themselves; it only selects the
        corresponding samples.

        You can perform a selection via one or more of the following methods:

        -   Provide the ``labels`` argument, which should contain a list of
            dicts in the format returned by
            :meth:`fiftyone.core.session.Session.selected_labels`, to match
            specific labels

        -   Provide the ``ids`` argument to match labels with specific IDs

        -   Provide the ``tags`` argument to match labels with specific tags

        -   Provide the ``filter`` argument to match labels based on a boolean
            :class:`fiftyone.core.expressions.ViewExpression` that is applied
            to each individual :class:`fiftyone.core.labels.Label` element

        -   Pass ``bool=False`` to negate the operation and instead match
            samples that *do not* contain at least one label matching the
            specified criteria

        If multiple criteria are specified, labels must match all of them in
        order to trigger a sample match.

        By default, the selection is applied to all
        :class:`fiftyone.core.labels.Label` fields, but you can provide the
        ``fields`` argument to explicitly define the field(s) in which to
        search.

        Examples::

            import fiftyone as fo
            import fiftyone.zoo as foz
            from fiftyone import ViewField as F

            dataset = foz.load_zoo_dataset("quickstart")

            #
            # Only show samples whose labels are currently selected in the App
            #

            session = fo.launch_app(dataset)

            # Select some labels in the App...

            view = dataset.match_labels(labels=session.selected_labels)

            #
            # Only include samples that contain labels with the specified IDs
            #

            # Grab some label IDs
            ids = [
                dataset.first().ground_truth.detections[0].id,
                dataset.last().predictions.detections[0].id,
            ]

            view = dataset.match_labels(ids=ids)

            print(len(view))
            print(view.count("ground_truth.detections"))
            print(view.count("predictions.detections"))

            #
            # Only include samples that contain labels with the specified tags
            #

            # Grab some label IDs
            ids = [
                dataset.first().ground_truth.detections[0].id,
                dataset.last().predictions.detections[0].id,
            ]

            # Give the labels a "test" tag
            dataset = dataset.clone()  # create copy since we're modifying data
            dataset.select_labels(ids=ids).tag_labels("test")

            print(dataset.count_values("ground_truth.detections.tags"))
            print(dataset.count_values("predictions.detections.tags"))

            # Retrieve the labels via their tag
            view = dataset.match_labels(tags="test")

            print(len(view))
            print(view.count("ground_truth.detections"))
            print(view.count("predictions.detections"))

            #
            # Only include samples that contain labels matching a filter
            #

            filter = F("confidence") > 0.99
            view = dataset.match_labels(filter=filter, fields="predictions")

            print(len(view))
            print(view.count("ground_truth.detections"))
            print(view.count("predictions.detections"))

        Args:
            labels (None): a list of dicts specifying the labels to select in
                the format returned by
                :meth:`fiftyone.core.session.Session.selected_labels`
            ids (None): an ID or iterable of IDs of the labels to select
            tags (None): a tag or iterable of tags of labels to select
            filter (None): a :class:`fiftyone.core.expressions.ViewExpression`
                or `MongoDB aggregation expression <https://docs.mongodb.com/manual/meta/aggregation-quick-reference/#aggregation-expressions>`_
                that returns a boolean describing whether to select a given
                label. In the case of list fields like
                :class:`fiftyone.core.labels.Detections`, the filter is applied
                to the list elements, not the root field
            fields (None): a field or iterable of fields from which to select
            bool (None): whether to match samples that have (None or True) or
                do not have (False) at least one label that matches the
                specified criteria

        Returns:
            a :class:`fiftyone.core.view.DatasetView`
        """
        return self._add_view_stage(
            fos.MatchLabels(
                labels=labels,
                ids=ids,
                tags=tags,
                filter=filter,
                fields=fields,
                bool=bool,
            )
        )

    @view_stage
    def match_tags(self, tags, bool=None):
        """Returns a view containing the samples in the collection that have
        (or do not have) any of the given tag(s).

        To match samples that must contain multiple tags, chain multiple
        :meth:`match_tags` calls together.

        Examples::

            import fiftyone as fo

            dataset = fo.Dataset()
            dataset.add_samples(
                [
                    fo.Sample(
                        filepath="/path/to/image1.png",
                        tags=["train"],
                        ground_truth=fo.Classification(label="cat"),
                    ),
                    fo.Sample(
                        filepath="/path/to/image2.png",
                        tags=["test"],
                        ground_truth=fo.Classification(label="cat"),
                    ),
                    fo.Sample(
                        filepath="/path/to/image3.png",
                        ground_truth=None,
                    ),
                ]
            )

            #
            # Only include samples that have the "test" tag
            #

            view = dataset.match_tags("test")

            #
            # Only include samples that have either the "test" or "train" tag
            #

            view = dataset.match_tags(["test", "train"])

            #
            # Only include samples that do not have the "train" tag
            #

            view = dataset.match_tags("train", bool=False)

        Args:
            tags: the tag or iterable of tags to match
            bool (None): whether to match samples that have (None or True) or
                do not have (False) the given tags

        Returns:
            a :class:`fiftyone.core.view.DatasetView`
        """
        return self._add_view_stage(fos.MatchTags(tags, bool=bool))

    @view_stage
    def mongo(self, pipeline):
        """Adds a view stage defined by a raw MongoDB aggregation pipeline.

        See `MongoDB aggregation pipelines <https://docs.mongodb.com/manual/core/aggregation-pipeline/>`_
        for more details.

        Examples::

            import fiftyone as fo

            dataset = fo.Dataset()
            dataset.add_samples(
                [
                    fo.Sample(
                        filepath="/path/to/image1.png",
                        predictions=fo.Detections(
                            detections=[
                                fo.Detection(
                                    label="cat",
                                    bounding_box=[0.1, 0.1, 0.5, 0.5],
                                    confidence=0.9,
                                ),
                                fo.Detection(
                                    label="dog",
                                    bounding_box=[0.2, 0.2, 0.3, 0.3],
                                    confidence=0.8,
                                ),
                            ]
                        ),
                    ),
                    fo.Sample(
                        filepath="/path/to/image2.png",
                        predictions=fo.Detections(
                            detections=[
                                fo.Detection(
                                    label="cat",
                                    bounding_box=[0.5, 0.5, 0.4, 0.4],
                                    confidence=0.95,
                                ),
                                fo.Detection(label="rabbit"),
                            ]
                        ),
                    ),
                    fo.Sample(
                        filepath="/path/to/image3.png",
                        predictions=fo.Detections(
                            detections=[
                                fo.Detection(
                                    label="squirrel",
                                    bounding_box=[0.25, 0.25, 0.5, 0.5],
                                    confidence=0.5,
                                ),
                            ]
                        ),
                    ),
                    fo.Sample(
                        filepath="/path/to/image4.png",
                        predictions=None,
                    ),
                ]
            )

            #
            # Extract a view containing the second and third samples in the
            # dataset
            #

            view = dataset.mongo([{"$skip": 1}, {"$limit": 2}])

            #
            # Sort by the number of objects in the `precictions` field
            #

            view = dataset.mongo([
                {
                    "$addFields": {
                        "_sort_field": {
                            "$size": {"$ifNull": ["$predictions.detections", []]}
                        }
                    }
                },
                {"$sort": {"_sort_field": -1}},
                {"$unset": "_sort_field"}
            ])

        Args:
            pipeline: a MongoDB aggregation pipeline (list of dicts)

        Returns:
            a :class:`fiftyone.core.view.DatasetView`
        """
        return self._add_view_stage(fos.Mongo(pipeline))

    @view_stage
    def select(self, sample_ids, ordered=False):
        """Selects the samples with the given IDs from the collection.

        Examples::

            import fiftyone as fo
            import fiftyone.zoo as foz

            dataset = foz.load_zoo_dataset("quickstart")

            #
            # Create a view containing the currently selected samples in the App
            #

            session = fo.launch_app(dataset)

            # Select samples in the App...

            view = dataset.select(session.selected)

        Args:
            sample_ids: the samples to select. Can be any of the following:

                -   a sample ID
                -   an iterable of sample IDs
                -   an iterable of booleans of same length as the collection
                    encoding which samples to select
                -   a :class:`fiftyone.core.sample.Sample` or
                    :class:`fiftyone.core.sample.SampleView`
                -   an iterable of :class:`fiftyone.core.sample.Sample` or
                    :class:`fiftyone.core.sample.SampleView` instances
                -   a :class:`fiftyone.core.collections.SampleCollection`

        ordered (False): whether to sort the samples in the returned view to
            match the order of the provided IDs

        Returns:
            a :class:`fiftyone.core.view.DatasetView`
        """
        return self._add_view_stage(fos.Select(sample_ids, ordered=ordered))

    @view_stage
    def select_by(self, field, values, ordered=False):
        """Selects the samples with the given field values from the collection.

        This stage is typically used to work with categorical fields (strings,
        ints, and bools). If you want to select samples based on floating point
        fields, use :meth:`match`.

        Examples::

            import fiftyone as fo

            dataset = fo.Dataset()
            dataset.add_samples(
                [
                    fo.Sample(filepath="image%d.jpg" % i, int=i, str=str(i))
                    for i in range(100)
                ]
            )

            #
            # Create a view containing samples whose `int` field have the given
            # values
            #

            view = dataset.select_by("int", [1, 51, 11, 41, 21, 31])
            print(view.head(6))

            #
            # Create a view containing samples whose `str` field have the given
            # values, in order
            #

            view = dataset.select_by(
                "str", ["1", "51", "11", "41", "21", "31"], ordered=True
            )
            print(view.head(6))

        Args:
            field: a field or ``embedded.field.name``
            values: a value or iterable of values to select by
            ordered (False): whether to sort the samples in the returned view
                to match the order of the provided values

        Returns:
            a :class:`fiftyone.core.view.DatasetView`
        """
        return self._add_view_stage(
            fos.SelectBy(field, values, ordered=ordered)
        )

    @view_stage
    def select_fields(self, field_names=None, _allow_missing=False):
        """Selects only the fields with the given names from the samples in the
        collection. All other fields are excluded.

        Note that default sample fields are always selected.

        Examples::

            import fiftyone as fo

            dataset = fo.Dataset()
            dataset.add_samples(
                [
                    fo.Sample(
                        filepath="/path/to/image1.png",
                        numeric_field=1.0,
                        numeric_list_field=[-1, 0, 1],
                    ),
                    fo.Sample(
                        filepath="/path/to/image2.png",
                        numeric_field=-1.0,
                        numeric_list_field=[-2, -1, 0, 1],
                    ),
                    fo.Sample(
                        filepath="/path/to/image3.png",
                        numeric_field=None,
                    ),
                ]
            )

            #
            # Include only the default fields on each sample
            #

            view = dataset.select_fields()

            #
            # Include only the `numeric_field` field (and the default fields)
            # on each sample
            #

            view = dataset.select_fields("numeric_field")

        Args:
            field_names (None): a field name or iterable of field names to
                select

        Returns:
            a :class:`fiftyone.core.view.DatasetView`
        """
        return self._add_view_stage(
            fos.SelectFields(field_names, _allow_missing=_allow_missing)
        )

    @view_stage
    def select_frames(self, frame_ids, omit_empty=True):
        """Selects the frames with the given IDs from the video collection.

        Examples::

            import fiftyone as fo
            import fiftyone.zoo as foz

            dataset = foz.load_zoo_dataset("quickstart-video")

            #
            # Select some specific frames
            #

            frame_ids = [
                dataset.first().frames.first().id,
                dataset.last().frames.last().id,
            ]

            view = dataset.select_frames(frame_ids)

            print(dataset.count())
            print(view.count())

            print(dataset.count("frames"))
            print(view.count("frames"))

        Args:
            frame_ids: the frames to select. Can be any of the following:

                -   a frame ID
                -   an iterable of frame IDs
                -   a :class:`fiftyone.core.frame.Frame` or
                    :class:`fiftyone.core.frame.FrameView`
                -   an iterable of :class:`fiftyone.core.frame.Frame` or
                    :class:`fiftyone.core.frame.FrameView` instances
                -   a :class:`fiftyone.core.collections.SampleCollection`
                    whose frames to select

            omit_empty (True): whether to omit samples that have no frames
                after selecting the specified frames

        Returns:
            a :class:`fiftyone.core.view.DatasetView`
        """
        return self._add_view_stage(
            fos.SelectFrames(frame_ids, omit_empty=omit_empty)
        )

    @view_stage
    def select_groups(self, group_ids, ordered=False):
        """Selects the groups with the given IDs from the grouped collection.

        Examples::

            import fiftyone as fo
            import fiftyone.zoo as foz

            dataset = foz.load_zoo_dataset("quickstart-groups")

            #
            # Select some specific groups by ID
            #

            group_ids = dataset.take(10).values("group.id")

            view = dataset.select_groups(group_ids)

            assert set(view.values("group.id")) == set(group_ids)

            view = dataset.select_groups(group_ids, ordered=True)

            assert view.values("group.id") == group_ids

        Args:
            groups_ids: the groups to select. Can be any of the following:

                -   a group ID
                -   an iterable of group IDs
                -   a :class:`fiftyone.core.sample.Sample` or
                    :class:`fiftyone.core.sample.SampleView`
                -   a group dict returned by
                    :meth:`get_group() <fiftyone.core.collections.SampleCollection.get_group>`
                -   an iterable of :class:`fiftyone.core.sample.Sample` or
                    :class:`fiftyone.core.sample.SampleView` instances
                -   an iterable of group dicts returned by
                    :meth:`get_group() <fiftyone.core.collections.SampleCollection.get_group>`
                -   a :class:`fiftyone.core.collections.SampleCollection`

            ordered (False): whether to sort the groups in the returned view to
                match the order of the provided IDs

        Returns:
            a :class:`fiftyone.core.view.DatasetView`
        """
        return self._add_view_stage(
            fos.SelectGroups(group_ids, ordered=ordered)
        )

    @view_stage
    def select_group_slices(
        self, slices=None, media_type=None, _allow_mixed=False
    ):
        """Selects the samples in the group collection from the given slice(s).

        The returned view is a flattened non-grouped view containing only the
        slice(s) of interest.

        .. note::

            This stage performs a ``$lookup`` that pulls the requested slice(s)
            for each sample in the input collection from the source dataset.
            As a result, this stage always emits *unfiltered samples*.

        Examples::

            import fiftyone as fo

            dataset = fo.Dataset()
            dataset.add_group_field("group", default="ego")

            group1 = fo.Group()
            group2 = fo.Group()

            dataset.add_samples(
                [
                    fo.Sample(
                        filepath="/path/to/left-image1.jpg",
                        group=group1.element("left"),
                    ),
                    fo.Sample(
                        filepath="/path/to/video1.mp4",
                        group=group1.element("ego"),
                    ),
                    fo.Sample(
                        filepath="/path/to/right-image1.jpg",
                        group=group1.element("right"),
                    ),
                    fo.Sample(
                        filepath="/path/to/left-image2.jpg",
                        group=group2.element("left"),
                    ),
                    fo.Sample(
                        filepath="/path/to/video2.mp4",
                        group=group2.element("ego"),
                    ),
                    fo.Sample(
                        filepath="/path/to/right-image2.jpg",
                        group=group2.element("right"),
                    ),
                ]
            )

            #
            # Retrieve the samples from the "ego" group slice
            #

            view = dataset.select_group_slices("ego")

            #
            # Retrieve the samples from the "left" or "right" group slices
            #

            view = dataset.select_group_slices(["left", "right"])

            #
            # Retrieve all image samples
            #

            view = dataset.select_group_slices(media_type="image")

        Args:
            slices (None): a group slice or iterable of group slices to select.
                If neither argument is provided, a flattened list of all
                samples is returned
            media_type (None): a media type whose slice(s) to select

        Returns:
            a :class:`fiftyone.core.view.DatasetView`
        """
        return self._add_view_stage(
            fos.SelectGroupSlices(
                slices=slices,
                media_type=media_type,
                _allow_mixed=_allow_mixed,
            )
        )

    @view_stage
    def select_labels(
        self, labels=None, ids=None, tags=None, fields=None, omit_empty=True
    ):
        """Selects only the specified labels from the collection.

        The returned view will omit samples, sample fields, and individual
        labels that do not match the specified selection criteria.

        You can perform a selection via one or more of the following methods:

        -   Provide the ``labels`` argument, which should contain a list of
            dicts in the format returned by
            :meth:`fiftyone.core.session.Session.selected_labels`, to select
            specific labels

        -   Provide the ``ids`` argument to select labels with specific IDs

        -   Provide the ``tags`` argument to select labels with specific tags

        If multiple criteria are specified, labels must match all of them in
        order to be selected.

        By default, the selection is applied to all
        :class:`fiftyone.core.labels.Label` fields, but you can provide the
        ``fields`` argument to explicitly define the field(s) in which to
        select.

        Examples::

            import fiftyone as fo
            import fiftyone.zoo as foz

            dataset = foz.load_zoo_dataset("quickstart")

            #
            # Only include the labels currently selected in the App
            #

            session = fo.launch_app(dataset)

            # Select some labels in the App...

            view = dataset.select_labels(labels=session.selected_labels)

            #
            # Only include labels with the specified IDs
            #

            # Grab some label IDs
            ids = [
                dataset.first().ground_truth.detections[0].id,
                dataset.last().predictions.detections[0].id,
            ]

            view = dataset.select_labels(ids=ids)

            print(view.count("ground_truth.detections"))
            print(view.count("predictions.detections"))

            #
            # Only include labels with the specified tags
            #

            # Grab some label IDs
            ids = [
                dataset.first().ground_truth.detections[0].id,
                dataset.last().predictions.detections[0].id,
            ]

            # Give the labels a "test" tag
            dataset = dataset.clone()  # create copy since we're modifying data
            dataset.select_labels(ids=ids).tag_labels("test")

            print(dataset.count_label_tags())

            # Retrieve the labels via their tag
            view = dataset.select_labels(tags="test")

            print(view.count("ground_truth.detections"))
            print(view.count("predictions.detections"))

        Args:
            labels (None): a list of dicts specifying the labels to select in
                the format returned by
                :meth:`fiftyone.core.session.Session.selected_labels`
            ids (None): an ID or iterable of IDs of the labels to select
            tags (None): a tag or iterable of tags of labels to select
            fields (None): a field or iterable of fields from which to select
            omit_empty (True): whether to omit samples that have no labels
                after filtering

        Returns:
            a :class:`fiftyone.core.view.DatasetView`
        """
        return self._add_view_stage(
            fos.SelectLabels(
                labels=labels,
                ids=ids,
                tags=tags,
                fields=fields,
                omit_empty=omit_empty,
            )
        )

    @view_stage
    def shuffle(self, seed=None):
        """Randomly shuffles the samples in the collection.

        Examples::

            import fiftyone as fo

            dataset = fo.Dataset()
            dataset.add_samples(
                [
                    fo.Sample(
                        filepath="/path/to/image1.png",
                        ground_truth=fo.Classification(label="cat"),
                    ),
                    fo.Sample(
                        filepath="/path/to/image2.png",
                        ground_truth=fo.Classification(label="dog"),
                    ),
                    fo.Sample(
                        filepath="/path/to/image3.png",
                        ground_truth=None,
                    ),
                ]
            )

            #
            # Return a view that contains a randomly shuffled version of the
            # samples in the dataset
            #

            view = dataset.shuffle()

            #
            # Shuffle the samples with a fixed random seed
            #

            view = dataset.shuffle(seed=51)

        Args:
            seed (None): an optional random seed to use when shuffling the
                samples

        Returns:
            a :class:`fiftyone.core.view.DatasetView`
        """
        return self._add_view_stage(fos.Shuffle(seed=seed))

    @view_stage
    def skip(self, skip):
        """Omits the given number of samples from the head of the collection.

        Examples::

            import fiftyone as fo

            dataset = fo.Dataset()
            dataset.add_samples(
                [
                    fo.Sample(
                        filepath="/path/to/image1.png",
                        ground_truth=fo.Classification(label="cat"),
                    ),
                    fo.Sample(
                        filepath="/path/to/image2.png",
                        ground_truth=fo.Classification(label="dog"),
                    ),
                    fo.Sample(
                        filepath="/path/to/image3.png",
                        ground_truth=fo.Classification(label="rabbit"),
                    ),
                    fo.Sample(
                        filepath="/path/to/image4.png",
                        ground_truth=None,
                    ),
                ]
            )

            #
            # Omit the first two samples from the dataset
            #

            view = dataset.skip(2)

        Args:
            skip: the number of samples to skip. If a non-positive number is
                provided, no samples are omitted

        Returns:
            a :class:`fiftyone.core.view.DatasetView`
        """
        return self._add_view_stage(fos.Skip(skip))

    @view_stage
    def sort_by(self, field_or_expr, reverse=False):
        """Sorts the samples in the collection by the given field(s) or
        expression(s).

        Examples::

            import fiftyone as fo
            import fiftyone.zoo as foz
            from fiftyone import ViewField as F

            dataset = foz.load_zoo_dataset("quickstart")

            #
            # Sort the samples by their `uniqueness` field in ascending order
            #

            view = dataset.sort_by("uniqueness", reverse=False)

            #
            # Sorts the samples in descending order by the number of detections
            # in their `predictions` field whose bounding box area is less than
            # 0.2
            #

            # Bboxes are in [top-left-x, top-left-y, width, height] format
            bbox = F("bounding_box")
            bbox_area = bbox[2] * bbox[3]

            small_boxes = F("predictions.detections").filter(bbox_area < 0.2)
            view = dataset.sort_by(small_boxes.length(), reverse=True)

            #
            # Performs a compound sort where samples are first sorted in
            # descending or by number of detections and then in ascending order
            # of uniqueness for samples with the same number of predictions
            #

            view = dataset.sort_by(
                [
                    (F("predictions.detections").length(), -1),
                    ("uniqueness", 1),
                ]
            )

            num_objects, uniqueness = view[:5].values(
                [F("predictions.detections").length(), "uniqueness"]
            )
            print(list(zip(num_objects, uniqueness)))

        Args:
            field_or_expr: the field(s) or expression(s) to sort by. This can
                be any of the following:

                -   a field to sort by
                -   an ``embedded.field.name`` to sort by
                -   a :class:`fiftyone.core.expressions.ViewExpression` or a
                    `MongoDB aggregation expression <https://docs.mongodb.com/manual/meta/aggregation-quick-reference/#aggregation-expressions>`_
                    that defines the quantity to sort by
                -   a list of ``(field_or_expr, order)`` tuples defining a
                    compound sort criteria, where ``field_or_expr`` is a field
                    or expression as defined above, and ``order`` can be 1 or
                    any string starting with "a" for ascending order, or -1 or
                    any string starting with "d" for descending order

            reverse (False): whether to return the results in descending order

        Returns:
            a :class:`fiftyone.core.view.DatasetView`
        """
        return self._add_view_stage(fos.SortBy(field_or_expr, reverse=reverse))

    @view_stage
    def sort_by_similarity(
        self, query_ids, k=None, reverse=False, dist_field=None, brain_key=None
    ):
        """Sorts the samples in the collection by visual similiarity to a
        specified set of query ID(s).

        In order to use this stage, you must first use
        :meth:`fiftyone.brain.compute_similarity` to index your dataset by
        visual similiarity.

        Examples::

            import fiftyone as fo
            import fiftyone.brain as fob
            import fiftyone.zoo as foz

            dataset = foz.load_zoo_dataset("quickstart")

            fob.compute_similarity(dataset, brain_key="similarity")

            #
            # Sort the samples by their visual similarity to the first sample
            # in the dataset
            #

            query_id = dataset.first().id
            view = dataset.sort_by_similarity(query_id)

        Args:
            query_ids: an ID or iterable of query IDs. These may be sample IDs
                or label IDs depending on ``brain_key``
            k (None): the number of matches to return. By default, the entire
                collection is sorted
            reverse (False): whether to sort by least similarity
            dist_field (None): the name of a float field in which to store the
                distance of each example to the specified query. The field is
                created if necessary
            brain_key (None): the brain key of an existing
                :meth:`fiftyone.brain.compute_similarity` run on the dataset.
                If not specified, the dataset must have an applicable run,
                which will be used by default

        Returns:
            a :class:`fiftyone.core.view.DatasetView`
        """
        return self._add_view_stage(
            fos.SortBySimilarity(
                query_ids,
                k=k,
                reverse=reverse,
                dist_field=dist_field,
                brain_key=brain_key,
            )
        )

    @view_stage
    def take(self, size, seed=None):
        """Randomly samples the given number of samples from the collection.

        Examples::

            import fiftyone as fo

            dataset = fo.Dataset()
            dataset.add_samples(
                [
                    fo.Sample(
                        filepath="/path/to/image1.png",
                        ground_truth=fo.Classification(label="cat"),
                    ),
                    fo.Sample(
                        filepath="/path/to/image2.png",
                        ground_truth=fo.Classification(label="dog"),
                    ),
                    fo.Sample(
                        filepath="/path/to/image3.png",
                        ground_truth=fo.Classification(label="rabbit"),
                    ),
                    fo.Sample(
                        filepath="/path/to/image4.png",
                        ground_truth=None,
                    ),
                ]
            )

            #
            # Take two random samples from the dataset
            #

            view = dataset.take(2)

            #
            # Take two random samples from the dataset with a fixed seed
            #

            view = dataset.take(2, seed=51)

        Args:
            size: the number of samples to return. If a non-positive number is
                provided, an empty view is returned
            seed (None): an optional random seed to use when selecting the
                samples

        Returns:
            a :class:`fiftyone.core.view.DatasetView`
        """
        return self._add_view_stage(fos.Take(size, seed=seed))

    @view_stage
    def to_patches(self, field, **kwargs):
        """Creates a view that contains one sample per object patch in the
        specified field of the collection.

        Fields other than ``field`` and the default sample fields will not be
        included in the returned view. A ``sample_id`` field will be added that
        records the sample ID from which each patch was taken.

        Examples::

            import fiftyone as fo
            import fiftyone.zoo as foz

            dataset = foz.load_zoo_dataset("quickstart")

            session = fo.launch_app(dataset)

            #
            # Create a view containing the ground truth patches
            #

            view = dataset.to_patches("ground_truth")
            print(view)

            session.view = view

        Args:
            field: the patches field, which must be of type
                :class:`fiftyone.core.labels.Detections` or
                :class:`fiftyone.core.labels.Polylines`
            other_fields (None): controls whether fields other than ``field``
                and the default sample fields are included. Can be any of the
                following:

                -   a field or list of fields to include
                -   ``True`` to include all other fields
                -   ``None``/``False`` to include no other fields
            keep_label_lists (False): whether to store the patches in label
                list fields of the same type as the input collection rather
                than using their single label variants

        Returns:
            a :class:`fiftyone.core.patches.PatchesView`
        """
        return self._add_view_stage(fos.ToPatches(field, **kwargs))

    @view_stage
    def to_evaluation_patches(self, eval_key, **kwargs):
        """Creates a view based on the results of the evaluation with the
        given key that contains one sample for each true positive, false
        positive, and false negative example in the collection, respectively.

        True positive examples will result in samples with both their ground
        truth and predicted fields populated, while false positive/negative
        examples will only have one of their corresponding predicted/ground
        truth fields populated, respectively.

        If multiple predictions are matched to a ground truth object (e.g., if
        the evaluation protocol includes a crowd attribute), then all matched
        predictions will be stored in the single sample along with the ground
        truth object.

        The returned dataset will also have top-level ``type`` and ``iou``
        fields populated based on the evaluation results for that example, as
        well as a ``sample_id`` field recording the sample ID of the example,
        and a ``crowd`` field if the evaluation protocol defines a crowd
        attribute.

        .. note::

            The returned view will contain patches for the contents of this
            collection, which may differ from the view on which the
            ``eval_key`` evaluation was performed. This may exclude some labels
            that were evaluated and/or include labels that were not evaluated.

            If you would like to see patches for the exact view on which an
            evaluation was performed, first call :meth:`load_evaluation_view`
            to load the view and then convert to patches.

        Examples::

            import fiftyone as fo
            import fiftyone.zoo as foz

            dataset = foz.load_zoo_dataset("quickstart")
            dataset.evaluate_detections("predictions", eval_key="eval")

            session = fo.launch_app(dataset)

            #
            # Create a patches view for the evaluation results
            #

            view = dataset.to_evaluation_patches("eval")
            print(view)

            session.view = view

        Args:
            eval_key: an evaluation key that corresponds to the evaluation of
                ground truth/predicted fields that are of type
                :class:`fiftyone.core.labels.Detections` or
                :class:`fiftyone.core.labels.Polylines`
            other_fields (None): controls whether fields other than the
                ground truth/predicted fields and the default sample fields are
                included. Can be any of the following:

                -   a field or list of fields to include
                -   ``True`` to include all other fields
                -   ``None``/``False`` to include no other fields

        Returns:
            a :class:`fiftyone.core.patches.EvaluationPatchesView`
        """
        return self._add_view_stage(
            fos.ToEvaluationPatches(eval_key, **kwargs)
        )

    @view_stage
    def to_clips(self, field_or_expr, **kwargs):
        """Creates a view that contains one sample per clip defined by the
        given field or expression in the video collection.

        The returned view will contain:

        -   A ``sample_id`` field that records the sample ID from which each
            clip was taken
        -   A ``support`` field that records the ``[first, last]`` frame
            support of each clip
        -   All frame-level information from the underlying dataset of the
            input collection

        Refer to :meth:`fiftyone.core.clips.make_clips_dataset` to see the
        available configuration options for generating clips.

        .. note::

            The clip generation logic will respect any frame-level
            modifications defined in the input collection, but the output clips
            will always contain all frame-level labels.

        Examples::

            import fiftyone as fo
            import fiftyone.zoo as foz
            from fiftyone import ViewField as F

            dataset = foz.load_zoo_dataset("quickstart-video")

            #
            # Create a clips view that contains one clip for each contiguous
            # segment that contains at least one road sign in every frame
            #

            clips = (
                dataset
                .filter_labels("frames.detections", F("label") == "road sign")
                .to_clips("frames.detections")
            )
            print(clips)

            #
            # Create a clips view that contains one clip for each contiguous
            # segment that contains at least two road signs in every frame
            #

            signs = F("detections.detections").filter(F("label") == "road sign")
            clips = dataset.to_clips(signs.length() >= 2)
            print(clips)

        Args:
            field_or_expr: can be any of the following:

                -   a :class:`fiftyone.core.labels.TemporalDetection`,
                    :class:`fiftyone.core.labels.TemporalDetections`,
                    :class:`fiftyone.core.fields.FrameSupportField`, or list of
                    :class:`fiftyone.core.fields.FrameSupportField` field
                -   a frame-level label list field of any of the following
                    types:

                    -   :class:`fiftyone.core.labels.Classifications`
                    -   :class:`fiftyone.core.labels.Detections`
                    -   :class:`fiftyone.core.labels.Polylines`
                    -   :class:`fiftyone.core.labels.Keypoints`
                -   a :class:`fiftyone.core.expressions.ViewExpression` that
                    returns a boolean to apply to each frame of the input
                    collection to determine if the frame should be clipped
                -   a list of ``[(first1, last1), (first2, last2), ...]`` lists
                    defining the frame numbers of the clips to extract from
                    each sample
            other_fields (None): controls whether sample fields other than the
                default sample fields are included. Can be any of the
                following:

                -   a field or list of fields to include
                -   ``True`` to include all other fields
                -   ``None``/``False`` to include no other fields
            tol (0): the maximum number of false frames that can be overlooked
                when generating clips. Only applicable when ``field_or_expr``
                is a frame-level list field or expression
            min_len (0): the minimum allowable length of a clip, in frames.
                Only applicable when ``field_or_expr`` is a frame-level list
                field or an expression
            trajectories (False): whether to create clips for each unique
                object trajectory defined by their ``(label, index)``. Only
                applicable when ``field_or_expr`` is a frame-level field

        Returns:
            a :class:`fiftyone.core.clips.ClipsView`
        """
        return self._add_view_stage(fos.ToClips(field_or_expr, **kwargs))

    @view_stage
    def to_frames(self, **kwargs):
        """Creates a view that contains one sample per frame in the video
        collection.

        The returned view will contain all frame-level fields and the ``tags``
        of each video as sample-level fields, as well as a ``sample_id`` field
        that records the IDs of the parent sample for each frame.

        By default, ``sample_frames`` is False and this method assumes that the
        frames of the input collection have ``filepath`` fields populated
        pointing to each frame image. Any frames without a ``filepath``
        populated will be omitted from the returned view.

        When ``sample_frames`` is True, this method samples each video in the
        collection into a directory of per-frame images with filenames
        specified by ``frames_patt``. By default, each folder of images is
        written using the same basename as the input video. For example, if
        ``frames_patt = "%%06d.jpg"``, then videos with the following paths::

            /path/to/video1.mp4
            /path/to/video2.mp4
            ...

        would be sampled as follows::

            /path/to/video1/
                000001.jpg
                000002.jpg
                ...
            /path/to/video2/
                000001.jpg
                000002.jpg
                ...

        However, you can use the optional ``output_dir`` and ``rel_dir``
        parameters to customize the location and shape of the sampled frame
        folders. For example, if ``output_dir = "/tmp"`` and
        ``rel_dir = "/path/to"``, then videos with the following paths::

            /path/to/folderA/video1.mp4
            /path/to/folderA/video2.mp4
            /path/to/folderB/video3.mp4
            ...

        would be sampled as follows::

            /tmp/folderA/
                video1/
                    000001.jpg
                    000002.jpg
                    ...
                video2/
                    000001.jpg
                    000002.jpg
                    ...
            /tmp/folderB/
                video3/
                    000001.jpg
                    000002.jpg
                    ...

        By default, samples will be generated for every video frame at full
        resolution, but this method provides a variety of parameters that can
        be used to customize the sampling behavior.

        .. note::

            If this method is run multiple times with ``sample_frames`` set to
            True, existing frames will not be resampled unless you set
            ``force_sample`` to True.

        Examples::

            import fiftyone as fo
            import fiftyone.zoo as foz
            from fiftyone import ViewField as F

            dataset = foz.load_zoo_dataset("quickstart-video")

            session = fo.launch_app(dataset)

            #
            # Create a frames view for an entire video dataset
            #

            frames = dataset.to_frames(sample_frames=True)
            print(frames)

            session.view = frames

            #
            # Create a frames view that only contains frames with at least 10
            # objects, sampled at a maximum frame rate of 1fps
            #

            num_objects = F("detections.detections").length()
            view = dataset.match_frames(num_objects > 10)

            frames = view.to_frames(max_fps=1)
            print(frames)

            session.view = frames

        Args:
            sample_frames (False): whether to assume that the frame images have
                already been sampled at locations stored in the ``filepath``
                field of each frame (False), or whether to sample the video
                frames now according to the specified parameters (True)
            fps (None): an optional frame rate at which to sample each video's
                frames
            max_fps (None): an optional maximum frame rate at which to sample.
                Videos with frame rate exceeding this value are downsampled
            size (None): an optional ``(width, height)`` at which to sample
                frames. A dimension can be -1, in which case the aspect ratio
                is preserved. Only applicable when ``sample_frames=True``
            min_size (None): an optional minimum ``(width, height)`` for each
                frame. A dimension can be -1 if no constraint should be
                applied. The frames are resized (aspect-preserving) if
                necessary to meet this constraint. Only applicable when
                ``sample_frames=True``
            max_size (None): an optional maximum ``(width, height)`` for each
                frame. A dimension can be -1 if no constraint should be
                applied. The frames are resized (aspect-preserving) if
                necessary to meet this constraint. Only applicable when
                ``sample_frames=True``
            sparse (False): whether to only sample frame images for frame
                numbers for which :class:`fiftyone.core.frame.Frame` instances
                exist in the input collection. This parameter has no effect
                when ``sample_frames==False`` since frames must always exist in
                order to have ``filepath`` information use
            output_dir (None): an optional output directory in which to write
                the sampled frames. By default, the frames are written in
                folders with the same basename of each video
            rel_dir (None): a relative directory to remove from the filepath of
                each video, if possible. The path is converted to an absolute
                path (if necessary) via
                :func:`fiftyone.core.storage.normalize_path`. This argument can
                be used in conjunction with ``output_dir`` to cause the sampled
                frames to be written in a nested directory structure within
                ``output_dir`` matching the shape of the input video's folder
                structure
            frames_patt (None): a pattern specifying the filename/format to use
                to write or check or existing sampled frames, e.g.,
                ``"%%06d.jpg"``. The default value is
                ``fiftyone.config.default_sequence_idx + fiftyone.config.default_image_ext``
            force_sample (False): whether to resample videos whose sampled
                frames already exist. Only applicable when
                ``sample_frames=True``
            skip_failures (True): whether to gracefully continue without
                raising an error if a video cannot be sampled
            verbose (False): whether to log information about the frames that
                will be sampled, if any

        Returns:
            a :class:`fiftyone.core.video.FramesView`
        """
        return self._add_view_stage(fos.ToFrames(**kwargs))

    @classmethod
    def list_aggregations(cls):
        """Returns a list of all available methods on this collection that
        apply :class:`fiftyone.core.aggregations.Aggregation` operations to
        this collection.

        Returns:
            a list of :class:`SampleCollection` method names
        """
        return list(aggregation.all)

    @aggregation
    def bounds(self, field_or_expr, expr=None, safe=False):
        """Computes the bounds of a numeric field of the collection.

        ``None``-valued fields are ignored.

        This aggregation is typically applied to *numeric* field types (or
        lists of such types):

        -   :class:`fiftyone.core.fields.IntField`
        -   :class:`fiftyone.core.fields.FloatField`

        Examples::

            import fiftyone as fo
            from fiftyone import ViewField as F

            dataset = fo.Dataset()
            dataset.add_samples(
                [
                    fo.Sample(
                        filepath="/path/to/image1.png",
                        numeric_field=1.0,
                        numeric_list_field=[1, 2, 3],
                    ),
                    fo.Sample(
                        filepath="/path/to/image2.png",
                        numeric_field=4.0,
                        numeric_list_field=[1, 2],
                    ),
                    fo.Sample(
                        filepath="/path/to/image3.png",
                        numeric_field=None,
                        numeric_list_field=None,
                    ),
                ]
            )

            #
            # Compute the bounds of a numeric field
            #

            bounds = dataset.bounds("numeric_field")
            print(bounds)  # (min, max)

            #
            # Compute the a bounds of a numeric list field
            #

            bounds = dataset.bounds("numeric_list_field")
            print(bounds)  # (min, max)

            #
            # Compute the bounds of a transformation of a numeric field
            #

            bounds = dataset.bounds(2 * (F("numeric_field") + 1))
            print(bounds)  # (min, max)

        Args:
            field_or_expr: a field name, ``embedded.field.name``,
                :class:`fiftyone.core.expressions.ViewExpression`, or
                `MongoDB expression <https://docs.mongodb.com/manual/meta/aggregation-quick-reference/#aggregation-expressions>`_
                defining the field or expression to aggregate. This can also
                be a list or tuple of such arguments, in which case a tuple of
                corresponding aggregation results (each receiving the same
                additional keyword arguments, if any) will be returned
            expr (None): a :class:`fiftyone.core.expressions.ViewExpression` or
                `MongoDB expression <https://docs.mongodb.com/manual/meta/aggregation-quick-reference/#aggregation-expressions>`_
                to apply to ``field_or_expr`` (which must be a field) before
                aggregating
            safe (False): whether to ignore nan/inf values when dealing with
                floating point values

        Returns:
            the ``(min, max)`` bounds
        """
        make = lambda field_or_expr: foa.Bounds(
            field_or_expr, expr=expr, safe=safe
        )
        return self._make_and_aggregate(make, field_or_expr)

    @aggregation
    def count(self, field_or_expr=None, expr=None, safe=False):
        """Counts the number of field values in the collection.

        ``None``-valued fields are ignored.

        If no field is provided, the samples themselves are counted.

        Examples::

            import fiftyone as fo
            from fiftyone import ViewField as F

            dataset = fo.Dataset()
            dataset.add_samples(
                [
                    fo.Sample(
                        filepath="/path/to/image1.png",
                        predictions=fo.Detections(
                            detections=[
                                fo.Detection(label="cat"),
                                fo.Detection(label="dog"),
                            ]
                        ),
                    ),
                    fo.Sample(
                        filepath="/path/to/image2.png",
                        predictions=fo.Detections(
                            detections=[
                                fo.Detection(label="cat"),
                                fo.Detection(label="rabbit"),
                                fo.Detection(label="squirrel"),
                            ]
                        ),
                    ),
                    fo.Sample(
                        filepath="/path/to/image3.png",
                        predictions=None,
                    ),
                ]
            )

            #
            # Count the number of samples in the dataset
            #

            count = dataset.count()
            print(count)  # the count

            #
            # Count the number of samples with `predictions`
            #

            count = dataset.count("predictions")
            print(count)  # the count

            #
            # Count the number of objects in the `predictions` field
            #

            count = dataset.count("predictions.detections")
            print(count)  # the count

            #
            # Count the number of objects in samples with > 2 predictions
            #

            count = dataset.count(
                (F("predictions.detections").length() > 2).if_else(
                    F("predictions.detections"), None
                )
            )
            print(count)  # the count

        Args:
            field_or_expr (None): a field name, ``embedded.field.name``,
                :class:`fiftyone.core.expressions.ViewExpression`, or
                `MongoDB expression <https://docs.mongodb.com/manual/meta/aggregation-quick-reference/#aggregation-expressions>`_
                defining the field or expression to aggregate. If neither
                ``field_or_expr`` or ``expr`` is provided, the samples
                themselves are counted. This can also be a list or tuple of
                such arguments, in which case a tuple of corresponding
                aggregation results (each receiving the same additional keyword
                arguments, if any) will be returned
            expr (None): a :class:`fiftyone.core.expressions.ViewExpression` or
                `MongoDB expression <https://docs.mongodb.com/manual/meta/aggregation-quick-reference/#aggregation-expressions>`_
                to apply to ``field_or_expr`` (which must be a field) before
                aggregating
            safe (False): whether to ignore nan/inf values when dealing with
                floating point values

        Returns:
            the count
        """
        make = lambda field_or_expr: foa.Count(
            field_or_expr, expr=expr, safe=safe
        )
        return self._make_and_aggregate(make, field_or_expr)

    @aggregation
    def count_values(self, field_or_expr, expr=None, safe=False):
        """Counts the occurrences of field values in the collection.

        This aggregation is typically applied to *countable* field types (or
        lists of such types):

        -   :class:`fiftyone.core.fields.BooleanField`
        -   :class:`fiftyone.core.fields.IntField`
        -   :class:`fiftyone.core.fields.StringField`

        Examples::

            import fiftyone as fo
            from fiftyone import ViewField as F

            dataset = fo.Dataset()
            dataset.add_samples(
                [
                    fo.Sample(
                        filepath="/path/to/image1.png",
                        tags=["sunny"],
                        predictions=fo.Detections(
                            detections=[
                                fo.Detection(label="cat"),
                                fo.Detection(label="dog"),
                            ]
                        ),
                    ),
                    fo.Sample(
                        filepath="/path/to/image2.png",
                        tags=["cloudy"],
                        predictions=fo.Detections(
                            detections=[
                                fo.Detection(label="cat"),
                                fo.Detection(label="rabbit"),
                            ]
                        ),
                    ),
                    fo.Sample(
                        filepath="/path/to/image3.png",
                        predictions=None,
                    ),
                ]
            )

            #
            # Compute the tag counts in the dataset
            #

            counts = dataset.count_values("tags")
            print(counts)  # dict mapping values to counts

            #
            # Compute the predicted label counts in the dataset
            #

            counts = dataset.count_values("predictions.detections.label")
            print(counts)  # dict mapping values to counts

            #
            # Compute the predicted label counts after some normalization
            #

            counts = dataset.count_values(
                F("predictions.detections.label").map_values(
                    {"cat": "pet", "dog": "pet"}
                ).upper()
            )
            print(counts)  # dict mapping values to counts

        Args:
            field_or_expr: a field name, ``embedded.field.name``,
                :class:`fiftyone.core.expressions.ViewExpression`, or
                `MongoDB expression <https://docs.mongodb.com/manual/meta/aggregation-quick-reference/#aggregation-expressions>`_
                defining the field or expression to aggregate. This can also
                be a list or tuple of such arguments, in which case a tuple of
                corresponding aggregation results (each receiving the same
                additional keyword arguments, if any) will be returned
            expr (None): a :class:`fiftyone.core.expressions.ViewExpression` or
                `MongoDB expression <https://docs.mongodb.com/manual/meta/aggregation-quick-reference/#aggregation-expressions>`_
                to apply to ``field_or_expr`` (which must be a field) before
                aggregating
            safe (False): whether to treat nan/inf values as None when dealing
                with floating point values

        Returns:
            a dict mapping values to counts
        """
        make = lambda field_or_expr: foa.CountValues(
            field_or_expr, expr=expr, safe=safe
        )
        return self._make_and_aggregate(make, field_or_expr)

    @aggregation
    def distinct(self, field_or_expr, expr=None, safe=False):
        """Computes the distinct values of a field in the collection.

        ``None``-valued fields are ignored.

        This aggregation is typically applied to *countable* field types (or
        lists of such types):

        -   :class:`fiftyone.core.fields.BooleanField`
        -   :class:`fiftyone.core.fields.IntField`
        -   :class:`fiftyone.core.fields.StringField`

        Examples::

            import fiftyone as fo
            from fiftyone import ViewField as F

            dataset = fo.Dataset()
            dataset.add_samples(
                [
                    fo.Sample(
                        filepath="/path/to/image1.png",
                        tags=["sunny"],
                        predictions=fo.Detections(
                            detections=[
                                fo.Detection(label="cat"),
                                fo.Detection(label="dog"),
                            ]
                        ),
                    ),
                    fo.Sample(
                        filepath="/path/to/image2.png",
                        tags=["sunny", "cloudy"],
                        predictions=fo.Detections(
                            detections=[
                                fo.Detection(label="cat"),
                                fo.Detection(label="rabbit"),
                            ]
                        ),
                    ),
                    fo.Sample(
                        filepath="/path/to/image3.png",
                        predictions=None,
                    ),
                ]
            )

            #
            # Get the distinct tags in a dataset
            #

            values = dataset.distinct("tags")
            print(values)  # list of distinct values

            #
            # Get the distinct predicted labels in a dataset
            #

            values = dataset.distinct("predictions.detections.label")
            print(values)  # list of distinct values

            #
            # Get the distinct predicted labels after some normalization
            #

            values = dataset.distinct(
                F("predictions.detections.label").map_values(
                    {"cat": "pet", "dog": "pet"}
                ).upper()
            )
            print(values)  # list of distinct values

        Args:
            field_or_expr: a field name, ``embedded.field.name``,
                :class:`fiftyone.core.expressions.ViewExpression`, or
                `MongoDB expression <https://docs.mongodb.com/manual/meta/aggregation-quick-reference/#aggregation-expressions>`_
                defining the field or expression to aggregate. This can also
                be a list or tuple of such arguments, in which case a tuple of
                corresponding aggregation results (each receiving the same
                additional keyword arguments, if any) will be returned
            expr (None): a :class:`fiftyone.core.expressions.ViewExpression` or
                `MongoDB expression <https://docs.mongodb.com/manual/meta/aggregation-quick-reference/#aggregation-expressions>`_
                to apply to ``field_or_expr`` (which must be a field) before
                aggregating
            safe (False): whether to ignore nan/inf values when dealing with
                floating point values

        Returns:
            a sorted list of distinct values
        """
        make = lambda field_or_expr: foa.Distinct(
            field_or_expr, expr=expr, safe=safe
        )
        return self._make_and_aggregate(make, field_or_expr)

    @aggregation
    def histogram_values(
        self, field_or_expr, expr=None, bins=None, range=None, auto=False
    ):
        """Computes a histogram of the field values in the collection.

        This aggregation is typically applied to *numeric* field types (or
        lists of such types):

        -   :class:`fiftyone.core.fields.IntField`
        -   :class:`fiftyone.core.fields.FloatField`

        Examples::

            import numpy as np
            import matplotlib.pyplot as plt

            import fiftyone as fo
            from fiftyone import ViewField as F

            samples = []
            for idx in range(100):
                samples.append(
                    fo.Sample(
                        filepath="/path/to/image%d.png" % idx,
                        numeric_field=np.random.randn(),
                        numeric_list_field=list(np.random.randn(10)),
                    )
                )

            dataset = fo.Dataset()
            dataset.add_samples(samples)

            def plot_hist(counts, edges):
                counts = np.asarray(counts)
                edges = np.asarray(edges)
                left_edges = edges[:-1]
                widths = edges[1:] - edges[:-1]
                plt.bar(left_edges, counts, width=widths, align="edge")

            #
            # Compute a histogram of a numeric field
            #

            counts, edges, other = dataset.histogram_values(
                "numeric_field", bins=50, range=(-4, 4)
            )

            plot_hist(counts, edges)
            plt.show(block=False)

            #
            # Compute the histogram of a numeric list field
            #

            counts, edges, other = dataset.histogram_values(
                "numeric_list_field", bins=50
            )

            plot_hist(counts, edges)
            plt.show(block=False)

            #
            # Compute the histogram of a transformation of a numeric field
            #

            counts, edges, other = dataset.histogram_values(
                2 * (F("numeric_field") + 1), bins=50
            )

            plot_hist(counts, edges)
            plt.show(block=False)

        Args:
            field_or_expr: a field name, ``embedded.field.name``,
                :class:`fiftyone.core.expressions.ViewExpression`, or
                `MongoDB expression <https://docs.mongodb.com/manual/meta/aggregation-quick-reference/#aggregation-expressions>`_
                defining the field or expression to aggregate. This can also
                be a list or tuple of such arguments, in which case a tuple of
                corresponding aggregation results (each receiving the same
                additional keyword arguments, if any) will be returned
            expr (None): a :class:`fiftyone.core.expressions.ViewExpression` or
                `MongoDB expression <https://docs.mongodb.com/manual/meta/aggregation-quick-reference/#aggregation-expressions>`_
                to apply to ``field_or_expr`` (which must be a field) before
                aggregating
            bins (None): can be either an integer number of bins to generate or
                a monotonically increasing sequence specifying the bin edges to
                use. By default, 10 bins are created. If ``bins`` is an integer
                and no ``range`` is specified, bin edges are automatically
                distributed in an attempt to evenly distribute the counts in
                each bin
            range (None): a ``(lower, upper)`` tuple specifying a range in
                which to generate equal-width bins. Only applicable when
                ``bins`` is an integer
            auto (False): whether to automatically choose bin edges in an
                attempt to evenly distribute the counts in each bin. If this
                option is chosen, ``bins`` will only be used if it is an
                integer, and the ``range`` parameter is ignored

        Returns:
            a tuple of

            -   counts: a list of counts in each bin
            -   edges: an increasing list of bin edges of length
                ``len(counts) + 1``. Note that each bin is treated as having an
                inclusive lower boundary and exclusive upper boundary,
                ``[lower, upper)``, including the rightmost bin
            -   other: the number of items outside the bins
        """
        make = lambda field_or_expr: foa.HistogramValues(
            field_or_expr, expr=expr, bins=bins, range=range, auto=auto
        )
        return self._make_and_aggregate(make, field_or_expr)

    @aggregation
    def mean(self, field_or_expr, expr=None, safe=False):
        """Computes the arithmetic mean of the field values of the collection.

        ``None``-valued fields are ignored.

        This aggregation is typically applied to *numeric* field types (or
        lists of such types):

        -   :class:`fiftyone.core.fields.IntField`
        -   :class:`fiftyone.core.fields.FloatField`

        Examples::

            import fiftyone as fo
            from fiftyone import ViewField as F

            dataset = fo.Dataset()
            dataset.add_samples(
                [
                    fo.Sample(
                        filepath="/path/to/image1.png",
                        numeric_field=1.0,
                        numeric_list_field=[1, 2, 3],
                    ),
                    fo.Sample(
                        filepath="/path/to/image2.png",
                        numeric_field=4.0,
                        numeric_list_field=[1, 2],
                    ),
                    fo.Sample(
                        filepath="/path/to/image3.png",
                        numeric_field=None,
                        numeric_list_field=None,
                    ),
                ]
            )

            #
            # Compute the mean of a numeric field
            #

            mean = dataset.mean("numeric_field")
            print(mean)  # the mean

            #
            # Compute the mean of a numeric list field
            #

            mean = dataset.mean("numeric_list_field")
            print(mean)  # the mean

            #
            # Compute the mean of a transformation of a numeric field
            #

            mean = dataset.mean(2 * (F("numeric_field") + 1))
            print(mean)  # the mean

        Args:
            field_or_expr: a field name, ``embedded.field.name``,
                :class:`fiftyone.core.expressions.ViewExpression`, or
                `MongoDB expression <https://docs.mongodb.com/manual/meta/aggregation-quick-reference/#aggregation-expressions>`_
                defining the field or expression to aggregate. This can also
                be a list or tuple of such arguments, in which case a tuple of
                corresponding aggregation results (each receiving the same
                additional keyword arguments, if any) will be returned
            expr (None): a :class:`fiftyone.core.expressions.ViewExpression` or
                `MongoDB expression <https://docs.mongodb.com/manual/meta/aggregation-quick-reference/#aggregation-expressions>`_
                to apply to ``field_or_expr`` (which must be a field) before
                aggregating
            safe (False): whether to ignore nan/inf values when dealing with
                floating point values

        Returns:
            the mean
        """
        make = lambda field_or_expr: foa.Mean(
            field_or_expr, expr=expr, safe=safe
        )
        return self._make_and_aggregate(make, field_or_expr)

    @aggregation
    def quantiles(self, field_or_expr, quantiles, expr=None, safe=False):
        """Computes the quantile(s) of the field values of a collection.

        ``None``-valued fields are ignored.

        This aggregation is typically applied to *numeric* field types (or
        lists of such types):

        -   :class:`fiftyone.core.fields.IntField`
        -   :class:`fiftyone.core.fields.FloatField`

        Examples::

            import fiftyone as fo
            from fiftyone import ViewField as F

            dataset = fo.Dataset()
            dataset.add_samples(
                [
                    fo.Sample(
                        filepath="/path/to/image1.png",
                        numeric_field=1.0,
                        numeric_list_field=[1, 2, 3],
                    ),
                    fo.Sample(
                        filepath="/path/to/image2.png",
                        numeric_field=4.0,
                        numeric_list_field=[1, 2],
                    ),
                    fo.Sample(
                        filepath="/path/to/image3.png",
                        numeric_field=None,
                        numeric_list_field=None,
                    ),
                ]
            )

            #
            # Compute the quantiles of a numeric field
            #

            quantiles = dataset.quantiles("numeric_field", [0.1, 0.5, 0.9])
            print(quantiles)  # the quantiles

            #
            # Compute the quantiles of a numeric list field
            #

            quantiles = dataset.quantiles("numeric_list_field", [0.1, 0.5, 0.9])
            print(quantiles)  # the quantiles

            #
            # Compute the mean of a transformation of a numeric field
            #

            quantiles = dataset.quantiles(2 * (F("numeric_field") + 1), [0.1, 0.5, 0.9])
            print(quantiles)  # the quantiles

        Args:
            field_or_expr: a field name, ``embedded.field.name``,
                :class:`fiftyone.core.expressions.ViewExpression`, or
                `MongoDB expression <https://docs.mongodb.com/manual/meta/aggregation-quick-reference/#aggregation-expressions>`_
                defining the field or expression to aggregate
            quantiles: the quantile or iterable of quantiles to compute. Each
                quantile must be a numeric value in ``[0, 1]``
            expr (None): a :class:`fiftyone.core.expressions.ViewExpression` or
                `MongoDB expression <https://docs.mongodb.com/manual/meta/aggregation-quick-reference/#aggregation-expressions>`_
                to apply to ``field_or_expr`` (which must be a field) before
                aggregating
            safe (False): whether to ignore nan/inf values when dealing with
                floating point values

        Returns:
            the quantile or list of quantiles
        """
        make = lambda field_or_expr: foa.Quantiles(
            field_or_expr, quantiles, expr=expr, safe=safe
        )
        return self._make_and_aggregate(make, field_or_expr)

    @aggregation
    def std(self, field_or_expr, expr=None, safe=False, sample=False):
        """Computes the standard deviation of the field values of the
        collection.

        ``None``-valued fields are ignored.

        This aggregation is typically applied to *numeric* field types (or
        lists of such types):

        -   :class:`fiftyone.core.fields.IntField`
        -   :class:`fiftyone.core.fields.FloatField`

        Examples::

            import fiftyone as fo
            from fiftyone import ViewField as F

            dataset = fo.Dataset()
            dataset.add_samples(
                [
                    fo.Sample(
                        filepath="/path/to/image1.png",
                        numeric_field=1.0,
                        numeric_list_field=[1, 2, 3],
                    ),
                    fo.Sample(
                        filepath="/path/to/image2.png",
                        numeric_field=4.0,
                        numeric_list_field=[1, 2],
                    ),
                    fo.Sample(
                        filepath="/path/to/image3.png",
                        numeric_field=None,
                        numeric_list_field=None,
                    ),
                ]
            )

            #
            # Compute the standard deviation of a numeric field
            #

            std = dataset.std("numeric_field")
            print(std)  # the standard deviation

            #
            # Compute the standard deviation of a numeric list field
            #

            std = dataset.std("numeric_list_field")
            print(std)  # the standard deviation

            #
            # Compute the standard deviation of a transformation of a numeric field
            #

            std = dataset.std(2 * (F("numeric_field") + 1))
            print(std)  # the standard deviation

        Args:
            field_or_expr: a field name, ``embedded.field.name``,
                :class:`fiftyone.core.expressions.ViewExpression`, or
                `MongoDB expression <https://docs.mongodb.com/manual/meta/aggregation-quick-reference/#aggregation-expressions>`_
                defining the field or expression to aggregate. This can also
                be a list or tuple of such arguments, in which case a tuple of
                corresponding aggregation results (each receiving the same
                additional keyword arguments, if any) will be returned
            expr (None): a :class:`fiftyone.core.expressions.ViewExpression` or
                `MongoDB expression <https://docs.mongodb.com/manual/meta/aggregation-quick-reference/#aggregation-expressions>`_
                to apply to ``field_or_expr`` (which must be a field) before
                aggregating
            safe (False): whether to ignore nan/inf values when dealing with
                floating point values
            sample (False): whether to compute the sample standard deviation rather
                than the population standard deviation

        Returns:
            the standard deviation
        """
        make = lambda field_or_expr: foa.Std(
            field_or_expr, expr=expr, safe=safe, sample=sample
        )
        return self._make_and_aggregate(make, field_or_expr)

    @aggregation
    def sum(self, field_or_expr, expr=None, safe=False):
        """Computes the sum of the field values of the collection.

        ``None``-valued fields are ignored.

        This aggregation is typically applied to *numeric* field types (or
        lists of such types):

        -   :class:`fiftyone.core.fields.IntField`
        -   :class:`fiftyone.core.fields.FloatField`

        Examples::

            import fiftyone as fo
            from fiftyone import ViewField as F

            dataset = fo.Dataset()
            dataset.add_samples(
                [
                    fo.Sample(
                        filepath="/path/to/image1.png",
                        numeric_field=1.0,
                        numeric_list_field=[1, 2, 3],
                    ),
                    fo.Sample(
                        filepath="/path/to/image2.png",
                        numeric_field=4.0,
                        numeric_list_field=[1, 2],
                    ),
                    fo.Sample(
                        filepath="/path/to/image3.png",
                        numeric_field=None,
                        numeric_list_field=None,
                    ),
                ]
            )

            #
            # Compute the sum of a numeric field
            #

            total = dataset.sum("numeric_field")
            print(total)  # the sum

            #
            # Compute the sum of a numeric list field
            #

            total = dataset.sum("numeric_list_field")
            print(total)  # the sum

            #
            # Compute the sum of a transformation of a numeric field
            #

            total = dataset.sum(2 * (F("numeric_field") + 1))
            print(total)  # the sum

        Args:
            field_or_expr: a field name, ``embedded.field.name``,
                :class:`fiftyone.core.expressions.ViewExpression`, or
                `MongoDB expression <https://docs.mongodb.com/manual/meta/aggregation-quick-reference/#aggregation-expressions>`_
                defining the field or expression to aggregate. This can also
                be a list or tuple of such arguments, in which case a tuple of
                corresponding aggregation results (each receiving the same
                additional keyword arguments, if any) will be returned
            expr (None): a :class:`fiftyone.core.expressions.ViewExpression` or
                `MongoDB expression <https://docs.mongodb.com/manual/meta/aggregation-quick-reference/#aggregation-expressions>`_
                to apply to ``field_or_expr`` (which must be a field) before
                aggregating
            safe (False): whether to ignore nan/inf values when dealing with
                floating point values

        Returns:
            the sum
        """
        make = lambda field_or_expr: foa.Sum(
            field_or_expr, expr=expr, safe=safe
        )
        return self._make_and_aggregate(make, field_or_expr)

    @aggregation
    def values(
        self,
        field_or_expr,
        expr=None,
        missing_value=None,
        unwind=False,
        _allow_missing=False,
        _big_result=True,
        _raw=False,
    ):
        """Extracts the values of a field from all samples in the collection.

        Values aggregations are useful for efficiently extracting a slice of
        field or embedded field values across all samples in a collection. See
        the examples below for more details.

        The dual function of :meth:`values` is :meth:`set_values`, which can be
        used to efficiently set a field or embedded field of all samples in a
        collection by providing lists of values of same structure returned by
        this aggregation.

        .. note::

            Unlike other aggregations, :meth:`values` does not automatically
            unwind list fields, which ensures that the returned values match
            the potentially-nested structure of the documents.

            You can opt-in to unwinding specific list fields using the ``[]``
            syntax, or you can pass the optional ``unwind=True`` parameter to
            unwind all supported list fields. See
            :ref:`aggregations-list-fields` for more information.

        Examples::

            import fiftyone as fo
            import fiftyone.zoo as foz
            from fiftyone import ViewField as F

            dataset = fo.Dataset()
            dataset.add_samples(
                [
                    fo.Sample(
                        filepath="/path/to/image1.png",
                        numeric_field=1.0,
                        numeric_list_field=[1, 2, 3],
                    ),
                    fo.Sample(
                        filepath="/path/to/image2.png",
                        numeric_field=4.0,
                        numeric_list_field=[1, 2],
                    ),
                    fo.Sample(
                        filepath="/path/to/image3.png",
                        numeric_field=None,
                        numeric_list_field=None,
                    ),
                ]
            )

            #
            # Get all values of a field
            #

            values = dataset.values("numeric_field")
            print(values)  # [1.0, 4.0, None]

            #
            # Get all values of a list field
            #

            values = dataset.values("numeric_list_field")
            print(values)  # [[1, 2, 3], [1, 2], None]

            #
            # Get all values of transformed field
            #

            values = dataset.values(2 * (F("numeric_field") + 1))
            print(values)  # [4.0, 10.0, None]

            #
            # Get values from a label list field
            #

            dataset = foz.load_zoo_dataset("quickstart")

            # list of `Detections`
            detections = dataset.values("ground_truth")

            # list of lists of `Detection` instances
            detections = dataset.values("ground_truth.detections")

            # list of lists of detection labels
            labels = dataset.values("ground_truth.detections.label")

        Args:
            field_or_expr: a field name, ``embedded.field.name``,
                :class:`fiftyone.core.expressions.ViewExpression`, or
                `MongoDB expression <https://docs.mongodb.com/manual/meta/aggregation-quick-reference/#aggregation-expressions>`_
                defining the field or expression to aggregate. This can also
                be a list or tuple of such arguments, in which case a tuple of
                corresponding aggregation results (each receiving the same
                additional keyword arguments, if any) will be returned
            expr (None): a :class:`fiftyone.core.expressions.ViewExpression` or
                `MongoDB expression <https://docs.mongodb.com/manual/meta/aggregation-quick-reference/#aggregation-expressions>`_
                to apply to ``field_or_expr`` (which must be a field) before
                aggregating
            missing_value (None): a value to insert for missing or
                ``None``-valued fields
            unwind (False): whether to automatically unwind all recognized list
                fields (True) or unwind all list fields except the top-level
                sample field (-1)

        Returns:
            the list of values
        """
        make = lambda field_or_expr: foa.Values(
            field_or_expr,
            expr=expr,
            missing_value=missing_value,
            unwind=unwind,
            _allow_missing=_allow_missing,
            _big_result=_big_result,
            _raw=_raw,
        )
        return self._make_and_aggregate(make, field_or_expr)

    def draw_labels(
        self,
        output_dir,
        rel_dir=None,
        label_fields=None,
        overwrite=False,
        config=None,
        **kwargs,
    ):
        """Renders annotated versions of the media in the collection with the
        specified label data overlaid to the given directory.

        The filenames of the sample media are maintained, unless a name
        conflict would occur in ``output_dir``, in which case an index of the
        form ``"-%d" % count`` is appended to the base filename.

        Images are written in format ``fo.config.default_image_ext``, and
        videos are written in format ``fo.config.default_video_ext``.

        Args:
            output_dir: the directory to write the annotated media
            rel_dir (None): an optional relative directory to strip from each
                input filepath to generate a unique identifier that is joined
                with ``output_dir`` to generate an output path for each
                annotated media. This argument allows for populating nested
                subdirectories in ``output_dir`` that match the shape of the
                input paths. The path is converted to an absolute path (if
                necessary) via :func:`fiftyone.core.utils.normalize_path`
            label_fields (None): a label field or list of label fields to
                render. By default, all :class:`fiftyone.core.labels.Label`
                fields are drawn
            overwrite (False): whether to delete ``output_dir`` if it exists
                before rendering
            config (None): an optional
                :class:`fiftyone.utils.annotations.DrawConfig` configuring how
                to draw the labels
            **kwargs: optional keyword arguments specifying parameters of the
                default :class:`fiftyone.utils.annotations.DrawConfig` to
                override

        Returns:
            the list of paths to the rendered media
        """
        if fost.isdir(output_dir):
            if overwrite:
                fost.delete_dir(output_dir)
            else:
                logger.warning(
                    "Directory '%s' already exists; outputs will be merged "
                    "with existing files",
                    output_dir,
                )

        if label_fields is None:
            label_fields = self._get_label_fields()

        if self.media_type == fom.IMAGE:
            return foua.draw_labeled_images(
                self,
                output_dir,
                rel_dir=rel_dir,
                label_fields=label_fields,
                config=config,
                **kwargs,
            )

        if self.media_type == fom.VIDEO:
            return foua.draw_labeled_videos(
                self,
                output_dir,
                rel_dir=rel_dir,
                label_fields=label_fields,
                config=config,
                **kwargs,
            )

        if self.media_type == fom.GROUP:
            raise fom.SelectGroupSlicesError((fom.IMAGE, fom.VIDEO))

        raise fom.MediaTypeError(
            "Unsupported media type '%s'" % self.media_type
        )

    def export(
        self,
        export_dir=None,
        dataset_type=None,
        data_path=None,
        labels_path=None,
        export_media=None,
        rel_dir=None,
        dataset_exporter=None,
        label_field=None,
        frame_labels_field=None,
        overwrite=False,
        **kwargs,
    ):
        """Exports the samples in the collection to disk.

        You can perform exports with this method via the following basic
        patterns:

        (a) Provide ``export_dir`` and ``dataset_type`` to export the content
            to a directory in the default layout for the specified format, as
            documented in :ref:`this page <exporting-datasets>`

        (b) Provide ``dataset_type`` along with ``data_path``, ``labels_path``,
            and/or ``export_media`` to directly specify where to export the
            source media and/or labels (if applicable) in your desired format.
            This syntax provides the flexibility to, for example, perform
            workflows like labels-only exports

        (c) Provide a ``dataset_exporter`` to which to feed samples to perform
            a fully-customized export

        In all workflows, the remaining parameters of this method can be
        provided to further configure the export.

        See :ref:`this page <exporting-datasets>` for more information about
        the available export formats and examples of using this method.

        See :ref:`this guide <custom-dataset-exporter>` for more details about
        exporting datasets in custom formats by defining your own
        :class:`fiftyone.utils.data.exporters.DatasetExporter`.

        This method will automatically coerce the data to match the requested
        export in the following cases:

        -   When exporting in either an unlabeled image or image classification
            format, if a spatial label field is provided
            (:class:`fiftyone.core.labels.Detection`,
            :class:`fiftyone.core.labels.Detections`,
            :class:`fiftyone.core.labels.Polyline`, or
            :class:`fiftyone.core.labels.Polylines`), then the
            **image patches** of the provided samples will be exported

        -   When exporting in labeled image dataset formats that expect
            list-type labels (:class:`fiftyone.core.labels.Classifications`,
            :class:`fiftyone.core.labels.Detections`,
            :class:`fiftyone.core.labels.Keypoints`, or
            :class:`fiftyone.core.labels.Polylines`), if a label field contains
            labels in non-list format
            (e.g., :class:`fiftyone.core.labels.Classification`), the labels
            will be automatically upgraded to single-label lists

        -   When exporting in labeled image dataset formats that expect
            :class:`fiftyone.core.labels.Detections` labels, if a
            :class:`fiftyone.core.labels.Classification` field is provided, the
            labels will be automatically upgraded to detections that span the
            entire images

        Args:
            export_dir (None): the directory to which to export the samples in
                format ``dataset_type``. This parameter may be omitted if you
                have provided appropriate values for the ``data_path`` and/or
                ``labels_path`` parameters. Alternatively, this can also be an
                archive path with one of the following extensions::

                    .zip, .tar, .tar.gz, .tgz, .tar.bz, .tbz

                If an archive path is specified, the export is performed in a
                directory of same name (minus extension) and then automatically
                archived and the directory then deleted
            dataset_type (None): the :class:`fiftyone.types.Dataset` type to
                write. If not specified, the default type for ``label_field``
                is used
            data_path (None): an optional parameter that enables explicit
                control over the location of the exported media for certain
                export formats. Can be any of the following:

                -   a folder name like ``"data"`` or ``"data/"`` specifying a
                    subfolder of ``export_dir`` in which to export the media
                -   an absolute directory path in which to export the media. In
                    this case, the ``export_dir`` has no effect on the location
                    of the data
                -   a filename like ``"data.json"`` specifying the filename of
                    a JSON manifest file in ``export_dir`` generated when
                    ``export_media`` is ``"manifest"``
                -   an absolute filepath specifying the location to write the
                    JSON manifest file when ``export_media`` is ``"manifest"``.
                    In this case, ``export_dir`` has no effect on the location
                    of the data

                If None, a default value of this parameter will be chosen based
                on the value of the ``export_media`` parameter. Note that this
                parameter is not applicable to certain export formats such as
                binary types like TF records
            labels_path (None): an optional parameter that enables explicit
                control over the location of the exported labels. Only
                applicable when exporting in certain labeled dataset formats.
                Can be any of the following:

                -   a type-specific folder name like ``"labels"`` or
                    ``"labels/"`` or a filename like ``"labels.json"`` or
                    ``"labels.xml"`` specifying the location in ``export_dir``
                    in which to export the labels
                -   an absolute directory or filepath in which to export the
                    labels. In this case, the ``export_dir`` has no effect on
                    the location of the labels

                For labeled datasets, the default value of this parameter will
                be chosen based on the export format so that the labels will be
                exported into ``export_dir``
            export_media (None): controls how to export the raw media. The
                supported values are:

                -   ``True``: copy all media files into the output directory
                -   ``False``: don't export media. This option is only useful
                    when exporting labeled datasets whose label format stores
                    sufficient information to locate the associated media
                -   ``"move"``: move all media files into the output directory
                -   ``"symlink"``: create symlinks to the media files in the
                    output directory
                -   ``"manifest"``: create a ``data.json`` in the output
                    directory that maps UUIDs used in the labels files to the
                    filepaths of the source media, rather than exporting the
                    actual media

                If None, an appropriate default value of this parameter will be
                chosen based on the value of the ``data_path`` parameter. Note
                that some dataset formats may not support certain values for
                this parameter (e.g., when exporting in binary formats such as
                TF records, "symlink" is not an option)
            rel_dir (None): an optional relative directory to strip from each
                input filepath to generate a unique identifier for each media.
                When exporting media, this identifier is joined with
                ``data_path`` to generate an output path for each exported
                media. This argument allows for populating nested
                subdirectories that match the shape of the input paths. The
                path is converted to an absolute path (if necessary) via
                :func:`fiftyone.core.utils.normalize_path`
            dataset_exporter (None): a
                :class:`fiftyone.utils.data.exporters.DatasetExporter` to use
                to export the samples. When provided, parameters such as
                ``export_dir``, ``dataset_type``, ``data_path``, and
                ``labels_path`` have no effect
            label_field (None): controls the label field(s) to export. Only
                applicable to labeled image datasets or labeled video datasets
                with sample-level labels. Can be any of the following:

                -   the name of a label field to export
                -   a glob pattern of label field(s) to export
                -   a list or tuple of label field(s) to export
                -   a dictionary mapping label field names to keys to use when
                    constructing the label dictionaries to pass to the exporter

                Note that multiple fields can only be specified when the
                exporter used can handle dictionaries of labels. By default,
                the first field of compatible type for the exporter is used
            frame_labels_field (None): controls the frame label field(s) to
                export. Only applicable to labeled video datasets. Can be any
                of the following:

                -   the name of a frame label field to export
                -   a glob pattern of frame label field(s) to export
                -   a list or tuple of frame label field(s) to export
                -   a dictionary mapping frame label field names to keys to use
                    when constructing the frame label dictionaries to pass to
                    the exporter

                Note that multiple fields can only be specified when the
                exporter used can handle dictionaries of frame labels. By
                default, the first field of compatible type for the exporter is
                used
            overwrite (False): whether to delete existing directories before
                performing the export (True) or to merge the export with
                existing files and directories (False)
            **kwargs: optional keyword arguments to pass to the dataset
                exporter's constructor. If you are exporting image patches,
                this can also contain keyword arguments for
                :class:`fiftyone.utils.patches.ImagePatchesExtractor`
        """
        archive_path = None
        local_archive_path = None
        tmp_dir = None

<<<<<<< HEAD
        try:
            # If the user requested an archive, first populate a directory
            if export_dir is not None and etau.is_archive(export_dir):
                archive_path = export_dir
                export_dir, ext = etau.split_archive(archive_path)

                if not fost.is_local(export_dir):
                    tmp_dir = fost.make_temp_dir()
                    archive_name = os.path.basename(export_dir)
                    export_dir = fost.join(tmp_dir, archive_name)
                    local_archive_path = export_dir + ext

            # Perform the export
            _export(
                self,
                export_dir=export_dir,
                dataset_type=dataset_type,
                data_path=data_path,
                labels_path=labels_path,
                export_media=export_media,
                dataset_exporter=dataset_exporter,
                label_field=label_field,
                frame_labels_field=frame_labels_field,
                overwrite=overwrite,
                **kwargs,
            )
=======
        # If the user requested an archive, first populate a directory
        if export_dir is not None and etau.is_archive(export_dir):
            archive_path = export_dir
            export_dir, _ = etau.split_archive(archive_path)

        # Perform the export
        _export(
            self,
            export_dir=export_dir,
            dataset_type=dataset_type,
            data_path=data_path,
            labels_path=labels_path,
            export_media=export_media,
            rel_dir=rel_dir,
            dataset_exporter=dataset_exporter,
            label_field=label_field,
            frame_labels_field=frame_labels_field,
            overwrite=overwrite,
            **kwargs,
        )
>>>>>>> 2cd35e69

            # Make archive, if requested
            if local_archive_path is not None:
                fost.make_archive(export_dir, local_archive_path)
                fost.copy_file(local_archive_path, archive_path)
            elif archive_path is not None:
                fost.make_archive(export_dir, archive_path, cleanup=True)
        finally:
            if tmp_dir is not None:
                etau.delete_dir(tmp_dir)

    def annotate(
        self,
        anno_key,
        label_schema=None,
        label_field=None,
        label_type=None,
        classes=None,
        attributes=True,
        mask_targets=None,
        allow_additions=True,
        allow_deletions=True,
        allow_label_edits=True,
        allow_index_edits=True,
        allow_spatial_edits=True,
        media_field="filepath",
        backend=None,
        launch_editor=False,
        **kwargs,
    ):
        """Exports the samples and optional label field(s) in this collection
        to the given annotation backend.

        The ``backend`` parameter controls which annotation backend to use.
        Depending on the backend you use, you may want/need to provide extra
        keyword arguments to this function for the constructor of the backend's
        :class:`fiftyone.utils.annotations.AnnotationBackendConfig` class.

        The natively provided backends and their associated config classes are:

        -   ``"cvat"``: :class:`fiftyone.utils.cvat.CVATBackendConfig`
        -   ``"labelbox"``: :class:`fiftyone.utils.labelbox.LabelboxBackendConfig`

        See :ref:`this page <requesting-annotations>` for more information
        about using this method, including how to define label schemas and how
        to configure login credentials for your annotation provider.

        Args:
            anno_key: a string key to use to refer to this annotation run
            label_schema (None): a dictionary defining the label schema to use.
                If this argument is provided, it takes precedence over the
                other schema-related arguments
            label_field (None): a string indicating a new or existing label
                field to annotate
            label_type (None): a string indicating the type of labels to
                annotate. The possible values are:

                -   ``"classification"``: a single classification stored in
                    :class:`fiftyone.core.labels.Classification` fields
                -   ``"classifications"``: multilabel classifications stored in
                    :class:`fiftyone.core.labels.Classifications` fields
                -   ``"detections"``: object detections stored in
                    :class:`fiftyone.core.labels.Detections` fields
                -   ``"instances"``: instance segmentations stored in
                    :class:`fiftyone.core.labels.Detections` fields with their
                    :attr:`mask <fiftyone.core.labels.Detection.mask>`
                    attributes populated
                -   ``"polylines"``: polylines stored in
                    :class:`fiftyone.core.labels.Polylines` fields with their
                    :attr:`filled <fiftyone.core.labels.Polyline.filled>`
                    attributes set to ``False``
                -   ``"polygons"``: polygons stored in
                    :class:`fiftyone.core.labels.Polylines` fields with their
                    :attr:`filled <fiftyone.core.labels.Polyline.filled>`
                    attributes set to ``True``
                -   ``"keypoints"``: keypoints stored in
                    :class:`fiftyone.core.labels.Keypoints` fields
                -   ``"segmentation"``: semantic segmentations stored in
                    :class:`fiftyone.core.labels.Segmentation` fields
                -   ``"scalar"``: scalar labels stored in
                    :class:`fiftyone.core.fields.IntField`,
                    :class:`fiftyone.core.fields.FloatField`,
                    :class:`fiftyone.core.fields.StringField`, or
                    :class:`fiftyone.core.fields.BooleanField` fields

                All new label fields must have their type specified via this
                argument or in ``label_schema``. Note that annotation backends
                may not support all label types
            classes (None): a list of strings indicating the class options for
                ``label_field`` or all fields in ``label_schema`` without
                classes specified. All new label fields must have a class list
                provided via one of the supported methods. For existing label
                fields, if classes are not provided by this argument nor
                ``label_schema``, they are retrieved from :meth:`get_classes`
                if possible, or else the observed labels on your dataset are
                used
            attributes (True): specifies the label attributes of each label
                field to include (other than their ``label``, which is always
                included) in the annotation export. Can be any of the
                following:

                -   ``True``: export all label attributes
                -   ``False``: don't export any custom label attributes
                -   a list of label attributes to export
                -   a dict mapping attribute names to dicts specifying the
                    ``type``, ``values``, and ``default`` for each attribute

                If a ``label_schema`` is also provided, this parameter
                determines which attributes are included for all fields that do
                not explicitly define their per-field attributes (in addition
                to any per-class attributes)
            mask_targets (None): a dict mapping pixel values to semantic label
                strings. Only applicable when annotating semantic segmentations
            allow_additions (True): whether to allow new labels to be added.
                Only applicable when editing existing label fields
            allow_deletions (True): whether to allow labels to be deleted. Only
                applicable when editing existing label fields
            allow_label_edits (True): whether to allow the ``label`` attribute
                of existing labels to be modified. Only applicable when editing
                existing fields with ``label`` attributes
            allow_index_edits (True): whether to allow the ``index`` attribute
                of existing video tracks to be modified. Only applicable when
                editing existing frame fields with ``index`` attributes
            allow_spatial_edits (True): whether to allow edits to the spatial
                properties (bounding boxes, vertices, keypoints, masks, etc) of
                labels. Only applicable when editing existing spatial label
                fields
            media_field ("filepath"): the field containing the paths to the
                media files to upload
            backend (None): the annotation backend to use. The supported values
                are ``fiftyone.annotation_config.backends.keys()`` and the
                default is ``fiftyone.annotation_config.default_backend``
            launch_editor (False): whether to launch the annotation backend's
                editor after uploading the samples
            **kwargs: keyword arguments for the
                :class:`fiftyone.utils.annotations.AnnotationBackendConfig`

        Returns:
            an :class:`fiftyone.utils.annotations.AnnnotationResults`
        """
        return foua.annotate(
            self,
            anno_key,
            label_schema=label_schema,
            label_field=label_field,
            label_type=label_type,
            classes=classes,
            attributes=attributes,
            mask_targets=mask_targets,
            allow_additions=allow_additions,
            allow_deletions=allow_deletions,
            allow_label_edits=allow_label_edits,
            allow_index_edits=allow_index_edits,
            allow_spatial_edits=allow_spatial_edits,
            media_field=media_field,
            backend=backend,
            launch_editor=launch_editor,
            **kwargs,
        )

    @property
    def has_annotation_runs(self):
        """Whether this colection has any annotation runs."""
        return bool(self.list_annotation_runs())

    def has_annotation_run(self, anno_key):
        """Whether this collection has an annotation run with the given key.

        Args:
            anno_key: an annotation key

        Returns:
            True/False
        """
        return anno_key in self.list_annotation_runs()

    def list_annotation_runs(self):
        """Returns a list of all annotation keys on this collection.

        Returns:
            a list of annotation keys
        """
        return foan.AnnotationMethod.list_runs(self)

    def get_annotation_info(self, anno_key):
        """Returns information about the annotation run with the given key on
        this collection.

        Args:
            anno_key: an annotation key

        Returns:
            a :class:`fiftyone.core.annotation.AnnotationInfo`
        """
        return foan.AnnotationMethod.get_run_info(self, anno_key)

    def load_annotation_results(self, anno_key, **kwargs):
        """Loads the results for the annotation run with the given key on this
        collection.

        The :class:`fiftyone.utils.annotations.AnnotationResults` object
        returned by this method will provide a variety of backend-specific
        methods allowing you to perform actions such as checking the status and
        deleting this run from the annotation backend.

        Use :meth:`load_annotations` to load the labels from an annotation
        run onto your FiftyOne dataset.

        Args:
            anno_key: an annotation key
            **kwargs: optional keyword arguments for
                :meth:`fiftyone.utils.annotations.AnnotationResults.load_credentials`

        Returns:
            a :class:`fiftyone.utils.annotations.AnnotationResults`
        """
        results = foan.AnnotationMethod.load_run_results(self, anno_key)
        results.load_credentials(**kwargs)
        return results

    def load_annotation_view(self, anno_key, select_fields=False):
        """Loads the :class:`fiftyone.core.view.DatasetView` on which the
        specified annotation run was performed on this collection.

        Args:
            anno_key: an annotation key
            select_fields (False): whether to select only the fields involved
                in the annotation run

        Returns:
            a :class:`fiftyone.core.view.DatasetView`
        """
        return foan.AnnotationMethod.load_run_view(
            self, anno_key, select_fields=select_fields
        )

    def load_annotations(
        self,
        anno_key,
        dest_field=None,
        unexpected="prompt",
        cleanup=False,
        **kwargs,
    ):
        """Downloads the labels from the given annotation run from the
        annotation backend and merges them into this collection.

        See :ref:`this page <loading-annotations>` for more information
        about using this method to import annotations that you have scheduled
        by calling :meth:`annotate`.

        Args:
            anno_key: an annotation key
            dest_field (None): an optional name of a new destination field
                into which to load the annotations, or a dict mapping field names
                in the run's label schema to new desination field names
            unexpected ("prompt"): how to deal with any unexpected labels that
                don't match the run's label schema when importing. The
                supported values are:

                -   ``"prompt"``: present an interactive prompt to
                    direct/discard unexpected labels
                -   ``"ignore"``: automatically ignore any unexpected labels
                -   ``"return"``: return a dict containing all unexpected
                    labels, or ``None`` if there aren't any
            cleanup (False): whether to delete any informtation regarding this
                run from the annotation backend after loading the annotations
            **kwargs: optional keyword arguments for
                :meth:`fiftyone.utils.annotations.AnnotationResults.load_credentials`

        Returns:
            ``None``, unless ``unexpected=="return"`` and unexpected labels are
            found, in which case a dict containing the extra labels is returned
        """
        return foua.load_annotations(
            self,
            anno_key,
            dest_field=dest_field,
            unexpected=unexpected,
            cleanup=cleanup,
            **kwargs,
        )

    def delete_annotation_run(self, anno_key):
        """Deletes the annotation run with the given key from this collection.

        Calling this method only deletes the **record** of the annotation run
        from the collection; it will not delete any annotations loaded onto
        your dataset via :meth:`load_annotations`, nor will it delete any
        associated information from the annotation backend.

        Use :meth:`load_annotation_results` to programmatically manage/delete
        a run from the annotation backend.

        Args:
            anno_key: an annotation key
        """
        foan.AnnotationMethod.delete_run(self, anno_key)

    def delete_annotation_runs(self):
        """Deletes all annotation runs from this collection.

        Calling this method only deletes the **records** of the annotation runs
        from this collection; it will not delete any annotations loaded onto
        your dataset via :meth:`load_annotations`, nor will it delete any
        associated information from the annotation backend.

        Use :meth:`load_annotation_results` to programmatically manage/delete
        runs in the annotation backend.
        """
        foan.AnnotationMethod.delete_runs(self)

    def list_indexes(self):
        """Returns the list of index names on this collection.

        Single-field indexes are referenced by their field name, while compound
        indexes are referenced by more complicated strings. See
        :meth:`pymongo:pymongo.collection.Collection.index_information` for
        details on the compound format.

        Returns:
            the list of index names
        """
        return list(self.get_index_information().keys())

    def get_index_information(self):
        """Returns a dictionary of information about the indexes on this
        collection.

        See :meth:`pymongo:pymongo.collection.Collection.index_information` for
        details on the structure of this dictionary.

        Returns:
            a dict mapping index names to info dicts
        """
        index_info = {}

        # Sample-level indexes
        fields_map = self._get_db_fields_map(reverse=True)
        sample_info = self._dataset._sample_collection.index_information()
        for key, info in sample_info.items():
            if len(info["key"]) == 1:
                field = info["key"][0][0]
                key = fields_map.get(field, field)

            index_info[key] = info

        if self._has_frame_fields():
            # Frame-level indexes
            fields_map = self._get_db_fields_map(frames=True, reverse=True)
            frame_info = self._dataset._frame_collection.index_information()
            for key, info in frame_info.items():
                if len(info["key"]) == 1:
                    field = info["key"][0][0]
                    key = fields_map.get(field, field)

                index_info[self._FRAMES_PREFIX + key] = info

        return index_info

    def create_index(self, field_or_spec, unique=False, **kwargs):
        """Creates an index on the given field or with the given specification,
        if necessary.

        Indexes enable efficient sorting, merging, and other such operations.

        Frame-level fields can be indexed by prepending ``"frames."`` to the
        field name.

        If you are indexing a single field and it already has a unique
        constraint, it will be retained regardless of the ``unique`` value you
        specify. Conversely, if the given field already has a non-unique index
        but you requested a unique index, the existing index will be replaced
        with a unique index. Use :meth:`drop_index` to drop an existing index
        first if you wish to modify an existing index in other ways.

        Args:
            field_or_spec: the field name, ``embedded.field.name``, or index
                specification list. See
                :meth:`pymongo:pymongo.collection.Collection.create_index` for
                supported values
            unique (False): whether to add a uniqueness constraint to the index
            **kwargs: optional keyword arguments for
                :meth:`pymongo:pymongo.collection.Collection.create_index`

        Returns:
            the name of the index
        """
        if etau.is_str(field_or_spec):
            input_spec = [(field_or_spec, 1)]
        else:
            input_spec = list(field_or_spec)

        single_field_index = len(input_spec) == 1

        # For single field indexes, provide special handling based on `unique`
        # constraint
        if single_field_index:
            field = input_spec[0][0]

            index_info = self.get_index_information()
            if field in index_info:
                _unique = index_info[field].get("unique", False)
                if _unique or (unique == _unique):
                    # Satisfactory index already exists
                    return field

                _field, is_frame_field = self._handle_frame_field(field)

                if _field == "id":
                    # For some reason ID indexes are not reported by
                    # `get_index_information()` as being unique like other
                    # manually created indexes, but they are, so nothing needs
                    # to be done here
                    return field

                if _field in self._get_default_indexes(frames=is_frame_field):
                    raise ValueError(
                        "Cannot modify default index '%s'" % field
                    )

                # We need to drop existing index and replace with a unique one
                self.drop_index(field)

        is_frame_fields = []
        index_spec = []
        for field, option in input_spec:
            self._validate_root_field(field, include_private=True)
            _field, _ = self._parse_field(field, include_private=True)
            _field, is_frame_field = self._handle_frame_field(_field)
            is_frame_fields.append(is_frame_field)
            index_spec.append((_field, option))

        if len(set(is_frame_fields)) > 1:
            raise ValueError(
                "Fields in a compound index must be either all sample-level "
                "or all frame-level fields"
            )

        is_frame_index = all(is_frame_fields)

        if is_frame_index:
            coll = self._dataset._frame_collection
        else:
            coll = self._dataset._sample_collection

        name = coll.create_index(index_spec, unique=unique, **kwargs)

        if single_field_index:
            name = input_spec[0][0]
        elif is_frame_index:
            name = self._FRAMES_PREFIX + name

        return name

    def drop_index(self, field_or_name):
        """Drops the index for the given field or name.

        Args:
            field_or_name: a field name, ``embedded.field.name``, or compound
                index name. Use :meth:`list_indexes` to see the available
                indexes
        """
        name, is_frame_index = self._handle_frame_field(field_or_name)

        if is_frame_index:
            if name in self._get_default_indexes(frames=True):
                raise ValueError("Cannot drop default frame index '%s'" % name)

            coll = self._dataset._frame_collection
        else:
            if name in self._get_default_indexes():
                raise ValueError("Cannot drop default index '%s'" % name)

            coll = self._dataset._sample_collection

        index_map = {}
        fields_map = self._get_db_fields_map(
            frames=is_frame_index, reverse=True
        )
        for key, info in coll.index_information().items():
            if len(info["key"]) == 1:
                # We use field name, not pymongo name, for single field indexes
                field = info["key"][0][0]
                index_map[fields_map.get(field, field)] = key
            else:
                index_map[key] = key

        if name not in index_map:
            itype = "frame index" if is_frame_index else "index"
            raise ValueError(
                "%s has no %s '%s'" % (self.__class__.__name__, itype, name)
            )

        coll.drop_index(index_map[name])

    def _get_default_indexes(self, frames=False):
        if frames:
            if self._has_frame_fields():
                return ["id", "_sample_id_1_frame_number_1"]

            return []

        return ["id", "filepath"]

    def reload(self):
        """Reloads the collection from the database."""
        raise NotImplementedError("Subclass must implement reload()")

    def to_dict(
        self,
        rel_dir=None,
        include_private=False,
        include_frames=False,
        frame_labels_dir=None,
        pretty_print=False,
    ):
        """Returns a JSON dictionary representation of the collection.

        Args:
            rel_dir (None): a relative directory to remove from the
                ``filepath`` of each sample, if possible. The path is converted
                to an absolute path (if necessary) via
                :func:`fiftyone.core.storage.normalize_path`. The typical
                use case for this argument is that your source data lives in
                a single directory and you wish to serialize relative, rather
                than absolute, paths to the data within that directory
            include_private (False): whether to include private fields
            include_frames (False): whether to include the frame labels for
                video samples
            frame_labels_dir (None): a directory in which to write per-sample
                JSON files containing the frame labels for video samples. If
                omitted, frame labels will be included directly in the returned
                JSON dict (which can be quite quite large for video datasets
                containing many frames). Only applicable to datasets that
                contain videos when ``include_frames`` is True
            pretty_print (False): whether to render frame labels JSON in human
                readable format with newlines and indentations. Only applicable
                to datasets that contain videos when a ``frame_labels_dir`` is
                provided

        Returns:
            a JSON dict
        """
        if rel_dir is not None:
            rel_dir = fost.normalize_path(rel_dir) + fost.sep(rel_dir)

        contains_videos = self._contains_videos(any_slice=True)
        write_frame_labels = (
            contains_videos and include_frames and frame_labels_dir is not None
        )

        d = {
            "name": self.name,
            "version": self._dataset.version,
            "media_type": self.media_type,
        }

        if self.media_type == fom.GROUP:
            d["group_field"] = self.group_field
            d["group_media_types"] = self.group_media_types
            d["default_group_slice"] = self.default_group_slice

        d["sample_fields"] = self._serialize_field_schema()

        if contains_videos:
            d["frame_fields"] = self._serialize_frame_field_schema()

        d["info"] = self.info

        if self.classes:
            d["classes"] = self.classes

        if self.default_classes:
            d["default_classes"] = self.default_classes

        if self.mask_targets:
            d["mask_targets"] = self._serialize_mask_targets()

        if self.default_mask_targets:
            d["default_mask_targets"] = self._serialize_default_mask_targets()

        if self.skeletons:
            d["skeletons"] = self._serialize_skeletons()

        if self.default_skeleton:
            d["default_skeleton"] = self._serialize_default_skeleton()

        if self.media_type == fom.GROUP:
            view = self.select_group_slices(_allow_mixed=True)
        else:
            view = self

        # Serialize samples
        samples = []
<<<<<<< HEAD
        with fost.FileWriter() as writer:
            for sample in self.iter_samples(progress=True):
                sd = sample.to_dict(
                    include_frames=include_frames,
                    include_private=include_private,
                )

                if write_frame_labels:
                    frames = {"frames": sd.pop("frames", {})}
                    filename = sample.id + ".json"
                    sd["frames"] = filename
                    frames_path = fost.join(frame_labels_dir, filename)
                    local_path = writer.get_local_path(frames_path)
                    etas.write_json(
                        frames, local_path, pretty_print=pretty_print
                    )
=======
        for sample in view.iter_samples(progress=True):
            sd = sample.to_dict(
                include_frames=include_frames,
                include_private=include_private,
            )

            if write_frame_labels and sample.media_type == fom.VIDEO:
                frames = {"frames": sd.pop("frames", {})}
                filename = sample.id + ".json"
                sd["frames"] = filename
                frames_path = os.path.join(frame_labels_dir, filename)
                etas.write_json(frames, frames_path, pretty_print=pretty_print)
>>>>>>> 2cd35e69

                if rel_dir and sd["filepath"].startswith(rel_dir):
                    sd["filepath"] = sd["filepath"][len(rel_dir) :]

                samples.append(sd)

        d["samples"] = samples

        return d

    def to_json(
        self,
        rel_dir=None,
        include_private=False,
        include_frames=False,
        frame_labels_dir=None,
        pretty_print=False,
    ):
        """Returns a JSON string representation of the collection.

        The samples will be written as a list in a top-level ``samples`` field
        of the returned dictionary.

        Args:
            rel_dir (None): a relative directory to remove from the
                ``filepath`` of each sample, if possible. The path is converted
                to an absolute path (if necessary) via
                :func:`fiftyone.core.storage.normalize_path`. The typical
                use case for this argument is that your source data lives in
                a single directory and you wish to serialize relative, rather
                than absolute, paths to the data within that directory
            include_private (False): whether to include private fields
            include_frames (False): whether to include the frame labels for
                video samples
            frame_labels_dir (None): a directory in which to write per-sample
                JSON files containing the frame labels for video samples. If
                omitted, frame labels will be included directly in the returned
                JSON dict (which can be quite quite large for video datasets
                containing many frames). Only applicable to datasets that
                contain videos when ``include_frames`` is True
            pretty_print (False): whether to render the JSON in human readable
                format with newlines and indentations

        Returns:
            a JSON string
        """
        d = self.to_dict(
            rel_dir=rel_dir,
            include_private=include_private,
            include_frames=include_frames,
            frame_labels_dir=frame_labels_dir,
            pretty_print=pretty_print,
        )
        return etas.json_to_str(d, pretty_print=pretty_print)

    def write_json(
        self,
        json_path,
        rel_dir=None,
        include_private=False,
        include_frames=False,
        frame_labels_dir=None,
        pretty_print=False,
    ):
        """Writes the colllection to disk in JSON format.

        Args:
            json_path: the path to write the JSON
            rel_dir (None): a relative directory to remove from the
                ``filepath`` of each sample, if possible. The path is converted
                to an absolute path (if necessary) via
                :func:`fiftyone.core.storage.normalize_path`. The typical
                use case for this argument is that your source data lives in
                a single directory and you wish to serialize relative, rather
                than absolute, paths to the data within that directory
            include_private (False): whether to include private fields
            include_frames (False): whether to include the frame labels for
                video samples
            frame_labels_dir (None): a directory in which to write per-sample
                JSON files containing the frame labels for video samples. If
                omitted, frame labels will be included directly in the returned
                JSON dict (which can be quite quite large for video datasets
                containing many frames). Only applicable to datasets that
                contain videos when ``include_frames`` is True
            pretty_print (False): whether to render the JSON in human readable
                format with newlines and indentations
        """
        d = self.to_dict(
            rel_dir=rel_dir,
            include_private=include_private,
            include_frames=include_frames,
            frame_labels_dir=frame_labels_dir,
            pretty_print=pretty_print,
        )
        fost.write_json(d, json_path, pretty_print=pretty_print)

    def _add_view_stage(self, stage):
        """Returns a :class:`fiftyone.core.view.DatasetView` containing the
        contents of the collection with the given
        :class:fiftyone.core.stages.ViewStage` appended to its aggregation
        pipeline.

        Subclasses are responsible for performing any validation on the view
        stage to ensure that it is a valid stage to add to this collection.

        Args:
            stage: a :class:fiftyone.core.stages.ViewStage`

        Returns:
            a :class:`fiftyone.core.view.DatasetView`
        """
        raise NotImplementedError("Subclass must implement _add_view_stage()")

    def aggregate(self, aggregations):
        """Aggregates one or more
        :class:`fiftyone.core.aggregations.Aggregation` instances.

        Note that it is best practice to group aggregations into a single call
        to :meth:`aggregate`, as this will be more efficient than performing
        multiple aggregations in series.

        Args:
            aggregations: an :class:`fiftyone.core.aggregations.Aggregation` or
                iterable of :class:`fiftyone.core.aggregations.Aggregation`
                instances

        Returns:
            an aggregation result or list of aggregation results corresponding
            to the input aggregation(s)
        """
        if not aggregations:
            return []

        scalar_result = isinstance(aggregations, foa.Aggregation)

        if scalar_result:
            aggregations = [aggregations]

        # Partition aggregations by type
        big_aggs, batch_aggs, facet_aggs = self._parse_aggregations(
            aggregations, allow_big=True
        )

        # Placeholder to store results
        results = [None] * len(aggregations)

        idx_map = {}
        pipelines = []

        # Build batch pipeline
        if batch_aggs:
            pipeline = self._build_batch_pipeline(batch_aggs)
            pipelines.append(pipeline)

        # Build big pipelines
        for idx, aggregation in big_aggs.items():
            pipeline = self._build_big_pipeline(aggregation)
            idx_map[idx] = len(pipelines)
            pipelines.append(pipeline)

        # Build facet-able pipelines
        facet_pipelines = self._build_faceted_pipelines(facet_aggs)
        for idx, pipeline in facet_pipelines.items():
            idx_map[idx] = len(pipelines)
            pipelines.append(pipeline)

        # Run all aggregations
        _results = foo.aggregate(self._dataset._sample_collection, pipelines)

        # Parse batch results
        if batch_aggs:
            result = list(_results[0])

            for idx, aggregation in batch_aggs.items():
                results[idx] = self._parse_big_result(aggregation, result)

        # Parse big results
        for idx, aggregation in big_aggs.items():
            result = list(_results[idx_map[idx]])
            results[idx] = self._parse_big_result(aggregation, result)

        # Parse facet-able results
        for idx, aggregation in facet_aggs.items():
            result = list(_results[idx_map[idx]])
            results[idx] = self._parse_faceted_result(aggregation, result)

        return results[0] if scalar_result else results

    async def _async_aggregate(self, aggregations):
        if not aggregations:
            return []

        scalar_result = isinstance(aggregations, foa.Aggregation)

        if scalar_result:
            aggregations = [aggregations]

        _, _, facet_aggs = self._parse_aggregations(
            aggregations, allow_big=False
        )

        # Placeholder to store results
        results = [None] * len(aggregations)

        idx_map = {}
        pipelines = []

        if facet_aggs:
            # Build facet-able pipelines
            facet_pipelines = self._build_faceted_pipelines(facet_aggs)
            for idx, pipeline in facet_pipelines.items():
                idx_map[idx] = len(pipelines)
                pipelines.append(pipeline)

            # Run all aggregations
            coll_name = self._dataset._sample_collection_name
            collection = foo.get_async_db_conn()[coll_name]
            _results = await foo.aggregate(collection, pipelines)

            # Parse facet-able results
            for idx, aggregation in facet_aggs.items():
                result = list(_results[idx_map[idx]])
                results[idx] = self._parse_faceted_result(aggregation, result)

        return results[0] if scalar_result else results

    def _parse_aggregations(self, aggregations, allow_big=True):
        big_aggs = {}
        batch_aggs = {}
        facet_aggs = {}
        for idx, aggregation in enumerate(aggregations):
            if aggregation._is_big_batchable:
                batch_aggs[idx] = aggregation
            elif aggregation._has_big_result:
                big_aggs[idx] = aggregation
            else:
                facet_aggs[idx] = aggregation

        if not allow_big and (big_aggs or batch_aggs):
            raise ValueError(
                "This method does not support aggregations that return big "
                "results"
            )

        return big_aggs, batch_aggs, facet_aggs

    def _build_batch_pipeline(self, aggs_map):
        project = {}
        attach_frames = False
        group_slices = set()
        for idx, aggregation in aggs_map.items():
            big_field = "value%d" % idx

            _pipeline = aggregation.to_mongo(self, big_field=big_field)
            attach_frames |= aggregation._needs_frames(self)
            _group_slices = aggregation._needs_group_slices(self)
            if _group_slices:
                group_slices.update(_group_slices)

            try:
                assert len(_pipeline) == 1
                project[big_field] = _pipeline[0]["$project"][big_field]
            except:
                raise ValueError(
                    "Batchable aggregations must have pipelines with a single "
                    "$project stage; found %s" % _pipeline
                )

        return self._pipeline(
            pipeline=[{"$project": project}],
            attach_frames=attach_frames,
            group_slices=group_slices,
        )

    def _build_big_pipeline(self, aggregation):
        return self._pipeline(
            pipeline=aggregation.to_mongo(self, big_field="values"),
            attach_frames=aggregation._needs_frames(self),
            group_slices=aggregation._needs_group_slices(self),
        )

    def _build_faceted_pipelines(self, aggs_map):
        pipelines = {}
        for idx, aggregation in aggs_map.items():
            pipelines[idx] = self._pipeline(
                pipeline=aggregation.to_mongo(self),
                attach_frames=aggregation._needs_frames(self),
                group_slices=aggregation._needs_group_slices(self),
            )

        return pipelines

    def _parse_big_result(self, aggregation, result):
        if result:
            return aggregation.parse_result(result)

        return aggregation.default_result()

    def _parse_faceted_result(self, aggregation, result):
        if result:
            return aggregation.parse_result(result[0])

        return aggregation.default_result()

    def _pipeline(
        self,
        pipeline=None,
        media_type=None,
        attach_frames=False,
        detach_frames=False,
        frames_only=False,
        group_slice=None,
        group_slices=None,
        groups_only=False,
        detach_groups=False,
        manual_group_select=False,
    ):
        """Returns the MongoDB aggregation pipeline for the collection.

        Args:
            pipeline (None): a MongoDB aggregation pipeline (list of dicts) to
                append to the current pipeline
            media_type (None): the media type of the collection, if different
                than the source dataset's media type
            attach_frames (False): whether to attach the frame documents
                immediately prior to executing ``pipeline``. Only applicable to
                datasets that contain videos
            detach_frames (False): whether to detach the frame documents at the
                end of the pipeline. Only applicable to datasets that contain
                videos
            frames_only (False): whether to generate a pipeline that contains
                *only* the frames in the collection
            group_slice (None): the current group slice of the collection, if
                different than the source dataset's group slice. Only
                applicable for grouped collections
            group_slices (None): a list of group slices to attach immediately
                prior to executing ``pipeline``. Only applicable for grouped
                collections
            groups_only (False): whether to generate a pipeline that contains
                *only* the flattened group documents for the collection
            detach_groups (False): whether to detach the group documents at the
                end of the pipeline. Only applicable to grouped collections
            manual_group_select (False): whether the pipeline has manually
                handled the initial group selection. Only applicable to grouped
                collections

        Returns:
            the aggregation pipeline
        """
        raise NotImplementedError("Subclass must implement _pipeline()")

    def _aggregate(
        self,
        pipeline=None,
        media_type=None,
        attach_frames=False,
        detach_frames=False,
        frames_only=False,
        group_slice=None,
        group_slices=None,
        groups_only=False,
        detach_groups=False,
        manual_group_select=False,
    ):
        """Runs the MongoDB aggregation pipeline on the collection and returns
        the result.

        Args:
            pipeline (None): a MongoDB aggregation pipeline (list of dicts) to
                append to the current pipeline
            media_type (None): the media type of the collection, if different
                than the source dataset's media type
            attach_frames (False): whether to attach the frame documents
                immediately prior to executing ``pipeline``. Only applicable to
                datasets that contain videos
            detach_frames (False): whether to detach the frame documents at the
                end of the pipeline. Only applicable to datasets that contain
                videos
            frames_only (False): whether to generate a pipeline that contains
                *only* the frames in the colection
            group_slice (None): the current group slice of the collection, if
                different than the source dataset's group slice. Only
                applicable for grouped collections
            group_slices (None): a list of group slices to attach immediately
                prior to executing ``pipeline``. Only applicable for grouped
                collections
            groups_only (False): whether to generate a pipeline that contains
                *only* the flattened group documents for the collection
            detach_groups (False): whether to detach the group documents at the
                end of the pipeline. Only applicable to grouped collections
            manual_group_select (False): whether the pipeline has manually
                handled the initial group selection. Only applicable to grouped
                collections

        Returns:
            the aggregation result dict
        """
        raise NotImplementedError("Subclass must implement _aggregate()")

    def _make_and_aggregate(self, make, args):
        if isinstance(args, (list, tuple)):
            return tuple(self.aggregate([make(arg) for arg in args]))

        return self.aggregate(make(args))

    def _build_aggregation(self, aggregations):
        scalar_result = isinstance(aggregations, foa.Aggregation)
        if scalar_result:
            aggregations = [aggregations]
        elif not aggregations:
            return False, [], None

        pipelines = {}
        for idx, agg in enumerate(aggregations):
            if not isinstance(agg, foa.Aggregation):
                raise TypeError(
                    "'%s' is not an %s" % (agg.__class__, foa.Aggregation)
                )

            pipelines[str(idx)] = agg.to_mongo(self)

        return scalar_result, aggregations, [{"$facet": pipelines}]

    def _process_aggregations(self, aggregations, result, scalar_result):
        results = []
        for idx, agg in enumerate(aggregations):
            _result = result[str(idx)]
            if _result:
                results.append(agg.parse_result(_result[0]))
            else:
                results.append(agg.default_result())

        return results[0] if scalar_result else results

    def _serialize(self):
        # pylint: disable=no-member
        return self._doc.to_dict(extended=True)

    def _serialize_field_schema(self):
        return self._serialize_schema(self.get_field_schema())

    def _serialize_frame_field_schema(self):
        return self._serialize_schema(self.get_frame_field_schema())

    def _serialize_schema(self, schema):
        return {field_name: str(field) for field_name, field in schema.items()}

    def _serialize_mask_targets(self):
        return self._root_dataset._doc.field_to_mongo("mask_targets")

    def _serialize_default_mask_targets(self):
        return self._root_dataset._doc.field_to_mongo("default_mask_targets")

    def _parse_mask_targets(self, mask_targets):
        if not mask_targets:
            return mask_targets

        return self._root_dataset._doc.field_to_python(
            "mask_targets", mask_targets
        )

    def _parse_default_mask_targets(self, default_mask_targets):
        if not default_mask_targets:
            return default_mask_targets

        return self._root_dataset._doc.field_to_python(
            "default_mask_targets", default_mask_targets
        )

    def _serialize_skeletons(self):
        return self._root_dataset._doc.field_to_mongo("skeletons")

    def _serialize_default_skeleton(self):
        return self._root_dataset._doc.field_to_mongo("default_skeleton")

    def _parse_skeletons(self, skeletons):
        if not skeletons:
            return skeletons

        return self._root_dataset._doc.field_to_python("skeletons", skeletons)

    def _parse_default_skeleton(self, default_skeleton):
        if not default_skeleton:
            return default_skeleton

        return self._root_dataset._doc.field_to_python(
            "default_skeleton", default_skeleton
        )

    def _to_fields_str(self, field_schema):
        max_len = max([len(field_name) for field_name in field_schema]) + 1
        return "\n".join(
            "    %s %s" % ((field_name + ":").ljust(max_len), str(field))
            for field_name, field in field_schema.items()
        )

    def _split_frame_fields(self, fields):
        if etau.is_str(fields):
            fields = [fields]

        if self._has_frame_fields():
            return fou.split_frame_fields(fields)

        return fields, []

    def _parse_field_name(
        self,
        field_name,
        auto_unwind=True,
        omit_terminal_lists=False,
        allow_missing=False,
        new_field=None,
    ):
        return _parse_field_name(
            self,
            field_name,
            auto_unwind,
            omit_terminal_lists,
            allow_missing,
            new_field=new_field,
        )

    def _has_field(self, field_path):
        return self.get_field(field_path) is not None

    def _handle_frame_field(self, field_name):
        is_frame_field = self._is_frame_field(field_name)
        if is_frame_field:
            field_name = field_name[len(self._FRAMES_PREFIX) :]

        return field_name, is_frame_field

    def _is_frame_field(self, field_name):
        return self._has_frame_fields() and (
            field_name.startswith(self._FRAMES_PREFIX)
            or field_name == self._FRAMES_PREFIX[:-1]
        )

    def _handle_group_field(self, field_name):
        is_group_field = self._is_group_field(field_name)
        if is_group_field:
            try:
                field_name = field_name.split(".", 2)[2]
            except IndexError:
                field_name = ""

        return field_name, is_group_field

    def _is_group_field(self, field_name):
        return (self.media_type == fom.GROUP) and (
            field_name.startswith(self._GROUPS_PREFIX)
            or field_name == self._GROUPS_PREFIX[:-1]
        )

    def _get_group_slices(self, field_names):
        if etau.is_str(field_names):
            field_names = [field_names]

        group_slices = set()
        for field_name in field_names:
            if field_name.startswith(self._GROUPS_PREFIX):
                group_slice = field_name.split(".", 2)[1]
                group_slices.add(group_slice)

        return list(group_slices)

    def _get_group_media_types(self):
        if self.media_type != fom.GROUP:
            return None

        return self._dataset._doc.group_media_types

    def _contains_videos(self, any_slice=False):
        if self.media_type == fom.VIDEO:
            return True

        if self.media_type == fom.GROUP:
            if any_slice:
                return any(
                    slice_media_type == fom.VIDEO
                    for slice_media_type in self.group_media_types.values()
                )

            return (
                self.group_media_types.get(self.group_slice, None) == fom.VIDEO
            )

        if self.media_type == fom.MIXED:
            return any(
                slice_media_type == fom.VIDEO
                for slice_media_type in self._get_group_media_types().values()
            )

        return False

    def _has_frame_fields(self):
        return self._contains_videos(any_slice=True)

    def _handle_id_fields(self, field_name):
        return _handle_id_fields(self, field_name)

    def _is_label_field(self, field_name, label_type_or_types):
        try:
            label_type = self._get_label_field_type(field_name)
        except:
            return False

        try:
            iter(label_type_or_types)
        except:
            label_type_or_types = (label_type_or_types,)

        return any(issubclass(label_type, t) for t in label_type_or_types)

    def _parse_label_field(
        self,
        label_field,
        dataset_exporter=None,
        allow_coercion=False,
        force_dict=False,
        required=False,
    ):
        return _parse_label_field(
            self,
            label_field,
            dataset_exporter=dataset_exporter,
            allow_coercion=allow_coercion,
            force_dict=force_dict,
            required=required,
        )

    def _parse_frame_labels_field(
        self,
        frame_labels_field,
        dataset_exporter=None,
        allow_coercion=False,
        force_dict=False,
        required=False,
    ):
        return _parse_frame_labels_field(
            self,
            frame_labels_field,
            dataset_exporter=dataset_exporter,
            allow_coercion=allow_coercion,
            force_dict=force_dict,
            required=required,
        )

    def _get_db_fields_map(
        self, include_private=False, frames=False, reverse=False
    ):
        if frames:
            schema = self.get_frame_field_schema(
                include_private=include_private
            )
        else:
            schema = self.get_field_schema(include_private=include_private)

        if schema is None:
            return None

        fields_map = {}
        for field_name, field in schema.items():
            if field.db_field != field_name:
                if reverse:
                    fields_map[field.db_field] = field_name
                else:
                    fields_map[field_name] = field.db_field

        return fields_map

    def _handle_db_field(self, field_name, frames=False):
        # @todo handle "groups.<slice>.field.name", if it becomes necessary
        db_fields_map = self._get_db_fields_map(frames=frames)
        return db_fields_map.get(field_name, field_name)

    def _handle_db_fields(self, field_names, frames=False):
        # @todo handle "groups.<slice>.field.name", if it becomes necessary
        db_fields_map = self._get_db_fields_map(frames=frames)
        return [db_fields_map.get(f, f) for f in field_names]

    def _get_label_fields(self):
        fields = self._get_sample_label_fields()

        if self._has_frame_fields():
            fields.extend(self._get_frame_label_fields())

        return fields

    def _get_sample_label_fields(self):
        return list(
            self.get_field_schema(
                ftype=fof.EmbeddedDocumentField, embedded_doc_type=fol.Label
            ).keys()
        )

    def _get_frame_label_fields(self):
        if not self._has_frame_fields():
            return None

        return [
            self._FRAMES_PREFIX + field
            for field in self.get_frame_field_schema(
                ftype=fof.EmbeddedDocumentField, embedded_doc_type=fol.Label
            ).keys()
        ]

    def _get_root_fields(self, fields):
        root_fields = set()
        for field in fields:
            if self._has_frame_fields() and field.startswith(
                self._FRAMES_PREFIX
            ):
                # Converts `frames.root[.x.y]` to `frames.root`
                root = ".".join(field.split(".", 2)[:2])
            else:
                # Converts `root[.x.y]` to `root`
                root = field.split(".", 1)[0]

            root_fields.add(root)

        return list(root_fields)

    def _validate_root_field(self, field_name, include_private=False):
        _ = self._get_root_field_type(
            field_name, include_private=include_private
        )

    def _get_root_field_type(self, field_name, include_private=False):
        field_name, _ = self._handle_group_field(field_name)
        field_name, is_frame_field = self._handle_frame_field(field_name)

        if is_frame_field:
            schema = self.get_frame_field_schema(
                include_private=include_private
            )
        else:
            schema = self.get_field_schema(include_private=include_private)

        root = field_name.split(".", 1)[0]

        if root not in schema:
            ftype = "frame field" if is_frame_field else "field"
            raise ValueError(
                "%s has no %s '%s'" % (self.__class__.__name__, ftype, root)
            )

        return schema[root]

    def _get_label_field_type(self, field_name):
        field_name, _ = self._handle_group_field(field_name)
        field_name, is_frame_field = self._handle_frame_field(field_name)
        if is_frame_field:
            schema = self.get_frame_field_schema()
        else:
            schema = self.get_field_schema()

        if field_name not in schema:
            ftype = "frame field" if is_frame_field else "field"
            raise ValueError(
                "%s has no %s '%s'"
                % (self.__class__.__name__, ftype, field_name)
            )

        field = schema[field_name]

        if not isinstance(field, fof.EmbeddedDocumentField) or not issubclass(
            field.document_type, fol.Label
        ):
            raise ValueError(
                "Field '%s' is not a Label type; found %s"
                % (field_name, field)
            )

        return field.document_type

    def _get_label_field_path(self, field_name, subfield=None):
        label_type = self._get_label_field_type(field_name)

        if issubclass(label_type, fol._LABEL_LIST_FIELDS):
            field_name += "." + label_type._LABEL_LIST_FIELD

        if subfield:
            field_path = field_name + "." + subfield
        else:
            field_path = field_name

        return label_type, field_path

    def _get_geo_location_field(self):
        geo_schema = self.get_field_schema(
            ftype=fof.EmbeddedDocumentField, embedded_doc_type=fol.GeoLocation
        )
        if not geo_schema:
            raise ValueError("No %s field found to use" % fol.GeoLocation)

        if len(geo_schema) > 1:
            raise ValueError(
                "Multiple %s fields found; you must specify which to use"
                % fol.GeoLocation
            )

        return next(iter(geo_schema.keys()))

    def _unwind_values(self, field_name, values, keep_top_level=False):
        if values is None:
            return None

        list_fields = self._parse_field_name(field_name, auto_unwind=False)[-2]
        level = len(list_fields)

        if keep_top_level:
            return [_unwind_values(v, level - 1) for v in values]

        return _unwind_values(values, level)

    def _make_set_field_pipeline(
        self,
        field,
        expr,
        embedded_root=False,
        allow_missing=False,
        new_field=None,
    ):
        return _make_set_field_pipeline(
            self,
            field,
            expr,
            embedded_root,
            allow_missing=allow_missing,
            new_field=new_field,
        )


def _unwind_values(values, level):
    if not values:
        return values

    while level > 0:
        values = list(itertools.chain.from_iterable(v for v in values if v))
        level -= 1

    return values


def _parse_label_field(
    sample_collection,
    label_field,
    dataset_exporter=None,
    allow_coercion=False,
    force_dict=False,
    required=False,
):
    if isinstance(label_field, dict):
        return label_field

    if _is_glob_pattern(label_field):
        label_field = _get_matching_fields(sample_collection, label_field)

    if etau.is_container(label_field):
        return {f: f for f in label_field}

    if label_field is None and dataset_exporter is not None:
        label_field = _get_default_label_fields_for_exporter(
            sample_collection,
            dataset_exporter,
            allow_coercion=allow_coercion,
            required=required,
        )

    if label_field is None and required:
        raise ValueError(
            "Unable to find any label fields matching the provided arguments"
        )

    if (
        force_dict
        and label_field is not None
        and not isinstance(label_field, dict)
    ):
        return {label_field: label_field}

    return label_field


def _parse_frame_labels_field(
    sample_collection,
    frame_labels_field,
    dataset_exporter=None,
    allow_coercion=False,
    force_dict=False,
    required=False,
):
    if isinstance(frame_labels_field, dict):
        return frame_labels_field

    if _is_glob_pattern(frame_labels_field):
        frame_labels_field = _get_matching_fields(
            sample_collection, frame_labels_field, frames=True
        )

    if etau.is_container(frame_labels_field):
        return {f: f for f in frame_labels_field}

    if frame_labels_field is None and dataset_exporter is not None:
        frame_labels_field = _get_default_frame_label_fields_for_exporter(
            sample_collection,
            dataset_exporter,
            allow_coercion=allow_coercion,
            required=required,
        )

    if frame_labels_field is None and required:
        raise ValueError(
            "Unable to find any frame label fields matching the provided "
            "arguments"
        )

    if (
        force_dict
        and frame_labels_field is not None
        and not isinstance(frame_labels_field, dict)
    ):
        return {frame_labels_field: frame_labels_field}

    return frame_labels_field


def _is_glob_pattern(s):
    if not etau.is_str(s):
        return False

    return "*" in s or "?" in s or "[" in s


def _get_matching_fields(sample_collection, patt, frames=False):
    if frames:
        schema = sample_collection.get_frame_field_schema()
    else:
        schema = sample_collection.get_field_schema()

    return fnmatch.filter(list(schema.keys()), patt)


def _get_default_label_fields_for_exporter(
    sample_collection, dataset_exporter, allow_coercion=True, required=True
):
    label_cls = dataset_exporter.label_cls

    if label_cls is None:
        if required:
            raise ValueError(
                "Unable to automatically select an appropriate label field to "
                "export because the %s does not provide a `label_cls`"
                % type(dataset_exporter)
            )

        return None

    media_type = sample_collection.media_type
    label_schema = sample_collection.get_field_schema(
        ftype=fof.EmbeddedDocumentField, embedded_doc_type=fol.Label
    )

    label_field_or_dict = _get_fields_with_types(
        media_type,
        label_schema,
        label_cls,
        frames=False,
        allow_coercion=allow_coercion,
    )

    if label_field_or_dict is not None:
        return label_field_or_dict

    if required:
        # Strange formatting is because `label_cls` may be a tuple
        raise ValueError(
            "No compatible field(s) of type %s found" % (label_cls,)
        )

    return None


def _get_default_frame_label_fields_for_exporter(
    sample_collection, dataset_exporter, allow_coercion=True, required=True
):
    frame_labels_cls = dataset_exporter.frame_labels_cls

    if frame_labels_cls is None:
        if required:
            raise ValueError(
                "Cannot select a default frame field when exporter does not "
                "provide a `frame_labels_cls`"
            )

        return None

    media_type = sample_collection.media_type
    frame_label_schema = sample_collection.get_frame_field_schema(
        ftype=fof.EmbeddedDocumentField, embedded_doc_type=fol.Label
    )

    frame_labels_field_or_dict = _get_fields_with_types(
        media_type,
        frame_label_schema,
        frame_labels_cls,
        frames=True,
        allow_coercion=allow_coercion,
    )

    if frame_labels_field_or_dict is not None:
        return frame_labels_field_or_dict

    if required:
        # Strange formatting is because `frame_labels_cls` may be a tuple
        raise ValueError(
            "No compatible frame field(s) of type %s found"
            % (frame_labels_cls,)
        )

    return None


def _get_fields_with_types(
    media_type, label_schema, label_cls, frames=False, allow_coercion=False
):
    if not isinstance(label_cls, dict):
        return _get_field_with_type(
            media_type,
            label_schema,
            label_cls,
            frames=frames,
            allow_coercion=allow_coercion,
        )

    labels_dict = {}
    for name, _label_cls in label_cls.items():
        field = _get_field_with_type(
            media_type,
            label_schema,
            _label_cls,
            frames=frames,
            allow_coercion=allow_coercion,
        )
        if field is not None:
            labels_dict[field] = name

    return labels_dict if labels_dict else None


def _get_field_with_type(
    media_type, label_schema, label_cls, frames=False, allow_coercion=False
):
    field = _get_matching_label_field(label_schema, label_cls)
    if field is not None:
        return field

    if not allow_coercion:
        return None

    # Allow for extraction of image patches when exporting image classification
    # datasets
    if media_type == fom.IMAGE and label_cls is fol.Classification:
        field = _get_matching_label_field(label_schema, fol._PATCHES_FIELDS)
        if field is not None:
            return field

    # Allow for extraction of video clips when exporting temporal detection
    # datasets
    if (
        media_type == fom.VIDEO
        and not frames
        and label_cls is fol.Classification
    ):
        field = _get_matching_label_field(
            label_schema, (fol.TemporalDetection, fol.TemporalDetections)
        )
        if field is not None:
            return field

    # Wrap single label fields as list fields
    _label_cls = fol._LABEL_LIST_TO_SINGLE_MAP.get(label_cls, None)
    if _label_cls is not None:
        field = _get_fields_with_types(
            media_type,
            label_schema,
            _label_cls,
            frames=frames,
            allow_coercion=False,
        )
        if field is not None:
            return field

    # Allow for conversion of `Classification` labels to `Detections` format
    if label_cls is fol.Detections:
        field = _get_matching_label_field(label_schema, fol.Classification)
        if field is not None:
            return field

    return None


def _get_matching_label_field(label_schema, label_type_or_types):
    valid_fields = []
    for field, field_type in label_schema.items():
        if issubclass(field_type.document_type, label_type_or_types):
            valid_fields.append(field)

    if not valid_fields:
        return None

    if len(valid_fields) > 1:
        logger.info(
            "Found multiple fields %s with compatible type %s; exporting '%s'",
            valid_fields,
            label_type_or_types,
            valid_fields[0],
        )

    return valid_fields[0]


def _parse_values_dict(sample_collection, key_field, values):
    if key_field == "id":
        return zip(*values.items())

    if key_field == "_id":
        sample_ids, values = zip(*values.items())
        return [str(_id) for _id in sample_ids], values

    _key_field = key_field
    (
        key_field,
        is_frame_field,
        list_fields,
        other_list_fields,
        id_to_str,
    ) = sample_collection._parse_field_name(key_field)

    if is_frame_field:
        raise ValueError(
            "Invalid key field '%s'; keys cannot be frame fields" % _key_field
        )

    if list_fields or other_list_fields:
        raise ValueError(
            "Invalid key field '%s'; keys cannot be list fields" % _key_field
        )

    keys = list(values.keys())

    if id_to_str:
        keys = [ObjectId(k) for k in keys]

    view = sample_collection.mongo([{"$match": {key_field: {"$in": keys}}}])
    id_map = {k: v for k, v in zip(*view.values([key_field, "id"]))}

    sample_ids = []
    bad_keys = []
    for key in keys:
        sample_id = id_map.get(key, None)
        if sample_id is not None:
            sample_ids.append(sample_id)
        else:
            bad_keys.append(key)

    if bad_keys:
        raise ValueError(
            "Found %d keys (eg: %s) that do not match the '%s' field of any "
            "samples" % (len(bad_keys), bad_keys[0], key_field)
        )

    values = list(values.values())

    return sample_ids, values


def _parse_frame_values_dicts(sample_collection, sample_ids, values):
    value = _get_non_none_value(values)
    if not isinstance(value, dict):
        return None, values

    if sample_ids is not None:
        view = sample_collection.select(sample_ids, ordered=True)
        frame_ids, frame_numbers = view.values(
            ["frames._id", "frames.frame_number"]
        )
    else:
        sample_ids, frame_ids, frame_numbers = sample_collection.values(
            ["id", "frames._id", "frames.frame_number"]
        )

    id_map = {}
    dicts = []
    for _id, _fids, _fns, _vals in zip(
        sample_ids, frame_ids, frame_numbers, values
    ):
        for _fid, fn in zip(_fids, _fns):
            id_map[(_id, fn)] = _fid

        for fn in set(_vals.keys()) - set(_fns):
            dicts.append({"_sample_id": ObjectId(_id), "frame_number": fn})

    # Insert frame documents for new frame numbers
    if dicts:
        sample_collection._dataset._bulk_write(
            [InsertOne(d) for d in dicts], frames=True
        )  # adds `_id` to each dict

        for d in dicts:
            id_map[(str(d["_sample_id"]), d["frame_number"])] = d["_id"]

    _frame_ids = []
    _values = []
    for _id, _frame_values in zip(sample_ids, values):
        _fns, _vals = zip(*_frame_values.items())
        _fids = [id_map[(_id, fn)] for fn in _fns]

        _frame_ids.append(_fids)
        _values.append(_vals)

    return _frame_ids, _values


def _parse_field_name(
    sample_collection,
    field_name,
    auto_unwind,
    omit_terminal_lists,
    allow_missing,
    new_field=None,
):
    unwind_list_fields = []
    other_list_fields = []

    # Parse explicit array references
    # Note: `field[][]` is valid syntax for list-of-list fields
    chunks = field_name.split("[]")
    for idx in range(len(chunks) - 1):
        unwind_list_fields.append("".join(chunks[: (idx + 1)]))

    # Array references [] have been stripped
    field_name = "".join(chunks)

    # Handle public (string) vs private (ObjectId) ID fields
    field_name, is_id_field, id_to_str = _handle_id_fields(
        sample_collection, field_name
    )

    field_name, is_frame_field = sample_collection._handle_frame_field(
        field_name
    )

    if is_frame_field:
        if field_name == "":
            return "frames", True, [], [], False

        prefix = sample_collection._FRAMES_PREFIX
        unwind_list_fields = [f[len(prefix) :] for f in unwind_list_fields]

        if new_field:
            new_field = new_field[len(prefix) :]
    else:
        prefix = ""

    if not allow_missing and not is_id_field:
        root_field_name = field_name.split(".", 1)[0]

        if sample_collection.get_field(prefix + root_field_name) is None:
            ftype = "Frame field" if is_frame_field else "Field"
            raise ValueError(
                "%s '%s' does not exist on collection '%s'"
                % (ftype, root_field_name, sample_collection.name)
            )

    # Detect list fields in schema
    path = None
    for part in field_name.split("."):
        if path is None:
            path = part
        else:
            path += "." + part

        field_type = sample_collection.get_field(prefix + path)

        if field_type is None:
            break

        if isinstance(field_type, fof.ListField):
            if omit_terminal_lists and path == field_name:
                break

            list_count = 1
            while isinstance(field_type.field, fof.ListField):
                list_count += 1
                field_type = field_type.field

            if auto_unwind:
                if path not in unwind_list_fields:
                    unwind_list_fields.extend([path] * list_count)
            elif path not in unwind_list_fields:
                if path not in other_list_fields:
                    other_list_fields.extend([path] * list_count)

    if is_frame_field:
        if auto_unwind:
            unwind_list_fields = [f for f in unwind_list_fields if f != ""]
        else:
            field_name = prefix + field_name
            unwind_list_fields = [
                prefix + f if f else "frames" for f in unwind_list_fields
            ]
            other_list_fields = [
                prefix + f if f else "frames" for f in other_list_fields
            ]
            if "frames" not in unwind_list_fields:
                if "frames" not in other_list_fields:
                    other_list_fields.append("frames")

    # Sorting is important here because one must unwind field `x` before
    # embedded field `x.y`
    unwind_list_fields = sorted(unwind_list_fields)
    other_list_fields = sorted(other_list_fields)

    def _replace(path):
        return ".".join([new_field] + path.split(".")[1:])

    if new_field:
        field_name = _replace(field_name)
        unwind_list_fields = [_replace(p) for p in unwind_list_fields]
        other_list_fields = [_replace(p) for p in other_list_fields]

    return (
        field_name,
        is_frame_field,
        unwind_list_fields,
        other_list_fields,
        id_to_str,
    )


def _handle_id_field(schema, field_name, include_private=False):
    if not include_private and field_name.startswith("_"):
        return None

    if field_name in schema:
        return field_name

    if field_name.startswith("_"):
        _field_name = field_name[1:]
    else:
        _field_name = "_" + field_name

    field = schema.get(_field_name, None)

    if isinstance(field, fof.ObjectIdField):
        return _field_name

    return field_name


def _handle_id_fields(sample_collection, field_name):
    if not field_name:
        return field_name, False, False

    if "." not in field_name:
        root = None
        leaf = field_name
    else:
        root, leaf = field_name.rsplit(".", 1)

    is_private = leaf.startswith("_")

    if is_private:
        private_field = field_name
        public_field = leaf[1:]
        if root is not None:
            public_field = root + "." + public_field
    else:
        public_field = field_name
        private_field = "_" + leaf
        if root is not None:
            private_field = root + "." + private_field

    public_type = sample_collection.get_field(
        public_field, include_private=True
    )
    private_type = sample_collection.get_field(
        private_field, include_private=True
    )

    if isinstance(public_type, fof.ObjectIdField):
        id_to_str = not is_private
        return private_field, True, id_to_str

    if isinstance(private_type, fof.ObjectIdField):
        id_to_str = not is_private
        return private_field, True, id_to_str

    return field_name, False, False


def _transform_values(values, fcn, level=1):
    if level < 1:
        return fcn(values)

    if values is None:
        return None

    return [_transform_values(v, fcn, level=level - 1) for v in values]


def _make_set_field_pipeline(
    sample_collection,
    field,
    expr,
    embedded_root,
    allow_missing=False,
    new_field=None,
):
    (
        path,
        is_frame_field,
        list_fields,
        _,
        _,
    ) = sample_collection._parse_field_name(
        field,
        auto_unwind=True,
        omit_terminal_lists=True,
        allow_missing=allow_missing,
        new_field=new_field,
    )

    if is_frame_field and path != "frames":
        path = sample_collection._FRAMES_PREFIX + path
        list_fields = ["frames"] + [
            sample_collection._FRAMES_PREFIX + lf for lf in list_fields
        ]

    # Case 1: no list fields
    if not list_fields:
        expr_dict = _render_expr(expr, path, embedded_root)
        pipeline = [{"$set": {path: expr_dict}}]
        return pipeline, expr_dict

    # Case 2: one list field
    if len(list_fields) == 1:
        list_field = list_fields[0]
        subfield = path[len(list_field) + 1 :]
        expr, expr_dict = _set_terminal_list_field(
            list_field, subfield, expr, embedded_root
        )
        pipeline = [{"$set": {list_field: expr.to_mongo()}}]
        return pipeline, expr_dict

    # Case 3: multiple list fields

    last_list_field = list_fields[-1]
    terminal_prefix = last_list_field[len(list_fields[-2]) + 1 :]
    subfield = path[len(last_list_field) + 1 :]
    expr, expr_dict = _set_terminal_list_field(
        terminal_prefix, subfield, expr, embedded_root
    )

    for list_field1, list_field2 in zip(
        reversed(list_fields[:-1]), reversed(list_fields[1:])
    ):
        inner_list_field = list_field2[len(list_field1) + 1 :]
        expr = F().map(F().set_field(inner_list_field, expr))

    expr = expr.to_mongo(prefix="$" + list_fields[0])

    pipeline = [{"$set": {list_fields[0]: expr}}]

    return pipeline, expr_dict


def _set_terminal_list_field(list_field, subfield, expr, embedded_root):
    map_path = "$this"
    if subfield:
        map_path += "." + subfield

    expr_dict = _render_expr(expr, map_path, embedded_root)

    if subfield:
        map_expr = F().set_field(subfield, expr_dict)
    else:
        map_expr = foe.ViewExpression(expr_dict)

    set_expr = F(list_field).map(map_expr)

    return set_expr, expr_dict


def _render_expr(expr, path, embedded_root):
    if not embedded_root:
        prefix = path
    elif "." in path:
        prefix = path.rsplit(".", 1)[0]
    else:
        prefix = None

    if prefix:
        prefix = "$" + prefix

    return foe.to_mongo(expr, prefix=prefix)


def _get_random_characters(n):
    return "".join(
        random.choice(string.ascii_lowercase + string.digits) for _ in range(n)
    )


def _get_non_none_value(values, level=1):
    for value in values:
        if value is None:
            continue
        elif level > 1:
            result = _get_non_none_value(value, level - 1)
            if result is not None:
                return result
        else:
            return value

    return None


def _export(
    sample_collection,
    export_dir=None,
    dataset_type=None,
    data_path=None,
    labels_path=None,
    export_media=None,
    rel_dir=None,
    dataset_exporter=None,
    label_field=None,
    frame_labels_field=None,
    overwrite=False,
    **kwargs,
):
    if dataset_type is None and dataset_exporter is None:
        raise ValueError(
            "Either `dataset_type` or `dataset_exporter` must be provided"
        )

    # Overwrite existing directories or warn if files will be merged
    _handle_existing_dirs(
        dataset_exporter=dataset_exporter,
        export_dir=export_dir,
        data_path=data_path,
        labels_path=labels_path,
        export_media=export_media,
        overwrite=overwrite,
    )

    # If no dataset exporter was provided, construct one
    if dataset_exporter is None:
        dataset_exporter, kwargs = foud.build_dataset_exporter(
            dataset_type,
            warn_unused=False,  # don't warn yet, might be patches kwargs
            export_dir=export_dir,
            data_path=data_path,
            labels_path=labels_path,
            export_media=export_media,
            rel_dir=rel_dir,
            **kwargs,
        )

    # Get label field(s) to export
    if isinstance(dataset_exporter, foud.LabeledImageDatasetExporter):
        # Labeled images
        label_field = sample_collection._parse_label_field(
            label_field,
            dataset_exporter=dataset_exporter,
            allow_coercion=True,
            required=True,
        )
        frame_labels_field = None
    elif isinstance(dataset_exporter, foud.LabeledVideoDatasetExporter):
        # Labeled videos
        label_field = sample_collection._parse_label_field(
            label_field,
            dataset_exporter=dataset_exporter,
            allow_coercion=True,
            required=False,
        )
        frame_labels_field = sample_collection._parse_frame_labels_field(
            frame_labels_field,
            dataset_exporter=dataset_exporter,
            allow_coercion=True,
            required=False,
        )

        if label_field is None and frame_labels_field is None:
            raise ValueError(
                "Unable to locate compatible sample or frame-level "
                "field(s) to export"
            )

    # Perform the export
    foud.export_samples(
        sample_collection,
        dataset_exporter=dataset_exporter,
        label_field=label_field,
        frame_labels_field=frame_labels_field,
        **kwargs,
    )


def _handle_existing_dirs(
    dataset_exporter=None,
    export_dir=None,
    data_path=None,
    labels_path=None,
    export_media=False,
    overwrite=False,
):
    if dataset_exporter is not None:
        try:
            export_dir = dataset_exporter.export_dir
        except:
            pass

        try:
            data_path = dataset_exporter.data_path
        except:
            pass

        try:
            labels_path = dataset_exporter.labels_path
        except:
            pass

        try:
            export_media = dataset_exporter.export_media
        except:
            pass

    if export_dir is not None and fost.isdir(export_dir):
        if overwrite:
            fost.delete_dir(export_dir)
        else:
            logger.warning(
                "Directory '%s' already exists; export will be merged with "
                "existing files",
                export_dir,
            )

    # When `export_media=False`, `data_path` is used as a relative directory
    # for filename purposes, not a sink for writing data
    if data_path is not None and export_media != False:
        if fost.isabs(data_path) or export_dir is None:
            _data_path = data_path
        else:
            _data_path = fost.join(export_dir, data_path)

        if fost.isdir(_data_path):
            if overwrite:
                fost.delete_dir(_data_path)
            else:
                logger.warning(
                    "Directory '%s' already exists; export will be merged "
                    "with existing files",
                    _data_path,
                )
        elif overwrite:
            try:
                fost.delete_file(_data_path)
            except:
                pass

    if labels_path is not None:
        if fost.isabs(labels_path) or export_dir is None:
            _labels_path = labels_path
        else:
            _labels_path = fost.join(export_dir, labels_path)

        if fost.isdir(_labels_path):
            if overwrite:
                fost.delete_dir(_labels_path)
            else:
                logger.warning(
                    "Directory '%s' already exists; export will be merged "
                    "with existing files",
                    _labels_path,
                )
        elif overwrite:
            try:
                fost.delete_file(_labels_path)
            except:
                pass


def _add_db_fields_to_schema(schema):
    additions = {}
    for field in schema.values():
        if field.db_field != field.name:
            additions[field.db_field] = field

    schema.update(additions)<|MERGE_RESOLUTION|>--- conflicted
+++ resolved
@@ -7025,7 +7025,6 @@
         local_archive_path = None
         tmp_dir = None
 
-<<<<<<< HEAD
         try:
             # If the user requested an archive, first populate a directory
             if export_dir is not None and etau.is_archive(export_dir):
@@ -7046,34 +7045,13 @@
                 data_path=data_path,
                 labels_path=labels_path,
                 export_media=export_media,
+                rel_dir=rel_dir,
                 dataset_exporter=dataset_exporter,
                 label_field=label_field,
                 frame_labels_field=frame_labels_field,
                 overwrite=overwrite,
                 **kwargs,
             )
-=======
-        # If the user requested an archive, first populate a directory
-        if export_dir is not None and etau.is_archive(export_dir):
-            archive_path = export_dir
-            export_dir, _ = etau.split_archive(archive_path)
-
-        # Perform the export
-        _export(
-            self,
-            export_dir=export_dir,
-            dataset_type=dataset_type,
-            data_path=data_path,
-            labels_path=labels_path,
-            export_media=export_media,
-            rel_dir=rel_dir,
-            dataset_exporter=dataset_exporter,
-            label_field=label_field,
-            frame_labels_field=frame_labels_field,
-            overwrite=overwrite,
-            **kwargs,
-        )
->>>>>>> 2cd35e69
 
             # Make archive, if requested
             if local_archive_path is not None:
@@ -7669,7 +7647,6 @@
 
         # Serialize samples
         samples = []
-<<<<<<< HEAD
         with fost.FileWriter() as writer:
             for sample in self.iter_samples(progress=True):
                 sd = sample.to_dict(
@@ -7677,7 +7654,7 @@
                     include_private=include_private,
                 )
 
-                if write_frame_labels:
+                if write_frame_labels and sample.media_type == fom.VIDEO:
                     frames = {"frames": sd.pop("frames", {})}
                     filename = sample.id + ".json"
                     sd["frames"] = filename
@@ -7686,20 +7663,6 @@
                     etas.write_json(
                         frames, local_path, pretty_print=pretty_print
                     )
-=======
-        for sample in view.iter_samples(progress=True):
-            sd = sample.to_dict(
-                include_frames=include_frames,
-                include_private=include_private,
-            )
-
-            if write_frame_labels and sample.media_type == fom.VIDEO:
-                frames = {"frames": sd.pop("frames", {})}
-                filename = sample.id + ".json"
-                sd["frames"] = filename
-                frames_path = os.path.join(frame_labels_dir, filename)
-                etas.write_json(frames, frames_path, pretty_print=pretty_print)
->>>>>>> 2cd35e69
 
                 if rel_dir and sd["filepath"].startswith(rel_dir):
                     sd["filepath"] = sd["filepath"][len(rel_dir) :]
