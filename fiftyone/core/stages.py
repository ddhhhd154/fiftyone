--- conflicted
+++ resolved
@@ -622,7 +622,11 @@
         ]
 
     def _kwargs(self):
-        return {"seed": self._seed}
+        return [["seed", self._seed]]
+
+    @classmethod
+    def _params(self):
+        return [{"name": "seed", "type": "float"}]
 
 
 class SortBy(ViewStage):
@@ -770,12 +774,14 @@
         ]
 
     def _kwargs(self):
-<<<<<<< HEAD
-        return [["size", self._size]]
-
-    @classmethod
-    def _params(cls):
-        return [{"name": "size", "type": "int"}]
+        return [["size", self._size, "seed", self._seed]]
+
+    @classmethod
+    def _params(cls):
+        return [
+            {"name": "size", "type": "int"},
+            {"name": "seed", "type": "float"},
+        ]
 
 
 # simple registry for the server to grab available view stages
@@ -790,12 +796,10 @@
     MatchTag,
     MatchTags,
     Mongo,
+    Shuffle,
     Select,
     SelectFields,
     SortBy,
     Skip,
     Take,
-]
-=======
-        return {"size": self._size, "seed": self._seed}
->>>>>>> 2e1a9c54
+]