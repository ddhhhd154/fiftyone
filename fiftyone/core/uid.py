"""
Utilities for usage analytics.

| Copyright 2017-2023, Voxel51, Inc.
| `voxel51.com <https://voxel51.com/>`_
|
"""
import os
import uuid

import fiftyone.constants as foc


def get_user_id():
    """Gets the UUID of the current user.

    Returns:
        a tuple of

        -   UUID string
        -   True/False whether the UUID was newly created
    """
    uid_path = os.path.join(foc.FIFTYONE_CONFIG_DIR, "var", "uid")

    def read():
        try:
            with open(uid_path) as f:
                return next(f).strip()
        except (IOError, StopIteration):
            return None

    if not read():
        os.makedirs(os.path.dirname(uid_path), exist_ok=True)
        with open(uid_path, "w") as f:
            f.write(str(uuid.uuid4()))

<<<<<<< HEAD
        return read(), True

    return read(), first_import


def log_import_if_allowed(test=False):
    """Logs the FiftyOne import event, if allowed.

    Args:
        test (False): whether to use the "test" uid
    """
    if fo.config.do_not_track:
        return

    if os.environ.get("FIFTYONE_DISABLE_SERVICES", None):
        return

    if os.environ.get("FIFTYONE_SERVER", None):
        return

    if multiprocessing.current_process().name != "MainProcess":
        return

    if test:
        uid, first_import = "test", False
    else:
        uid, first_import = get_user_id()

    kind = "new" if first_import else "returning"

    def send_import_event():
        try:
            with ua.HTTPRequest() as http:
                tracker = ua.Tracker(foc.UA_ID, http, client_id=uid)
                tracker.send(
                    "event",
                    "import",
                    kind,
                    label="TEAMS-%s-%s" % (foc.TEAMS_VERSION, _get_context()),
                )

            global _import_logged
            _import_logged = True
        except (gaierror, HTTPError) as e:
            pass

    th = threading.Thread(target=send_import_event)
    th.start()
=======
    return read()
>>>>>>> 2af65948
<|MERGE_RESOLUTION|>--- conflicted
+++ resolved
@@ -34,55 +34,4 @@
         with open(uid_path, "w") as f:
             f.write(str(uuid.uuid4()))
 
-<<<<<<< HEAD
-        return read(), True
-
-    return read(), first_import
-
-
-def log_import_if_allowed(test=False):
-    """Logs the FiftyOne import event, if allowed.
-
-    Args:
-        test (False): whether to use the "test" uid
-    """
-    if fo.config.do_not_track:
-        return
-
-    if os.environ.get("FIFTYONE_DISABLE_SERVICES", None):
-        return
-
-    if os.environ.get("FIFTYONE_SERVER", None):
-        return
-
-    if multiprocessing.current_process().name != "MainProcess":
-        return
-
-    if test:
-        uid, first_import = "test", False
-    else:
-        uid, first_import = get_user_id()
-
-    kind = "new" if first_import else "returning"
-
-    def send_import_event():
-        try:
-            with ua.HTTPRequest() as http:
-                tracker = ua.Tracker(foc.UA_ID, http, client_id=uid)
-                tracker.send(
-                    "event",
-                    "import",
-                    kind,
-                    label="TEAMS-%s-%s" % (foc.TEAMS_VERSION, _get_context()),
-                )
-
-            global _import_logged
-            _import_logged = True
-        except (gaierror, HTTPError) as e:
-            pass
-
-    th = threading.Thread(target=send_import_event)
-    th.start()
-=======
-    return read()
->>>>>>> 2af65948
+    return read()