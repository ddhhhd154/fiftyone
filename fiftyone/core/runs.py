"""
Dataset runs framework.

| Copyright 2017-2022, Voxel51, Inc.
| `voxel51.com <https://voxel51.com/>`_
|
"""
from copy import copy, deepcopy
import datetime
import logging

from bson import json_util

import eta.core.serial as etas
import eta.core.utils as etau

import fiftyone.constants as foc
from fiftyone.core.config import Config, Configurable
from fiftyone.core.odm.runs import RunDocument


logger = logging.getLogger(__name__)


class RunInfo(Config):
    """Information about a run on a dataset.

    Args:
        key: the run key
        version (None): the version of FiftyOne when the run was executed
        timestamp (None): the UTC ``datetime`` of the run
        config (None): the :class:`RunConfig` for the run
    """

    def __init__(self, key, version=None, timestamp=None, config=None):
        self.key = key
        self.version = version
        self.timestamp = timestamp
        self.config = config

    @classmethod
    def config_cls(cls):
        """The :class:`RunConfig` class associated with this class."""
        raise NotImplementedError("subclass must implement config_cls")

    @classmethod
    def _from_doc(cls, doc):
        return cls(
            key=doc.key,
            version=doc.version,
            timestamp=doc.timestamp,
            config=cls.config_cls().from_dict(deepcopy(doc.config)),
        )


class RunConfig(Config):
    """Base class for configuring :class:`Run` instances.

    Args:
        **kwargs: any leftover keyword arguments after subclasses have done
            their parsing
    """

    def __init__(self, **kwargs):
        if kwargs:
            logger.warning(
                "Ignoring unsupported parameters %s for %s",
                set(kwargs.keys()),
                type(self),
            )

    @property
    def method(self):
        """The name of the method."""
        raise NotImplementedError("subclass must implement method")

    @property
    def cls(self):
        """The fully-qualified name of this :class:`RunConfig` class."""
        return etau.get_class_name(self)

    @property
    def run_cls(self):
        """The :class:`Run` class associated with this config."""
        return etau.get_class(self.cls[: -len("Config")])

    def build(self):
        """Builds the :class:`Run` instance associated with this config.

        Returns:
            a :class:`Run` instance
        """
        return self.run_cls(self)

    def attributes(self):
        """Returns the list of class attributes that will be serialized by
        :meth:`serialize`.

        Returns:
            a list of attributes
        """
        return ["method", "cls"] + super().attributes()

    @classmethod
    def from_dict(cls, d):
        """Constructs a :class:`RunConfig` from a serialized JSON dict
        representation of it.

        Args:
            d: a JSON dict

        Returns:
            a :class:`RunConfig`
        """
        d = copy(d)
        d.pop("method")
        config_cls = etau.get_class(d.pop("cls"))
        return config_cls(**d)


class Run(Configurable):
    """Base class for methods that can be run on a dataset.

    Subclasses will typically declare an interface method that handles
    performing the actual run. The function of this base class is to declare
    how to validate that a run is valid and how to cleanup after a run.

    Args:
        config: a :class:`RunConfig`
    """

    @classmethod
    def run_info_cls(cls):
        """The :class:`RunInfo` class associated with this class."""
        raise NotImplementedError("subclass must implement run_info_cls()")

    @classmethod
    def _runs_field(cls):
        """The :class:`fiftyone.core.odm.dataset.DatasetDocument` field in
        which these runs are stored.
        """
        raise NotImplementedError("subclass must implement _runs_field()")

    @classmethod
    def _run_str(cls):
        """A string to use when referring to these runs in log messages."""
        raise NotImplementedError("subclass must implement _run_str()")

    @classmethod
    def _results_cache_field(cls):
        """The :class:`fiftyone.core.dataset.Dataset` field that stores the
        results cache for these runs.
        """
        raise NotImplementedError(
            "subclass must implement _results_cache_field()"
        )

    def ensure_requirements(self):
        """Ensures that any necessary packages to execute this run are
        installed.

        Runs should respect ``fiftyone.config.requirement_error_level`` when
        handling errors.
        """
        pass

    def get_fields(self, samples, key):
        """Gets the fields that were involved in the given run.

        Args:
            samples: a :class:`fiftyone.core.collections.SampleCollection`
            key: a run key

        Returns:
            a list of fields
        """
        raise NotImplementedError("subclass must implement get_fields()")

    def cleanup(self, samples, key):
        """Cleans up the results of the run with the given key from the
        collection.

        Args:
            samples: a :class:`fiftyone.core.collections.SampleCollection`
            key: a run key
        """
        raise NotImplementedError("subclass must implement cleanup()")

    def register_run(self, samples, key, overwrite=True):
        """Registers a run of this method under the given key on the given
        collection.

        Args:
            samples: a :class:`fiftyone.core.collections.SampleCollection`
            key: a run key
            overwrite (True): whether to allow overwriting an existing run of
                the same type
        """
        if key is None:
            return

        self.validate_run(samples, key, overwrite=overwrite)
        version = foc.VERSION
        timestamp = datetime.datetime.utcnow()
        run_info_cls = self.run_info_cls()
        run_info = run_info_cls(
            key, version=version, timestamp=timestamp, config=self.config
        )
        self.save_run_info(samples, run_info)

    def validate_run(self, samples, key, overwrite=True):
        """Validates that the collection can accept this run.

        The run may be invalid if, for example, a run of a different type has
        already been run under the same key and thus overwriting it would cause
        ambiguity on how to cleanup the results.

        Args:
            samples: a :class:`fiftyone.core.collections.SampleCollection`
            key: a run key
            overwrite (True): whether to allow overwriting an existing run of
                the same type

        Raises:
            ValueError: if the run is invalid
        """
        if not etau.is_str(key) or not key.isidentifier():
            raise ValueError(
                "Invalid %s key '%s'. Keys must be valid variable names"
                % (self._run_str(), key)
            )

        if key not in self.list_runs(samples):
            return

        if not overwrite:
            raise ValueError(
                "%s with key '%s' already exists"
                % (self._run_str().capitalize(), key)
            )

        try:
            existing_info = self.get_run_info(samples, key)
        except:
            # If the old info can't be loaded, always let the user overwrite it
            return

        if type(self.config) != type(existing_info.config):
            raise ValueError(
                "Cannot overwrite existing %s '%s' of type %s with one of "
                "type %s; please choose a different key or delete the "
                "existing one first"
                % (
                    self._run_str(),
                    key,
                    type(existing_info.config),
                    type(self.config),
                )
            )

        self._validate_run(samples, key, existing_info)

    def _validate_run(self, samples, key, existing_info):
        """Subclass-specific validation when a run with the given key already
        exists.

        Args:
            samples: a :class:`fiftyone.core.collections.SampleCollection`
            key: a run key
            existing_info: a :class:`RunInfo`

        Raises:
            ValueError: if the run is invalid
        """
        pass

    def _validate_fields_match(self, key, field_name, existing_info):
        new_field = getattr(self.config, field_name)
        existing_field = getattr(existing_info.config, field_name)
        if new_field != existing_field:
            raise ValueError(
                "Cannot overwrite existing %s '%s' where %s=%s with one where "
                "%s=%s. Please choose a different key or delete the existing "
                "one first"
                % (
                    self._run_str(),
                    key,
                    field_name,
                    existing_field,
                    field_name,
                    new_field,
                )
            )

    @classmethod
    def list_runs(cls, samples):
        """Returns the list of run keys on the given collection.

        Args:
            samples: a :class:`fiftyone.core.collections.SampleCollection`

        Returns:
            a list of run keys
        """
        dataset_doc = samples._root_dataset._doc
        run_docs = getattr(dataset_doc, cls._runs_field())
        return sorted(run_docs.keys())

    @classmethod
    def get_run_info(cls, samples, key):
        """Gets the :class:`RunInfo` for the given key on the collection.

        Args:
            samples: a :class:`fiftyone.core.collections.SampleCollection`
            key: a run key

        Returns:
            a :class:`RunInfo`
        """
        run_doc = cls._get_run_doc(samples, key)
        run_info_cls = cls.run_info_cls()

        try:
            return run_info_cls._from_doc(run_doc)
        except Exception as e:
            if run_doc.version == foc.VERSION:
                raise e

            raise ValueError(
                "Failed to load info for %s with key '%s'. The %s used "
                "fiftyone==%s but you are currently using fiftyone==%s. We "
                "recommend that you re-run the method with your current "
                "FiftyOne version"
                % (
                    cls._run_str(),
                    key,
                    cls._run_str(),
                    run_doc.version or "????",
                    foc.VERSION,
                )
            ) from e

    @classmethod
    def save_run_info(cls, samples, run_info, overwrite=True):
        """Saves the run information on the collection.

        Args:
            samples: a :class:`fiftyone.core.collections.SampleCollection`
            run_info: a :class:`RunInfo`
            overwrite (True): whether to overwrite an existing run with the
                same key
        """
        key = run_info.key

        if key in cls.list_runs(samples):
            if overwrite:
                cls.delete_run(samples, key)
            else:
                raise ValueError(
                    "%s with key '%s' already exists"
                    % (cls._run_str().capitalize(), key)
                )

        dataset_doc = samples._root_dataset._doc
        run_docs = getattr(dataset_doc, cls._runs_field())
        view_stages = [
            json_util.dumps(s)
            for s in samples.view()._serialize(include_uuids=False)
        ]

        run_doc = RunDocument(
            key=key,
            version=run_info.version,
            timestamp=run_info.timestamp,
            config=deepcopy(run_info.config.serialize()),
            view_stages=view_stages,
            results=None,
        )
        run_doc.save()

        run_docs[key] = run_doc
        dataset_doc.save()

    @classmethod
    def update_run_config(cls, samples, key, config):
        """Updates the :class:`RunConfig` for the given run on the collection.

        Args:
            samples: a :class:`fiftyone.core.collections.SampleCollection`
            key: a run key
            config: a :class:`RunConfig`
        """
        if key is None:
            return

        dataset = samples._root_dataset
        run_docs = getattr(dataset._doc, cls._runs_field())
        run_doc = run_docs[key]
        run_doc.config = deepcopy(config.serialize())
        run_doc.save()

    @classmethod
    def save_run_results(
        cls, samples, key, run_results, overwrite=True, cache=True
    ):
        """Saves the run results on the collection.

        Args:
            samples: a :class:`fiftyone.core.collections.SampleCollection`
            key: a run key
            run_results: a :class:`RunResults`, or None
            overwrite (True): whether to overwrite an existing result with the
                same key
            cache (True): whether to cache the results on the collection
        """
        if key is None:
            return

        dataset = samples._root_dataset
        run_docs = getattr(dataset._doc, cls._runs_field())
        run_doc = run_docs[key]

        if run_doc.results:
            if overwrite:
                run_doc.results.delete()
            else:
                raise ValueError(
                    "%s with key '%s' already has results"
                    % (cls._run_str().capitalize(), key)
                )

        if run_results is None:
            run_doc.results = None
        else:
            # We use `json_util.dumps` so that run results may contain BSON
            results_bytes = json_util.dumps(run_results.serialize()).encode()
            run_doc.results.put(results_bytes, content_type="application/json")

        if cache:
            results_cache = getattr(dataset, cls._results_cache_field())
            results_cache[key] = run_results

        run_doc.save()

    @classmethod
    def load_run_results(cls, samples, key, cache=True, load_view=True):
        """Loads the :class:`RunResults` for the given key on the collection.

        Args:
            samples: a :class:`fiftyone.core.collections.SampleCollection`
            key: a run key
            cache (True): whether to cache the results on the collection
            load_view (True): whether to load the run view in the results
                (True) or the full dataset (False)

        Returns:
            a :class:`RunResults`, or None if the run did not save results
        """
        dataset = samples._root_dataset

        results_cache = getattr(dataset, cls._results_cache_field())

        if key in results_cache:
            return results_cache[key]

        run_doc = cls._get_run_doc(samples, key)

        if not run_doc.results:
            return None

        run_info = cls.get_run_info(samples, key)
        config = run_info.config

<<<<<<< HEAD
        view = cls.load_run_view(samples, key)
=======
        if load_view:
            run_samples = cls.load_run_view(samples, key)
        else:
            run_samples = dataset

        # Load run result from GridFS
>>>>>>> 3aaeb80b
        run_doc.results.seek(0)
        d = json_util.loads(run_doc.results.read().decode())

        try:
            run_results = RunResults.from_dict(d, run_samples, config)
        except Exception as e:
            if run_doc.version == foc.VERSION:
                raise e

            raise ValueError(
                "Failed to load results for %s with key '%s'. The %s used "
                "fiftyone==%s but you are currently using fiftyone==%s. We "
                "recommend that you re-run the method with your current "
                "FiftyOne version"
                % (
                    cls._run_str(),
                    key,
                    cls._run_str(),
                    run_doc.version or "????",
                    foc.VERSION,
                )
            ) from e

        if cache:
            results_cache[key] = run_results

        return run_results

    @classmethod
    def load_run_view(cls, samples, key, select_fields=False):
        """Loads the :class:`fiftyone.core.view.DatasetView` on which the
        specified run was performed.

        Args:
            samples: a :class:`fiftyone.core.collections.SampleCollection`
            key: a run key
            select_fields (False): whether to select only the fields involved
                in the run

        Returns:
            a :class:`fiftyone.core.view.DatasetView`
        """
        import fiftyone.core.view as fov

        run_doc = cls._get_run_doc(samples, key)
        stage_dicts = [json_util.loads(s) for s in run_doc.view_stages]
        view = fov.DatasetView._build(samples._root_dataset, stage_dicts)

        if not select_fields:
            return view

        #
        # Select run fields
        #

        fields = cls._get_run_fields(samples, key)
        root_fields = samples._get_root_fields(fields)

        view = view.select_fields(root_fields)

        #
        # Hide any ancillary info on the same fields
        #

        exclude_fields = []
        for _key in cls.list_runs(samples):
            if _key == key:
                continue

            for field in cls._get_run_fields(samples, _key):
                if any(field.startswith(r + ".") for r in root_fields):
                    exclude_fields.append(field)

        if exclude_fields:
            view = view.exclude_fields(exclude_fields)

        return view

    @classmethod
    def delete_run(cls, samples, key):
        """Deletes the results associated with the given run key from the
        collection.

        Args:
            samples: a :class:`fiftyone.core.collections.SampleCollection`
            key: a run key
        """
        run_doc = cls._get_run_doc(samples, key)

        try:
            run_info = cls.get_run_info(samples, key)
            run = run_info.config.build()
            run.cleanup(samples, key)
        except:
            logger.warning(
                "Unable to run cleanup() for the %s with key '%s'",
                cls._run_str(),
                key,
            )

        dataset = samples._root_dataset

        run_docs = getattr(dataset._doc, cls._runs_field())
        run_docs.pop(key, None)
        results_cache = getattr(dataset, cls._results_cache_field())
        results_cache.pop(key, None)

        if run_doc.results:
            run_doc.results.delete()

        run_doc.delete()
        dataset._doc.save()

    @classmethod
    def delete_runs(cls, samples):
        """Deletes all runs from the collection.

        Args:
            samples: a :class:`fiftyone.core.collections.SampleCollection`
        """
        for key in cls.list_runs(samples):
            cls.delete_run(samples, key)

    @classmethod
    def _get_run_doc(cls, samples, key):
        dataset_doc = samples._root_dataset._doc
        run_docs = getattr(dataset_doc, cls._runs_field())
        run_doc = run_docs.get(key, None)
        if run_doc is None:
            raise ValueError(
                "Dataset has no %s key '%s'" % (cls._run_str(), key)
            )

        return run_doc

    @classmethod
    def _get_run_fields(cls, samples, key):
        run_info = cls.get_run_info(samples, key)
        run = run_info.config.build()
        return run.get_fields(samples, key)


class RunResults(etas.Serializable):
    """Base class for storing the results of a run."""

    @property
    def cls(self):
        """The fully-qualified name of this :class:`RunResults` class."""
        return etau.get_class_name(self)

    def attributes(self):
        """Returns the list of class attributes that will be serialized by
        :meth:`serialize`.

        Returns:
            a list of attributes
        """
        return ["cls"] + super().attributes()

    @classmethod
    def from_dict(cls, d, samples, config):
        """Builds a :class:`RunResults` from a JSON dict representation of it.

        Args:
            d: a JSON dict
            samples: the :class:`fiftyone.core.collections.SampleCollection`
                for the run
            config: the :class:`RunConfig` for the run

        Returns:
            a :class:`RunResults`
        """
        if d is None:
            return None

        run_results_cls = etau.get_class(d["cls"])
        return run_results_cls._from_dict(d, samples, config)

    @classmethod
    def _from_dict(cls, d, samples, config):
        """Subclass implementation of :meth:`from_dict`.

        Args:
            d: a JSON dict
            samples: the :class:`fiftyone.core.collections.SampleCollection`
                for the run
            config: the :class:`RunConfig` for the run

        Returns:
            a :class:`RunResults`
        """
        raise NotImplementedError("subclass must implement _from_dict()")<|MERGE_RESOLUTION|>--- conflicted
+++ resolved
@@ -471,16 +471,12 @@
         run_info = cls.get_run_info(samples, key)
         config = run_info.config
 
-<<<<<<< HEAD
-        view = cls.load_run_view(samples, key)
-=======
         if load_view:
             run_samples = cls.load_run_view(samples, key)
         else:
             run_samples = dataset
 
         # Load run result from GridFS
->>>>>>> 3aaeb80b
         run_doc.results.seek(0)
         d = json_util.loads(run_doc.results.read().decode())
 
