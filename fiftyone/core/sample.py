"""
Dataset samples.

| Copyright 2017-2020, Voxel51, Inc.
| `voxel51.com <https://voxel51.com/>`_
|
"""
from collections import defaultdict
from copy import deepcopy
import os
import weakref

import eta.core.serial as etas
import eta.core.utils as etau

import fiftyone.core.metadata as fom
import fiftyone.core.odm as foo


class _Sample(object):
    """Base class for :class:`Sample` and :class:`SampleView`."""

    def __init__(self):
        self._dataset = self._get_dataset()

    def __getattr__(self, name):
        try:
            return super().__getattribute__(name)
        except AttributeError:
            return self._doc.get_field(name)

    def __setattr__(self, name, value):
        if name.startswith("_") or (
            hasattr(self, name) and not self._doc.has_field(name)
        ):
            super().__setattr__(name, value)
        else:
            self._doc.__setattr__(name, value)

    def __delattr__(self, name):
        try:
            self.__delitem__(name)
        except KeyError:
            super().__delattr__(name)

    def __getitem__(self, key):
        try:
            return self.get_field(key)
        except AttributeError:
            raise KeyError("Sample has no field '%s'" % key)

    def __setitem__(self, key, value):
        return self.set_field(key, value=value, create=True)

    def __delitem__(self, key):
        try:
            return self.clear_field(key)
        except ValueError as e:
            raise KeyError(e.args[0])

    def __copy__(self):
        return self.copy()

    def __eq__(self, other):
        if not isinstance(other, self.__class__):
            return False

        return self._doc == other._doc

    @property
    def filename(self):
        """The basename of the data filepath."""
        return os.path.basename(self.filepath)

    @property
    def id(self):
        """The ID of the document, or ``None`` if it has not been added to the
        database.
        """
        return str(self._doc.id) if self._in_db else None

    @property
    def ingest_time(self):
        """The time the document was added to the database, or ``None`` if it
        has not been added to the database.
        """
        return self._doc.ingest_time

    @property
    def in_dataset(self):
        """Whether the sample has been added to a dataset."""
        return self.dataset_name is not None

    @property
    def dataset_name(self):
        """The name of the dataset to which this sample belongs, or ``None`` if
        it has not been added to a dataset.
        """
        return self._doc.dataset_name

    @property
    def field_names(self):
        """An ordered tuple of the names of the fields of this sample."""
        return self._doc.field_names

    @property
    def _in_db(self):
        """Whether the underlying :class:`fiftyone.core.odm.Document` has
        been inserted into the database.
        """
        return self._doc.in_db

    def get_field(self, field_name):
        """Accesses the value of a field of the sample.

        Args:
            field_name: the field name

        Returns:
            the field value

        Raises:
            AttributeError: if the field does not exist
        """
        return self._doc.get_field(field_name)

    def set_field(self, field_name, value, create=False):
        """Sets the value of a field of the sample.

        Args:
            field_name: the field name
            value: the field value
            create (False): whether to create the field if it does not exist

        Raises:
            ValueError: if ``field_name`` is not an allowed field name or does
                not exist and ``create == False``
        """
        if hasattr(self, field_name) and not self._doc.has_field(field_name):
            raise ValueError("Cannot use reserved keyword '%s'" % field_name)

        return self._doc.set_field(field_name, value, create=create)

    def clear_field(self, field_name):
        """Clears the value of a field of the sample.

        Args:
            field_name: the name of the field to clear

        Raises:
            ValueError: if the field does not exist
        """
        return self._doc.clear_field(field_name=field_name)

    def iter_fields(self):
        """Returns an iterator over the field (name, value) pairs of the
        sample.
        """
        for field_name in self.field_names:
            yield field_name, self.get_field(field_name)

    def compute_metadata(self):
        """Populates the ``metadata`` field of the sample."""
        mime_type = etau.guess_mime_type(self.filepath)
        if mime_type.startswith("image"):
            self.metadata = fom.ImageMetadata.build_for(self.filepath)
        else:
            self.metadata = fom.Metadata.build_for(self.filepath)

        self.save()

    def copy(self):
        """Returns a deep copy of the sample that has not been added to the
        database.

        Returns:
            a :class:`Sample`
        """
        kwargs = {f: deepcopy(self[f]) for f in self.field_names}
        return self.__class__(**kwargs)

    def to_dict(self):
        """Serializes the sample to a JSON dictionary.

        Sample IDs are always excluded in this representation.

        Returns:
            a JSON dict
        """
        d = self._doc.to_dict(extended=True)
        return {k: v for k, v in d.items() if not k.startswith("_")}

    def to_json(self, pretty_print=False):
        """Serializes the sample to a JSON string.

        Args:
            pretty_print (False): whether to render the JSON in human readable
                format with newlines and indentations

        Returns:
            a JSON string
        """
        return etas.json_to_str(self.to_dict(), pretty_print=pretty_print)

    def to_mongo_dict(self):
        """Serializes the sample to a BSON dictionary equivalent to the
        representation that would be stored in the database.

        Returns:
            a BSON dict
        """
        return self._doc.to_dict(extended=False)

    def save(self):
        """Saves the sample to the database."""
        self._doc.save()

    def reload(self):
        """Reloads the sample from the database."""
        self._doc.reload()

    def _delete(self):
        """Deletes the document from the database."""
        self._doc.delete()

    def _get_dataset(self):
        if self._in_db:
            from fiftyone.core.dataset import load_dataset

            return load_dataset(self.dataset_name)

        return None


class Sample(_Sample):
    """A sample in a :class:`fiftyone.core.dataset.Dataset`.

    Samples store all information associated with a particular piece of data in
    a dataset, including basic metadata about the data, one or more sets of
    labels (ground truth, user-provided, or FiftyOne-generated), and additional
    features associated with subsets of the data and/or label sets.

    Args:
        filepath: the path to the data on disk. The path is converted to an
            absolute path (if necessary) via
            ``os.path.abspath(os.path.expanduser(filepath))``
        tags (None): a list of tags for the sample
        metadata (None): a :class:`fiftyone.core.metadata.Metadata` instance
        **kwargs: additional fields to dynamically set on the sample
    """

    # Instance references keyed by [dataset_name][sample_id]
    _instances = defaultdict(weakref.WeakValueDictionary)

<<<<<<< HEAD
    def __init__(self, filepath, tags=None, metadata=None, **kwargs):
        filepath = os.path.abspath(os.path.expanduser(filepath))
=======

    def __init__(self, filepath, tags=None, metadata=None, **kwargs):
>>>>>>> b6c5f257
        self._doc = foo.NoDatasetSampleDocument(
            filepath=filepath, tags=tags, metadata=metadata, **kwargs
        )
        super().__init__()

    def __str__(self):
        return repr(self)

    def __repr__(self):
        return self._doc.fancy_repr(class_name=self.__class__.__name__)

    @classmethod
    def from_doc(cls, doc):
        """Creates an instance of the :class:`Sample` class backed by the given
        document.

        Args:
            doc: a :class:`fiftyone.core.odm.SampleDocument`

        Returns:
            a :class:`Sample`
        """
        if isinstance(doc, foo.NoDatasetSampleDocument):
            sample = cls.__new__(cls)
            sample._doc = doc
            return sample

        if not doc.id:
            raise ValueError("`doc` is not saved to the database.")

        try:
            # Get instance if exists
            sample = cls._instances[doc.dataset_name][str(doc.id)]
        except KeyError:
            sample = cls.__new__(cls)
            sample._doc = None  # set to prevent RecursionError
            sample._set_backing_doc(doc)

        return sample

    @classmethod
    def from_dict(cls, d):
        """Loads the sample from a JSON dictionary.

        The returned sample will not belong to a dataset.

        Returns:
            a :class:`Sample`
        """
        doc = foo.NoDatasetSampleDocument.from_dict(d, extended=True)
        return cls.from_doc(doc)

    @classmethod
    def from_json(cls, s):
        """Loads the sample from a JSON string.

        Args:
            s: the JSON string

        Returns:
            a :class:`Sample`
        """
        doc = foo.NoDatasetSampleDocument.from_json(s)
        return cls.from_doc(doc)

    @classmethod
    def _save_dataset_samples(cls, dataset_name):
        """Saves all changes to samples instances in memory belonging to the
        specified dataset to the database.

        A samples only needs to be saved if it has non-persisted changes and
        still exists in memory.

        Args:
            dataset_name: the name of the dataset
        """
        for sample in cls._instances[dataset_name].values():
            sample.save()

    @classmethod
    def _reload_dataset_sample(cls, dataset_name, sample_id):
        """Reloads the fields for a sample instance in memory belonging to the
        specified dataset from the database.

        If the sample does not exist in memory nothing is done.

        Args:
            dataset_name: the name of the dataset
            sample_id: the ID of the sample

        Returns:
            True/False whether the sample was reloaded
        """
        # @todo(Tyler) it could optimize the code to instead flag the sample as
        #   "stale", then have it reload once __getattribute__ is called
        dataset_instances = cls._instances[dataset_name]
        sample = dataset_instances.get(sample_id, None)
        if sample:
            sample.reload()
            return True

        return False

    @classmethod
    def _reload_dataset_samples(cls, dataset_name):
        """Reloads the fields for sample instances in memory belonging to the
        specified dataset from the database.

        If multiple processes or users are accessing the same database this
        will keep the dataset in sync.

        Args:
            dataset_name: the name of the dataset
        """
        for sample in cls._instances[dataset_name].values():
            sample.reload()

    @classmethod
    def _purge_field(cls, dataset_name, field_name):
        """Remove any field values from samples that exist in memory.

        Args:
            dataset_name: the name of the dataset
            field_name: the name of the field to purge
        """
        for sample in cls._instances[dataset_name].values():
            sample._doc._data.pop(field_name, None)

    def _set_backing_doc(self, doc):
        """Updates the backing doc for the sample.

        For use **only** when adding a sample to a dataset.
        """
        if isinstance(self._doc, foo.DatasetSampleDocument):
            raise TypeError("Sample already belongs to a dataset")

        if not isinstance(doc, foo.DatasetSampleDocument):
            raise TypeError(
                "Backing doc must be an instance of %s; found %s"
                % (foo.DatasetSampleDocument, type(doc))
            )

        # Ensure the doc is saved to the database
        if not doc.id:
            doc.save()

        self._doc = doc

        # Save weak reference
        dataset_instances = self._instances[doc.dataset_name]
        if self.id not in dataset_instances:
            dataset_instances[self.id] = self

        self._dataset = self._get_dataset()

    @classmethod
    def _reset_backing_docs(cls, dataset_name, sample_ids):
        """Resets the samples' backing documents to
        :class:`fiftyone.core.odm.NoDatasetSampleDocument` instances.

        For use **only** when removing samples from a dataset.

        Args:
            dataset_name: the name of the dataset
            sample_ids: a list of sample IDs
        """
        dataset_instances = cls._instances[dataset_name]
        for sample_id in sample_ids:
            sample = dataset_instances.pop(sample_id, None)
            if sample is not None:
                sample._doc = sample.copy()._doc

    @classmethod
    def _reset_all_backing_docs(cls, dataset_name):
        """Resets the sample's backing document to a
        :class:`fiftyone.core.odm.NoDatasetSampleDocument` instance for all
        samples in a dataset.

        For use **only** when clearing a dataset.

        Args:
            dataset_name: the name of the dataset
        """
        if dataset_name not in cls._instances:
            return

        dataset_instances = cls._instances.pop(dataset_name)
        for sample in dataset_instances.values():
            sample._doc = sample.copy()._doc


class SampleView(_Sample):
    """A view of a sample returned by a:class:`fiftyone.core.view.DatasetView`.

    SampleViews should never be created manually, only returned by dataset
    views. Sample views differ from samples similar to how dataset views differ
    from datasets:

    -   A sample view only exposes a subset of all data for a sample
    -   If a user attempts to modify an excluded field an error is raised
    -   If a user attempts to modify a filtered field (the field itself, not
        its elements) behavior is not guaranteed

    Args:
        doc: a :class:`fiftyone.core.odm.DatasetSampleDocument`
        selected_fields (None): a set of field names that this sample view is
            restricted to
        excluded_fields (None): a set of field names that are excluded from
            this sample view
        filtered_fields (None): a set of field names of list fields that are
            filtered in this view and thus need special handling when saving
    """

    def __init__(
        self,
        doc,
        selected_fields=None,
        excluded_fields=None,
        filtered_fields=None,
    ):
        if not isinstance(doc, foo.DatasetSampleDocument):
            raise TypeError(
                "Backing doc must be an instance of %s; found %s"
                % (foo.DatasetSampleDocument, type(doc))
            )

        if not doc.id:
            raise ValueError("`doc` is not saved to the database.")

        if selected_fields is not None and excluded_fields is not None:
            selected_fields = selected_fields.difference(excluded_fields)
            excluded_fields = None

        self._doc = doc
        self._selected_fields = selected_fields
        self._excluded_fields = excluded_fields
        self._filtered_fields = filtered_fields

        super().__init__()

    def __str__(self):
        return repr(self)

    def __repr__(self):
        return self._doc.fancy_repr(
            class_name=self.__class__.__name__,
            select_fields=self._selected_fields,
            exclude_fields=self._excluded_fields,
        )

    def __getattr__(self, name):
        if not name.startswith("_"):
            if (
                self._selected_fields is not None
                and name not in self._selected_fields
            ):
                raise NameError(
                    "Field '%s' is not selected from this %s"
                    % (name, type(self).__name__)
                )

            if (
                self._excluded_fields is not None
                and name in self._excluded_fields
            ):
                raise NameError(
                    "Field '%s' is excluded from this %s"
                    % (name, type(self).__name__)
                )

        return super().__getattr__(name)

    @property
    def field_names(self):
        """An ordered tuple of field names of this sample.

        This may be a subset of all fields of the dataset if fields have been
        selected or excluded.
        """
        field_names = self._doc.field_names

        if self._selected_fields is not None:
            field_names = tuple(
                fn for fn in field_names if fn in self._selected_fields
            )

        if self._excluded_fields is not None:
            field_names = tuple(
                fn for fn in field_names if fn not in self._excluded_fields
            )

        return field_names

    @property
    def selected_field_names(self):
        """The set of field names that were selected on this sample, or
        ``None`` if no fields were explicitly selected.
        """
        return self._selected_fields

    @property
    def excluded_field_names(self):
        """The set of field names that were excluded on this sample, or
        ``None`` if no fields were explicitly excluded.
        """
        return self._excluded_fields

    def copy(self):
        """Returns a deep copy of the sample that has not been added to the
        database.

        Returns:
            a :class:`Sample`
        """
        kwargs = {f: deepcopy(self[f]) for f in self.field_names}
        return Sample(**kwargs)

    def save(self):
        """Saves the sample to the database.

        Any modified fields are updated, and any in-memory :class:`Sample`
        instances of this sample are updated.
        """
        self._doc.save(filtered_fields=self._filtered_fields)

        # Reload the sample singleton if it exists in memory
        Sample._reload_dataset_sample(self.dataset_name, self.id)<|MERGE_RESOLUTION|>--- conflicted
+++ resolved
@@ -252,13 +252,7 @@
     # Instance references keyed by [dataset_name][sample_id]
     _instances = defaultdict(weakref.WeakValueDictionary)
 
-<<<<<<< HEAD
     def __init__(self, filepath, tags=None, metadata=None, **kwargs):
-        filepath = os.path.abspath(os.path.expanduser(filepath))
-=======
-
-    def __init__(self, filepath, tags=None, metadata=None, **kwargs):
->>>>>>> b6c5f257
         self._doc = foo.NoDatasetSampleDocument(
             filepath=filepath, tags=tags, metadata=metadata, **kwargs
         )
