--- conflicted
+++ resolved
@@ -7,12 +7,9 @@
 """
 from contextlib import contextmanager
 from datetime import datetime
-<<<<<<< HEAD
 import io
 import itertools
-=======
 import enum
->>>>>>> 780f24c3
 import json
 import logging
 import multiprocessing.dummy
