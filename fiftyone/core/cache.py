--- conflicted
+++ resolved
@@ -5,10 +5,7 @@
 | `voxel51.com <https://voxel51.com/>`_
 |
 """
-<<<<<<< HEAD
-=======
 from datetime import datetime, timedelta
->>>>>>> 543e7bd2
 import logging
 import logging.handlers
 import mimetypes
