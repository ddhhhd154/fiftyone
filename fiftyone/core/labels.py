"""
Labels stored in dataset samples.

| Copyright 2017-2024, Voxel51, Inc.
| `voxel51.com <https://voxel51.com/>`_
|
"""

from collections import defaultdict
from functools import partial
import itertools
import warnings
import pathlib

from bson import ObjectId
import cv2
import numpy as np
import scipy.ndimage as spn
import skimage.measure as skm
import skimage.segmentation as sks
import tifffile

import eta.core.frameutils as etaf
import eta.core.image as etai
import eta.core.utils as etau

from fiftyone.core.odm import DynamicEmbeddedDocument
import fiftyone.core.fields as fof
import fiftyone.core.metadata as fom
import fiftyone.core.utils as fou

foue = fou.lazy_import("fiftyone.utils.eta")
foug = fou.lazy_import("fiftyone.utils.geojson")
foui = fou.lazy_import("fiftyone.utils.image")
sg = fou.lazy_import(
    "shapely.geometry", callback=lambda: fou.ensure_package("shapely")
)


class _NoDefault(object):
    pass


no_default = _NoDefault()


class _HasMedia(object):
    """Mixin for :class:`Label` classes that contain a media field."""

    _MEDIA_FIELD = None


class Label(DynamicEmbeddedDocument):
    """Base class for labels.

    Label instances represent a logical collection of data associated with a
    particular task for a sample or frame in a dataset.
    """

    def iter_attributes(self):
        """Returns an iterator over the custom attributes of the label.

        Returns:
            a generator that emits ``(name, value)`` tuples
        """
        # pylint: disable=no-member
        custom_fields = set(self._fields_ordered) - set(self._fields.keys())

        for field in custom_fields:
            yield field, self.get_attribute_value(field)

    def has_attribute(self, name):
        """Determines whether the label has an attribute with the given name.

        Args:
            name: the attribute name

        Returns:
            True/False
        """
        return hasattr(self, name)

    def get_attribute_value(self, name, default=no_default):
        """Gets the value of the attribute with the given name.

        Args:
            name: the attribute name
            default (no_default): a default value to return if the attribute
                does not exist. Can be ``None``

        Returns:
            the attribute value

        Raises:
            AttributeError: if the attribute does not exist and no default
                value was provided
        """
        try:
            return getattr(self, name)
        except AttributeError:
            pass

        if default is not no_default:
            return default

        raise AttributeError(
            "%s has no attribute '%s'" % (self.__class__.__name__, name)
        )

    def set_attribute_value(self, name, value):
        """Sets the value of the attribute with the given name.

        The attribute will be declared if it does not exist.

        Args:
            name: the attribute name
            value: the value
        """
        setattr(self, name, value)

    def delete_attribute(self, name):
        """Deletes the attribute with the given name.

        Args:
            name: the attribute name

        Raises:
            AttributeError: if the attribute does not exist
        """
        try:
            delattr(self, name)
        except AttributeError:
            raise AttributeError(
                "%s has no attribute '%s'" % (self.__class__.__name__, name)
            )


# @todo remove this in favor of dynamic-only attributes
class Attribute(DynamicEmbeddedDocument):
    """Base class for attributes.

    Attribute instances represent an atomic piece of information, its
    ``value``, usually embedded with a ``name`` within a dict field of another
    :class:`Label` instance.

    Args:
        value (None): the attribute value
    """

    value = fof.Field()


# @todo remove this in favor of dynamic-only attributes
class BooleanAttribute(Attribute):
    """A boolean attribute.

    Args:
        value (None): the attribute value
    """

    value = fof.BooleanField()


# @todo remove this in favor of dynamic-only attributes
class CategoricalAttribute(Attribute):
    """A categorical attribute.

    Args:
        value (None): the attribute value
        confidence (None): a confidence in ``[0, 1]`` for the value
        logits (None): logits associated with the attribute
    """

    value = fof.StringField()
    confidence = fof.FloatField()
    logits = fof.VectorField()


# @todo remove this in favor of dynamic-only attributes
class NumericAttribute(Attribute):
    """A numeric attribute.

    Args:
        value (None): the attribute value
    """

    value = fof.FloatField()


# @todo remove this in favor of dynamic-only attributes
class ListAttribute(Attribute):
    """A list attribute.

    The list can store arbitrary JSON-serialiable values.

    Args:
        value (None): the attribute value
    """

    value = fof.ListField()


# @todo remove this in favor of dynamic-only attributes
class _HasAttributesDict(Label):
    """Mixin for :class:`Label` classes that have an :attr:`attributes` field
    that contains a dict of :class:`Attribute` instances.
    """

    attributes = fof.DictField(fof.EmbeddedDocumentField(Attribute))

    def iter_attributes(self):
        """Returns an iterator over the custom attributes of the label.

        Attribute may either exist in the :attr:`attributes` dict or as dynamic
        attributes.

        Returns:
            a generator that emits ``(name, value)`` tuples
        """
        # pylint: disable=no-member
        custom_fields = set(self._fields_ordered) - set(self._fields.keys())
        custom_fields.update(self.attributes.keys())

        for field in custom_fields:
            yield field, self.get_attribute_value(field)

    def has_attribute(self, name):
        """Determines whether the label has an attribute with the given name.

        The specified attribute may either exist in the :attr:`attributes` dict
        or as a dynamic attribute.

        Args:
            name: the attribute name

        Returns:
            True/False
        """
        # pylint: disable=unsupported-membership-test
        return name in self.attributes or hasattr(self, name)

    def get_attribute_value(self, name, default=no_default):
        """Gets the value of the attribute with the given name.

        The specified attribute may either exist in the :attr:`attributes` dict
        or as a dynamic attribute.

        Args:
            name: the attribute name
            default (no_default): a default value to return if the attribute
                does not exist. Can be ``None``

        Returns:
            the attribute value

        Raises:
            AttributeError: if the attribute does not exist and no default
                value was provided
        """
        try:
            return getattr(self, name)
        except AttributeError:
            pass

        try:
            # pylint: disable=unsubscriptable-object
            return self.attributes[name].value
        except KeyError:
            pass

        if default is not no_default:
            return default

        raise AttributeError(
            "%s has no attribute '%s'" % (self.__class__.__name__, name)
        )

    def set_attribute_value(self, name, value):
        """Sets the value of the attribute with the given name.

        If the specified attribute already exists in the :attr:`attributes`
        dict, its value is updated there. Otherwise, the attribute is
        set (or created) as a dynamic attribute.

        Args:
            name: the attribute name
            value: the value
        """
        # pylint: disable=unsupported-membership-test
        if name in self.attributes:
            # pylint: disable=unsubscriptable-object
            self.attributes[name].value = value
        else:
            setattr(self, name, value)

    def delete_attribute(self, name):
        """Deletes the attribute with the given name.

        The specified attribute may either exist in the :attr:`attributes` dict
        or as a dynamic attribute.

        Args:
            name: the attribute name

        Raises:
            AttributeError: if the attribute does not exist
        """
        # pylint: disable=unsupported-membership-test
        if name in self.attributes:
            # pylint: disable=unsupported-delete-operation
            try:
                del self.attributes[name]
            except KeyError:
                raise AttributeError(
                    "%s has no attribute '%s'"
                    % (self.__class__.__name__, name)
                )
        else:
            try:
                delattr(self, name)
            except AttributeError:
                raise AttributeError(
                    "%s has no attribute '%s'"
                    % (self.__class__.__name__, name)
                )


class _HasID(Label):
    """Mixin for :class:`Label` classes that expose a UUID via an ``id``
    property, as well as a ``tags`` attribute.
    """

    id = fof.ObjectIdField(
        required=True,
        unique=True,
        default=lambda: str(ObjectId()),
        db_field="_id",
    )
    tags = fof.ListField(fof.StringField())

    @property
    def _id(self):
        return ObjectId(self.id)

    @_id.setter
    def _id(self, value):
        self.id = str(value)


class _HasLabelList(object):
    """Mixin for :class:`Label` classes that contain a list of :class:`Label`
    instances.

    The ``_LABEL_LIST_FIELD`` attribute must be defined to specify the name of
    the field that contains the :class:`Label` elements.
    """

    _LABEL_LIST_FIELD = None


class Regression(_HasID, Label):
    """A regression value.

    Args:
        value (None): the regression value
        confidence (None): a confidence in ``[0, 1]`` for the regression
    """

    value = fof.FloatField()
    confidence = fof.FloatField()


class Classification(_HasID, Label):
    """A classification label.

    Args:
        label (None): the label string
        confidence (None): a confidence in ``[0, 1]`` for the classification
        logits (None): logits associated with the labels
    """

    label = fof.StringField()
    confidence = fof.FloatField()
    logits = fof.VectorField()


class Classifications(_HasLabelList, Label):
    """A list of classifications for an image.

    Args:
        classifications (None): a list of :class:`Classification` instances
        logits (None): logits associated with the labels
    """

    _LABEL_LIST_FIELD = "classifications"

    classifications = fof.ListField(fof.EmbeddedDocumentField(Classification))
    logits = fof.VectorField()


class Detection(_HasAttributesDict, _HasID, _HasMedia, Label):
    """An object detection.

    Args:
        label (None): the label string
        bounding_box (None): a list of relative bounding box coordinates in
            ``[0, 1]`` in the following format::

            [<top-left-x>, <top-left-y>, <width>, <height>]

        mask (None): an instance segmentation mask for the detection within
            its bounding box, which should be a 2D binary or 0/1 integer numpy
            array
        mask_path (None):  the absolute path to the instance segmentation image
            on disk, which should be a single-channel PNG image where any
            non-zero values represent the instance's extent
        confidence (None): a confidence in ``[0, 1]`` for the detection
        index (None): an index for the object
        attributes ({}): a dict mapping attribute names to :class:`Attribute`
            instances
    """

    _MEDIA_FIELD = "mask_path"

    label = fof.StringField()
    bounding_box = fof.ListField(fof.FloatField())
    mask = fof.ArrayField()
    mask_path = fof.StringField()
    confidence = fof.FloatField()
    index = fof.IntField()

    @property
    def has_mask(self):
        """Whether this instance has a mask."""
        return self.mask is not None or self.mask_path is not None

    def get_mask(self):
        """Returns the detection mask for this instance.

        Returns:
            a numpy array, or ``None``
        """
        if self.mask is not None:
            return self.mask

        if self.mask_path is not None:
            return _read_mask(self.mask_path)

        return None

    def import_mask(self, update=False):
        """Imports this instance's mask from disk to its :attr:`mask`
        attribute.

        Args:
            update (False): whether to clear this instance's :attr:`mask_path`
                attribute after importing
        """
        if self.mask_path is not None:
            self.mask = _read_mask(self.mask_path)

            if update:
                self.mask_path = None

    def export_mask(self, outpath, update=False):
        """Exports this instance's mask to the given path.

        Args:
            outpath: the path to write the mask
            update (False): whether to clear this instance's :attr:`mask`
                attribute and set its :attr:`mask_path` attribute when
                exporting in-database segmentations
        """
        if self.mask_path is not None:
            etau.copy_file(self.mask_path, outpath)
        else:
            _write_mask(self.mask, outpath)

            if update:
                self.mask = None
                self.mask_path = outpath

    def to_polyline(self, tolerance=2, filled=True):
        """Returns a :class:`Polyline` representation of this instance.

        If the detection has a mask, the returned polyline will trace the
        boundary of the mask; otherwise, the polyline will trace the bounding
        box itself.

        Args:
            tolerance (2): a tolerance, in pixels, when generating an
                approximate polyline for the instance mask. Typical values are
                1-3 pixels
            filled (True): whether the polyline should be filled

        Returns:
            a :class:`Polyline`
        """
        dobj = foue.to_detected_object(self, extra_attrs=False)
        polyline = etai.convert_object_to_polygon(
            dobj, tolerance=tolerance, filled=filled
        )

        attributes = dict(self.iter_attributes())

        return Polyline(
            label=self.label,
            points=polyline.points,
            confidence=self.confidence,
            index=self.index,
            closed=polyline.closed,
            filled=polyline.filled,
            tags=self.tags,
            **attributes,
        )

    def to_panoptic_segmentation(self, mask=None, frame_size=None, target=255):
        """Returns a :class:`PanopticSegmentation` representation of this
        instance.

        The detection must have an instance mask, i.e., its :attr:`mask` or
        :attr:`mask_path` attribute must be populated.

        You must provide either ``mask`` or ``frame_size`` to use this method.

        Args:
            mask (None): an optional numpy array to use as an initial mask to
                which to add this object
            frame_size (None): the ``(width, height)`` of the segmentation
                mask to render. This parameter has no effect if a ``mask`` is
                provided
            target (255): the pixel value or RGB hex string to use to render
                the object

        Returns:
            a :class:`PanopticSegmentation`
        """
        if not self.has_mask:
            raise ValueError(
                "Only detections with their `mask` or `mask_path` can be "
                "converted to panoptic segmentations"
            )

        mask, target = _parse_segmentation_target(
            mask, frame_size, target, True
        )
        instance_mask = (mask == target).astype(np.uint8)
        mask = np.stack([mask, instance_mask], axis=-1)
        return PanopticSegmentation(mask=mask)

    def to_segmentation(
        self,
        mask=None,
        frame_size=None,
        target=255,
    ):
        """Returns a :class:`Segmentation` representation of this instance.

        The detection must have an instance mask, i.e., its :attr:`mask` or
        :attr:`mask_path` attribute must be populated.

        You must provide either ``mask`` or ``frame_size`` to use this method.

        Args:
            mask (None): an optional numpy array to use as an initial mask to
                which to add this object
            frame_size (None): the ``(width, height)`` of the segmentation
                mask to render. This parameter has no effect if a ``mask`` is
                provided
            target (255): the pixel value or RGB hex string to use to render
                the object

        Returns:
            a :class:`Segmentation`
        """
        if not self.has_mask:
            raise ValueError(
<<<<<<< HEAD
                "Only detections with their `mask` or `mask_path` can be "
                "converted to panoptic segmentations"
=======
                "Only detections with their `mask` or `mask_path` attribute "
                "populated can be converted to segmentations"
>>>>>>> 0bd6b397
            )

        mask, target = _parse_segmentation_target(
            mask, frame_size, target, False
        )
        _render_instance(mask, self, target)
        return Segmentation(mask=mask)

    def to_shapely(self, frame_size=None):
        """Returns a Shapely representation of this instance.

        Args:
            frame_size (None): the ``(width, height)`` of the image. If
                provided, the returned geometry will use absolute coordinates

        Returns:
            a ``shapely.geometry.polygon.Polygon``
        """
        # pylint: disable=unpacking-non-sequence
        x, y, w, h = self.bounding_box

        if frame_size is not None:
            width, height = frame_size
            x *= width
            y *= height
            w *= width
            h *= height

        return sg.box(x, y, x + w, y + h)

    @classmethod
    def from_mask(cls, mask, label=None, **attributes):
        """Creates a :class:`Detection` instance with its ``mask`` attribute
        populated from the given full image mask.

        The instance mask for the object is extracted by computing the bounding
        rectangle of the non-zero values in the image mask.

        Args:
            mask: a boolean or 0/1 numpy array
            label (None): the label string
            **attributes: additional attributes for the :class:`Detection`

        Returns:
            a :class:`Detection`
        """
        if mask.ndim > 2:
            mask = mask[:, :, 0]

        bbox, mask = _parse_stuff_instance(mask.astype(bool))

        return cls(label=label, bounding_box=bbox, mask=mask, **attributes)


class Detections(_HasLabelList, Label):
    """A list of object detections in an image.

    Args:
        detections (None): a list of :class:`Detection` instances
    """

    _LABEL_LIST_FIELD = "detections"

    detections = fof.ListField(fof.EmbeddedDocumentField(Detection))

    def to_panoptic_segmentation(
        self, mask=None, frame_size=None, mask_targets=None
    ):
        """Returns a :class:`PanopticSegmentation` representation of this
        instance.

        Only detections with instance masks (i.e., their :attr:`mask`
        attributes populated) will be rendered.

        You must provide either ``mask`` or ``frame_size`` to use this method.

        Args:
            mask (None): an optional array to use as an initial mask to which
                to add objects
            frame_size (None): the ``(width, height)`` of the segmentation
                mask to render. This parameter has no effect if a ``mask`` is
                provided
            mask_targets (None): a dict mapping integer pixel values (2D masks)
                or RGB hex strings (3D masks) to label strings defining which
                object classes to render and which pixel values to use for each
                class. If omitted, all objects are rendered with pixel value
                255

        Returns:
            a :class:`PanopticSegmentation`
        """
        mask, labels_to_targets = _parse_segmentation_mask_targets(
            mask, frame_size, mask_targets, True
        )
        instance_mask = mask.copy()

        index_map = defaultdict(lambda: 1)
        # pylint: disable=not-an-iterable
        for detection in self.detections:
            if not detection.has_mask:
                msg = "Skipping detection(s) with no instance mask"
                warnings.warn(msg)
                continue

            if labels_to_targets is not None:
                target = labels_to_targets.get(detection.label, None)
                if target is None:
                    continue  # skip unknown target
            else:
                target = 255

            _render_instance(mask, detection, target)

            index = detection.index
            if index is None:
                index = index_map[detection.label]
                index_map[detection.label] = index + 1

            _render_instance(instance_mask, detection, index)

        mask = np.stack([mask, instance_mask], axis=-1)
        return PanopticSegmentation(mask=mask)

    def to_polylines(self, tolerance=2, filled=True):
        """Returns a :class:`Polylines` representation of this instance.

        For detections with masks, the returned polylines will trace the
        boundaries of the masks; otherwise, the polylines will trace the
        bounding boxes themselves.

        Args:
            tolerance (2): a tolerance, in pixels, when generating approximate
                polylines for the instance masks
            filled (True): whether the polylines should be filled

        Returns:
            a :class:`Polylines`
        """
        # pylint: disable=not-an-iterable
        return Polylines(
            polylines=[
                d.to_polyline(tolerance=tolerance, filled=filled)
                for d in self.detections
            ]
        )

    def to_segmentation(self, mask=None, frame_size=None, mask_targets=None):
        """Returns a :class:`Segmentation` representation of this instance.

        Only detections with instance masks (i.e., their :attr:`mask`
        attributes populated) will be rendered.

        You must provide either ``mask`` or ``frame_size`` to use this method.

        Args:
            mask (None): an optional array to use as an initial mask to which
                to add objects
            frame_size (None): the ``(width, height)`` of the segmentation
                mask to render. This parameter has no effect if a ``mask`` is
                provided
            mask_targets (None): a dict mapping integer pixel values (2D masks)
                or RGB hex strings (3D masks) to label strings defining which
                object classes to render and which pixel values to use for each
                class. If omitted, all objects are rendered with pixel value
                255

        Returns:
            a :class:`Segmentation`
        """
        mask, labels_to_targets = _parse_segmentation_mask_targets(
            mask, frame_size, mask_targets, False
        )
        # pylint: disable=not-an-iterable
        for detection in self.detections:
            if not detection.has_mask:
                msg = "Skipping detection(s) with no instance mask"
                warnings.warn(msg)
                continue

            if labels_to_targets is not None:
                target = labels_to_targets.get(detection.label, None)
                if target is None:
                    continue  # skip unknown target
            else:
                target = 255

            _render_instance(mask, detection, target)

        return Segmentation(mask=mask)


class Polyline(_HasAttributesDict, _HasID, Label):
    """A set of semantically related polylines or polygons.

    Args:
        label (None): a label for the polyline
        points (None): a list of lists of ``(x, y)`` points in
            ``[0, 1] x [0, 1]`` describing the vertices of each shape in the
            polyline
        confidence (None): a confidence in ``[0, 1]`` for the polyline
        index (None): an index for the polyline
        closed (False): whether the shapes are closed, i.e., and edge should
            be drawn from the last vertex to the first vertex of each shape
        filled (False): whether the polyline represents polygons, i.e., shapes
            that should be filled when rendering them
        attributes ({}): a dict mapping attribute names to :class:`Attribute`
            instances for the polyline
    """

    label = fof.StringField()
    points = fof.PolylinePointsField()
    confidence = fof.FloatField()
    index = fof.IntField()
    closed = fof.BooleanField(default=False)
    filled = fof.BooleanField(default=False)

    def to_detection(self, mask_size=None, frame_size=None):
        """Returns a :class:`Detection` representation of this instance whose
        bounding box tightly encloses the polyline.

        If a ``mask_size`` is provided, an instance mask of the specified size
        encoding the polyline's shape is included.

        Alternatively, if a ``frame_size`` is provided, the required mask size
        is then computed based off of the polyline points and ``frame_size``.

        Args:
            mask_size (None): an optional ``(width, height)`` at which to
                render an instance mask for the polyline
            frame_size (None): used when no ``mask_size`` is provided.
                an optional ``(width, height)`` of the frame containing this
                polyline that is used to compute the required ``mask_size``

        Returns:
            a :class:`Detection`
        """
        polyline = foue.to_polyline(self, extra_attrs=False)
        if mask_size is not None:
            bbox, mask = etai.render_bounding_box_and_mask(polyline, mask_size)
        else:
            bbox = etai.render_bounding_box(polyline)
            mask = None

        xtl, ytl, xbr, ybr = bbox.to_coords()
        bounding_box = [xtl, ytl, (xbr - xtl), (ybr - ytl)]

        if mask_size is None and frame_size:
            w, h = frame_size
            rel_mask_w = bounding_box[2]
            rel_mask_h = bounding_box[3]
            abs_mask_w = int(round(rel_mask_w * w))
            abs_mask_h = int(round(rel_mask_h * h))
            mask_size = (abs_mask_w, abs_mask_h)
            _, mask = etai.render_bounding_box_and_mask(polyline, mask_size)

        attributes = dict(self.iter_attributes())

        return Detection(
            label=self.label,
            bounding_box=bounding_box,
            confidence=self.confidence,
            mask=mask,
            index=self.index,
            tags=self.tags,
            **attributes,
        )

    def to_panoptic_segmentation(
        self,
        mask=None,
        frame_size=None,
        target=255,
        thickness=1,
    ):
        """Returns a :class:`PanopticSegmentation` representation of this
        instance.

        You must provide either ``mask`` or ``frame_size`` to use this method.

        Args:
            mask (None): an optional numpy array to use as an initial mask to
                which to add objects
            frame_size (None): the ``(width, height)`` of the segmentation
                mask to render. This parameter has no effect if a ``mask`` is
                provided
            target (255): the pixel value or RGB hex string to use to render
                the object
            thickness (1): the thickness, in pixels, at which to render
                (non-filled) polylines

        Returns:
            a :class:`PanopticSegmentation`
        """
        mask, target = _parse_segmentation_target(
            mask, frame_size, target, True
        )
        _render_polyline(mask, self, target, thickness)
        instance_mask = (mask == target).astype(np.uint8)
        mask = np.stack([mask, instance_mask], axis=-1)
        return PanopticSegmentation(mask=mask)

    def to_segmentation(
        self,
        mask=None,
        frame_size=None,
        target=255,
        thickness=1,
    ):
        """Returns a :class:`Segmentation` representation of this instance.

        You must provide either ``mask`` or ``frame_size`` to use this method.

        Args:
            mask (None): an optional numpy array to use as an initial mask to
                which to add objects
            frame_size (None): the ``(width, height)`` of the segmentation
                mask to render. This parameter has no effect if a ``mask`` is
                provided
            target (255): the pixel value or RGB hex string to use to render
                the object
            thickness (1): the thickness, in pixels, at which to render
                (non-filled) polylines

        Returns:
            a :class:`Segmentation`
        """
        mask, target = _parse_segmentation_target(
            mask, frame_size, target, False
        )
        _render_polyline(mask, self, target, thickness)
        return Segmentation(mask=mask)

    def to_shapely(self, frame_size=None, filled=None):
        """Returns a Shapely representation of this instance.

        The type of geometry returned depends on the number of shapes
        (:attr:`points`) and whether they are polygons or lines
        (:attr:`filled`).

        Args:
            frame_size (None): the ``(width, height)`` of the image. If
                provided, the returned geometry will use absolute coordinates
            filled (None): whether to treat the shape as filled (True) or
                hollow (False) regardless of its :attr:`filled` attribute

        Returns:
            one of the following:

            -   ``shapely.geometry.polygon.Polygon``: if :attr:`filled` is True
                and :attr:`points` contains a single shape
            -   ``shapely.geometry.multipolygon.MultiPolygon``: if
                :attr:`filled` is True and :attr:`points` contains multiple
                shapes
            -   ``shapely.geometry.linestring.LineString``: if :attr:`filled`
                is False and :attr:`points` contains a single shape
            -   ``shapely.geometry.multilinestring.MultiLineString``: if
                :attr:`filled` is False and :attr:`points` contains multiple
                shapes
        """
        if filled is not None:
            _filled = filled
        else:
            _filled = self.filled

        if self.closed:
            points = []
            for shape in self.points:  # pylint: disable=not-an-iterable
                if shape:
                    shape = list(shape) + [shape[0]]

                points.append(shape)
        else:
            points = self.points

        if frame_size is not None:
            w, h = frame_size
            points = [[(x * w, y * h) for x, y in shape] for shape in points]

        if len(points) == 1:
            if _filled:
                return sg.Polygon(points[0])

            return sg.LineString(points[0])

        if _filled:
            return sg.MultiPolygon(list(zip(points, itertools.repeat(None))))

        return sg.MultiLineString(points)

    @classmethod
    def from_mask(cls, mask, label=None, tolerance=2, **attributes):
        """Creates a :class:`Polyline` instance with polygons describing the
        non-zero region(s) of the given full image mask.

        Args:
            mask: a boolean or 0/1 numpy array
            label (None): the label string
            tolerance (2): a tolerance, in pixels, when generating approximate
                polygons for each region. Typical values are 1-3 pixels
            **attributes: additional attributes for the :class:`Polyline`

        Returns:
            a :class:`Polyline`
        """
        if mask.ndim > 2:
            mask = mask[:, :, 0]

        points = _get_polygons(
            mask.astype(bool),
            tolerance=tolerance,
        )

        return cls(
            label=label, points=points, filled=True, closed=True, **attributes
        )

    @classmethod
    def from_cuboid(cls, vertices, frame_size=None, label=None, **attributes):
        """Constructs a cuboid from its 8 vertices in the format below::

               7--------6
              /|       /|
             / |      / |
            3--------2  |
            |  4-----|--5
            | /      | /
            |/       |/
            0--------1

        If a ``frame_size`` is provided, ``vertices`` must be absolute pixel
        coordinates; otherwise ``vertices`` should be normalized coordinates in
        ``[0, 1] x [0, 1]``.

        Args:
            vertices: a list of 8 ``(x, y)`` vertices in the above format
            frame_size (None): the ``(width, height)`` of the frame
            label (None): the label string
            **attributes: additional arguments for the :class:`Polyline`

        Returns:
            a :class:`Polyline`
        """
        vertices = np.asarray(vertices)
        if frame_size is not None:
            vertices /= np.asarray(frame_size)[np.newaxis, :]

        front = vertices[:4]
        back = vertices[4:]
        top = vertices[[3, 2, 6, 7], :]
        bottom = vertices[[0, 1, 5, 4], :]
        faces = [front.tolist(), back.tolist(), top.tolist(), bottom.tolist()]
        return cls(label=label, points=faces, closed=True, **attributes)

    @classmethod
    def from_rotated_box(
        cls, xc, yc, w, h, theta, frame_size=None, label=None, **attributes
    ):
        """Constructs a rotated bounding box from its center, dimensions, and
        rotation.

        If a ``frame_size`` is provided, the provided box coordinates must be
        absolute pixel coordinates; otherwise they should be normalized
        coordinates in ``[0, 1]``. Note that rotations in normalized
        coordinates only make sense when the source aspect ratio is square.

        Args:
            xc: the x-center coordinate
            yc: the y-center coorindate
            w: the box width
            y: the box height
            theta: the counter-clockwise rotation of the box in radians
            frame_size (None): the ``(width, height)`` of the frame
            label (None): the label string
            **attributes: additional arguments for the :class:`Polyline`

        Returns:
            a :class:`Polyline`
        """
        R = _rotation_matrix(theta)
        x = 0.5 * w * np.array([1, -1, -1, 1])
        y = 0.5 * h * np.array([1, 1, -1, -1])
        points = R.dot(np.stack((x, y))).T + np.array((xc, yc))
        if frame_size is not None:
            points /= np.asarray(frame_size)[np.newaxis, :]

        points = points.tolist()
        return cls(label=label, points=[points], closed=True, **attributes)


def _rotation_matrix(theta):
    return np.array(
        [[np.cos(theta), -np.sin(theta)], [np.sin(theta), np.cos(theta)]]
    )


class Polylines(_HasLabelList, Label):
    """A list of polylines or polygons in an image.

    Args:
        polylines (None): a list of :class:`Polyline` instances
    """

    _LABEL_LIST_FIELD = "polylines"

    polylines = fof.ListField(fof.EmbeddedDocumentField(Polyline))

    def to_detections(self, mask_size=None, frame_size=None):
        """Returns a :class:`Detections` representation of this instance whose
        bounding boxes tightly enclose the polylines.

        If a ``mask_size`` is provided, instance masks of the specified size
        encoding the polyline's shape are included in each :class:`Detection`.

        Alternatively, if a ``frame_size`` is provided, the required mask size
        is then computed based off of the polyline points and ``frame_size``.

        Args:
            mask_size (None): an optional ``(width, height)`` at which to
                render instance masks for the polylines
            frame_size (None): used when no ``mask_size`` is provided.
                an optional ``(width, height)`` of the frame containing these
                polylines that is used to compute the required ``mask_size``

        Returns:
            a :class:`Detections`
        """
        # pylint: disable=not-an-iterable
        return Detections(
            detections=[
                p.to_detection(mask_size=mask_size, frame_size=frame_size)
                for p in self.polylines
            ]
        )

    def to_panoptic_segmentation(
        self,
        mask=None,
        frame_size=None,
        mask_targets=None,
        thickness=1,
    ):
        """Returns a :class:`PanopticSegmentation` representation of this
        instance.

        You must provide either ``mask`` or ``frame_size`` to use this method.

        Args:
            mask (None): an optional numpy array to use as an initial mask to
                which to add objects
            frame_size (None): the ``(width, height)`` of the segmentation
                mask to render. This parameter has no effect if a ``mask`` is
                provided
            mask_targets (None): a dict mapping integer pixel values (2D masks)
                or RGB hex strings (3D masks) to label strings defining which
                object classes to render and which pixel values to use for each
                class. If omitted, all objects are rendered with pixel value
                255
            thickness (1): the thickness, in pixels, at which to render
                (non-filled) polylines

        Returns:
            a :class:`Segmentation`
        """
        mask, labels_to_targets = _parse_segmentation_mask_targets(
            mask, frame_size, mask_targets, True
        )
        instance_mask = mask.copy()

        index_map = defaultdict(lambda: 1)
        # pylint: disable=not-an-iterable
        for polyline in self.polylines:
            if labels_to_targets is not None:
                target = labels_to_targets.get(polyline.label, None)
                if target is None:
                    continue  # skip unknown target
            else:
                target = 255

            _render_polyline(mask, polyline, target, thickness)
            index = polyline.index
            if index is None:
                index = index_map[polyline.label]
                index_map[polyline.label] = index + 1

            _render_polyline(instance_mask, polyline, index + 1, index)

        mask = np.stack([mask, instance_mask], axis=-1)
        return PanopticSegmentation(mask=mask)

    def to_segmentation(
        self,
        mask=None,
        frame_size=None,
        mask_targets=None,
        thickness=1,
    ):
        """Returns a :class:`Segmentation` representation of this instance.

        You must provide either ``mask`` or ``frame_size`` to use this method.

        Args:
            mask (None): an optional numpy array to use as an initial mask to
                which to add objects
            frame_size (None): the ``(width, height)`` of the segmentation
                mask to render. This parameter has no effect if a ``mask`` is
                provided
            mask_targets (None): a dict mapping integer pixel values (2D masks)
                or RGB hex strings (3D masks) to label strings defining which
                object classes to render and which pixel values to use for each
                class. If omitted, all objects are rendered with pixel value
                255
            thickness (1): the thickness, in pixels, at which to render
                (non-filled) polylines

        Returns:
            a :class:`Segmentation`
        """
        mask, labels_to_targets = _parse_segmentation_mask_targets(
            mask, frame_size, mask_targets, False
        )

        # pylint: disable=not-an-iterable
        for polyline in self.polylines:
            if labels_to_targets is not None:
                target = labels_to_targets.get(polyline.label, None)
                if target is None:
                    continue  # skip unknown target
            else:
                target = 255

            _render_polyline(mask, polyline, target, thickness)

        return Segmentation(mask=mask)


class Keypoint(_HasAttributesDict, _HasID, Label):
    """A list of keypoints in an image.

    Args:
        label (None): a label for the points
        points (None): a list of ``(x, y)`` keypoints in ``[0, 1] x [0, 1]``
        confidence (None): a list of confidences in ``[0, 1]`` for each point
        index (None): an index for the keypoints
        attributes ({}): a dict mapping attribute names to :class:`Attribute`
            instances
    """

    label = fof.StringField()
    points = fof.KeypointsField()
    confidence = fof.ListField(fof.FloatField(), null=True)
    index = fof.IntField()

    def to_shapely(self, frame_size=None):
        """Returns a Shapely representation of this instance.

        Args:
            frame_size (None): the ``(width, height)`` of the image. If
                provided, the returned geometry will use absolute coordinates

        Returns:
            a ``shapely.geometry.multipoint.MultiPoint``
        """
        # pylint: disable=not-an-iterable
        points = self.points

        if frame_size is not None:
            w, h = frame_size
            points = [(x * w, y * h) for x, y in points]

        return sg.MultiPoint(points)


class Keypoints(_HasLabelList, Label):
    """A list of :class:`Keypoint` instances in an image.

    Args:
        keypoints (None): a list of :class:`Keypoint` instances
    """

    _LABEL_LIST_FIELD = "keypoints"

    keypoints = fof.ListField(fof.EmbeddedDocumentField(Keypoint))


class _BaseSegmentation(_HasID, _HasMedia, Label):
    """Base class for :class:`PanopticSegmentation` and :class:`Segmentation`
    label classes.
    """

    _MEDIA_FIELD = "mask_path"

    mask = fof.ArrayField()
    mask_path = fof.StringField()

    @property
    def has_mask(self):
        """Whether this instance has a mask."""
        return self.mask is not None or self.mask_path is not None

    def get_mask(self):
        """Returns the segmentation mask for this instance.

        Returns:
            a numpy array, or ``None``
        """
        if self.mask is not None:
            return self.mask

        if self.mask_path is not None:
            return _read_mask(
                self.mask_path, isinstance(self, PanopticSegmentation)
            )

        return None

    def import_mask(self, update=False):
        """Imports this instance's mask from disk to its :attr:`mask`
        attribute.

        Args:
            update (False): whether to clear this instance's :attr:`mask_path`
                attribute after importing
        """
        if self.mask_path is not None:
            self.mask = _read_mask(
                self.mask_path, isinstance(self, PanopticSegmentation)
            )
            if update:
                self.mask_path = None

    def export_mask(self, outpath, update=False):
        """Exports this instance's mask to the given path.

        Args:
            outpath: the path to write the mask
            update (False): whether to clear this instance's :attr:`mask`
                attribute and set its :attr:`mask_path` attribute when
                exporting in-database segmentations
        """
        if self.mask_path is not None:
            etau.copy_file(self.mask_path, outpath)
        else:
            _write_mask(self.mask, outpath)

            if update:
                self.mask = None
                self.mask_path = outpath

    def transform_mask(self, targets_map, outpath=None, update=False):
        """Transforms this instance's mask according to the provided targets
        map.

        This method can be used to transform between grayscale and RGB masks,
        or it can be used to edit the pixel values or colors of a mask without
        changing the number of channels.

        Note that any pixel values not in ``targets_map`` will be zero in the
        transformed mask.

        If this is a :class:`PanopticSegmentation`, only the class labels will
        be transformed.

        Args:
            targets_map: a dict mapping existing pixel values (2D masks) or RGB
                hex strings (3D masks) to new pixel values or RGB hex strings.
                You may convert between grayscale and RGB using this argument
            outpath (None): an optional path to write the transformed mask on
                disk
            update (False): whether to save the transformed mask on this
                instance

        Returns:
            the transformed mask
        """
        mask = self.get_mask()
        if mask is None:
            return

        if isinstance(self, PanopticSegmentation):
            mask[:, :, 0] = _transform_mask(mask[:, :, 0], targets_map)
        else:
            mask = _transform_mask(mask, targets_map)

        if outpath is not None:
            _write_mask(mask, outpath)

            if update:
                self.mask = None
                self.mask_path = outpath
        elif update:
            if self.mask_path is not None:
                _write_mask(mask, self.mask_path)
            else:
                self.mask = mask

        return mask

    def to_detections(
        self,
        mask_targets=None,
        mask_types=None,
    ):
        """Returns a :class:`Detections` representation of this instance with
        instance masks populated.

        Each ``"stuff"`` class will be converted to a single :class:`Detection`
        whose instance mask spans all region(s) of the class.

        Each ``"thing"`` class will result in one :class:`Detection` instance
        per connected region of that class in the segmentation.

        For panoptic segmentations, instances with a "thing" class
        each get a separate detection. Any pixels with that class but
        without an instance label are processed according to connected
        regions.

        Args:
            mask_targets (None): a dict mapping integer pixel values (2D masks)
                or RGB hex strings (3D masks) to label strings defining which
                classes to generate detections for. If omitted, all labels are
                assigned to their pixel values
            mask_types ("stuff"): whether the classes are ``"stuff"``
                (amorphous regions of pixels) or ``"thing"`` (connected
                regions, each representing an instance of the thing). Can be
                any of the following:

                -   ``"stuff"`` if all classes are stuff classes. Ignores
                    panoptic intances
                -   ``"thing"`` if all classes are thing classes. Panoptic
                    instances are handled first, then any remaining labels
                    are separated into connected components
                -   ``"panoptic"`` if all panoptic instances are thing classes
                     and all remaining are stuff classes. For
                     :class:`PanopticSegmentation` only
                -   ``"object"``: only keep panoptic object instances
                -   a dict mapping pixel values (2D masks) or RGB hex strings
                    (3D masks) to ``"stuff"``, ``"thing"``, ``"panoptic"``,
                    or ``"object"`` for each class

                Defaults to ``"stuff"`` for :class:`Segmentation` and
                ``"panoptic"`` for :class:`PanopticSegmentation`

        Returns:
            a :class:`Detections`

        """
        if mask_types is None:
            mask_types = (
                "panoptic"
                if isinstance(self, PanopticSegmentation)
                else "stuff"
            )

        detections = _segmentation_to_detections(
            self, mask_targets, mask_types
        )
        return Detections(detections=detections)

    def to_polylines(
        self,
        mask_targets=None,
        mask_types=None,
        tolerance=2,
    ):
        """Returns a :class:`Polylines` representation of this instance.

        Each ``"stuff"`` class will be converted to a single :class:`Polyline`
        that may contain multiple disjoint shapes capturing the class.

        Each ``"thing"`` class will result in one :class:`Polyline` instance
        per connected region of that class.

        Args:
            mask_targets (None): a dict mapping integer pixel values (2D masks)
                or RGB hex strings (3D masks) to label strings defining which
                classes to generate detections for. If omitted, all labels are
                assigned to their pixel values
            mask_types (None): whether the classes are ``"stuff"``
                (amorphous regions of pixels) or ``"thing"`` (connected
                regions, each representing an instance of the thing). Can be
                any of the following:

                -   ``"stuff"`` if all classes are stuff classes
                -   ``"thing"`` if all classes are thing classes. Panoptic
                    instances are handled first, then any remaining labels
                    are separated into connected components.
                -   ``"panoptic"`` if all instances are thing classes and all
                    remaining are stuff classes.
                -   ``"object"``: only keep panoptic object instances
                -   a dict mapping pixel values (2D masks) or RGB hex strings
                    (3D masks) to ``"stuff"``, ``"thing"``, ``"object"``,
                    or ``"panoptic"`` for each class

                Defaults to ``"stuff"`` for semantic segmentations and
                ``"panoptic"`` for panoptic segmentations.

            tolerance (2): a tolerance, in pixels, when generating approximate
                polylines for each region. Typical values are 1-3 pixels

        Returns:
            a :class:`Polylines`

        """
        if mask_types is None:
            mask_types = (
                "panoptic"
                if isinstance(self, PanopticSegmentation)
                else "stuff"
            )

        polylines = _segmentation_to_polylines(
            self, mask_targets, mask_types, tolerance
        )
        return Polylines(polylines=polylines)


class Segmentation(_BaseSegmentation):
    """A semantic segmentation for an image.

    Provide either the ``mask`` or ``mask_path`` argument to define the
    segmentation.

    Args:
        mask (None): a numpy array with integer values encoding the labels
        mask_path (None): the absolute path to the segmentation image on disk
    """

    def to_panoptic_segmentation(self, mask_types="thing"):
        """Returns a :class:`PanopticSegmentation` representation of this
        segmentation.

        Each ``"stuff"`` class will be kept as-is.

        Each ``"thing"`` class will result in one instance per
        connected region of that class.

        If the mask is 3D, its pixel values will be converted to the
        integer value of the equivalend hex string.

        Args:
            mask_types ("thing"): whether the classes are ``"stuff"``
                (amorphous regions of pixels) or ``"thing"`` (connected
                regions, each representing an instance of the thing). Can be
                any of the following:

                -   ``"stuff"`` if all classes are stuff classes
                -   ``"thing"`` if all classes are thing classes
                -   a dict mapping pixel values (2D masks) or RGB hex strings
                    (3D masks) to ``"stuff"`` or ``"thing"`` for each class

        Returns:
            a :class:`PanopticSegmentation`

        """
        mask = _mask_to_panoptic(self.get_mask(), mask_types)
        return PanopticSegmentation(mask=mask)


class PanopticSegmentation(_BaseSegmentation):
    """A segmentation that encodes both class and instance labels

    The ``mask`` must have at least two channels. The first channel encodes the
    class, and the second the instance.

    To store a two channel via :attr:`mask_path`, a ".tif" or ".tiff" filepath
    is required.
    """

    def to_segmentation(self, to_rgb=False):
        """Convert panoptic segmentation to semantic segmentation.

        Optionally converts the class integer values back to 3D pixel
        values.

        Args:
            to_rgb (False): convert integer classes to RGB hex values

        Returns:
            a :class:`Segmentation`

        """
        mask = self.get_mask()
        mask = mask[..., 0]
        if to_rgb:
            mask = _int_array_to_rgb(mask)

        return Segmentation(mask=mask)


class Heatmap(_HasID, _HasMedia, Label):
    """A heatmap for an image.

    Provide either the ``map`` or ``map_path`` argument to define the heatmap.

    Args:
        map (None): a 2D numpy array
        map_path (None): the absolute path to the heatmap image on disk
        range (None): an optional ``[min, max]`` range of the map's values. If
            None is provided, ``[0, 1]`` will be assumed if ``map`` contains
            floating point values, ``[0, 255]`` will be assumed if ``map``
            contains integer values, and the dtype of the image will be assumed
            if ``map_path`` is used
    """

    _MEDIA_FIELD = "map_path"

    map = fof.ArrayField()
    map_path = fof.StringField()
    range = fof.HeatmapRangeField()

    @property
    def has_map(self):
        """Whether this instance has a map."""
        return self.map is not None or self.map_path is not None

    def get_map(self):
        """Returns the map array for this instance.

        Returns:
            a numpy array, or ``None``
        """
        if self.map is not None:
            return self.map

        if self.map_path is not None:
            return _read_heatmap(self.map_path)

        return None

    def import_map(self, update=False):
        """Imports this instance's map from disk to its :attr:`map` attribute.

        Args:
            outpath: the path to write the map
            update (False): whether to clear this instance's :attr:`map_path`
                attribute after importing
        """
        if self.map_path is not None:
            self.map = _read_heatmap(self.map_path)

            if update:
                self.map_path = None

    def export_map(self, outpath, update=False):
        """Exports this instance's map to the given path.

        Args:
            outpath: the path to write the map
            update (False): whether to clear this instance's :attr:`map` and
                :attr:`range` attributes and set its :attr:`map_path` attribute
                when exporting in-database heatmaps
        """
        if self.map_path is not None:
            etau.copy_file(self.map_path, outpath)
        else:
            _write_heatmap(self.map, outpath, range=self.range)

            if update:
                self.map = None
                self.map_path = outpath
                self.range = None


class TemporalDetection(_HasID, Label):
    """A temporal detection in a video whose support is defined by a start and
    end frame.

    Args:
        label (None): the label string
        support (None): the ``[first, last]`` frame numbers, inclusive
        confidence (None): a confidence in ``[0, 1]`` for the detection
    """

    label = fof.StringField()
    support = fof.FrameSupportField()
    confidence = fof.FloatField()

    @classmethod
    def from_timestamps(cls, timestamps, sample=None, metadata=None, **kwargs):
        """Creates a :class:`TemporalDetection` instance from ``[start, stop]``
        timestamps for the specified video.

        You must provide either ``sample`` or ``metadata`` to inform the
        conversion.

        Args:
            timestamps: the ``[start, stop]`` timestamps, in seconds or
                "HH:MM:SS.XXX" format
            sample (None): a video :class:`fiftyone.core.sample.Sample` whose
                ``metadata`` field is populated
            metadata (None): a :class:`fiftyone.core.metadata.VideoMetadata`
                instance
            **kwargs: additional arguments for :class:`TemporalDetection`

        Returns:
            a :class:`TemporalDetection`
        """
        start, end = timestamps
        total_frame_count, duration = _parse_video_metadata(sample, metadata)
        support = [
            etaf.timestamp_to_frame_number(start, duration, total_frame_count),
            etaf.timestamp_to_frame_number(end, duration, total_frame_count),
        ]
        return cls(support=support, **kwargs)

    def to_timestamps(self, sample=None, metadata=None):
        """Returns the ``[start, stop]`` timestamps, in seconds, for this
        temporal detection in the given video.

        You must provide either ``sample`` or ``metadata`` to inform the
        conversion.

        Args:
            sample (None): a video :class:`fiftyone.core.sample.Sample` whose
                ``metadata`` field is populated
            metadata (None): a :class:`fiftyone.core.metadata.VideoMetadata`
                instance

        Returns:
            the ``[start, stop]`` timestamps of this detection, in seconds
        """
        first, last = self.support  # pylint: disable=unpacking-non-sequence
        total_frame_count, duration = _parse_video_metadata(sample, metadata)
        return [
            etaf.frame_number_to_timestamp(first, total_frame_count, duration),
            etaf.frame_number_to_timestamp(last, total_frame_count, duration),
        ]


def _parse_video_metadata(sample, metadata):
    if sample is not None:
        metadata = sample.metadata

    if not isinstance(metadata, fom.VideoMetadata):
        raise ValueError(
            "You must provide either `metadata` or a `sample` whose "
            "`metadata` field is populated containing `VideoMetadata`"
        )

    return metadata.total_frame_count, metadata.duration


class TemporalDetections(_HasLabelList, Label):
    """A list of temporal detections for a video.

    Args:
        detections (None): a list of :class:`TemporalDetection`
            instances
    """

    _LABEL_LIST_FIELD = "detections"

    detections = fof.ListField(fof.EmbeddedDocumentField(TemporalDetection))


class GeoLocation(_HasID, Label):
    """Location data in GeoJSON format.

    Args:
        point (None): a ``[longitude, latitude]`` point
        line (None): a line defined by coordinates as shown below::

                [[lon1, lat1], [lon2, lat2], ...]

        polygon (None): a polygon defined by coorindates as shown below::

                [
                    [[lon1, lat1], [lon2, lat2], ...],
                    [[lon1, lat1], [lon2, lat2], ...],
                    ...
                ]

            where the first outer list describes the boundary of the polygon
            and any remaining entries describe holes
    """

    point = fof.GeoPointField(auto_index=False)
    line = fof.GeoLineStringField(auto_index=False)
    polygon = fof.GeoPolygonField(auto_index=False)

    def to_geo_json(self):
        """Returns a GeoJSON ``geometry`` dict for this instance.

        Returns:
            a GeoJSON dict
        """
        return foug.to_geo_json_geometry(self)

    @classmethod
    def from_geo_json(cls, d):
        """Creates a :class:`GeoLocation` from a GeoJSON dictionary.

        Args:
            d: a GeoJSON dict

        Returns:
            a :class:`GeoLocation`
        """
        point, line, polygon = _from_geo_json_single(d)
        return cls(point=point, line=line, polygon=polygon)


class GeoLocations(_HasID, Label):
    """A batch of location data in GeoJSON format.

    The attributes of this class accept lists of data in the format of the
    corresponding attributes of :class:`GeoLocation`.

    Args:
        points (None): a list of points
        lines (None): a list of lines
        polygons (None): a list of polygons
    """

    points = fof.GeoMultiPointField(auto_index=False)
    lines = fof.GeoMultiLineStringField(auto_index=False)
    polygons = fof.GeoMultiPolygonField(auto_index=False)

    def to_geo_json(self):
        """Returns a GeoJSON ``geometry`` dict for this instance.

        Returns:
            a GeoJSON dict
        """
        return foug.to_geo_json_geometry(self)

    @classmethod
    def from_geo_json(cls, d):
        """Creates a :class:`GeoLocation` from a GeoJSON dictionary.

        Args:
            d: a GeoJSON dict

        Returns:
            a :class:`GeoLocation`
        """
        points, lines, polygons = _from_geo_json(d)
        return cls(points=points, lines=lines, polygons=polygons)


_LABEL_LIST_FIELDS = (
    Classifications,
    Detections,
    Keypoints,
    Polylines,
    TemporalDetections,
)

_PATCHES_FIELDS = (
    Detection,
    Detections,
    Polyline,
    Polylines,
)

_INDEX_FIEDS = (
    Detection,
    Detections,
    Polyline,
    Polylines,
    Keypoint,
    Keypoints,
)

_SINGLE_LABEL_TO_LIST_MAP = {
    Classification: Classifications,
    Detection: Detections,
    Keypoint: Keypoints,
    Polyline: Polylines,
    TemporalDetection: TemporalDetections,
}

_LABEL_LIST_TO_SINGLE_MAP = {
    Classifications: Classification,
    Detections: Detection,
    Keypoints: Keypoint,
    Polylines: Polyline,
    TemporalDetections: TemporalDetection,
}


def _get_uint_dtype(maxval):
    if maxval < 2**8:
        return np.uint8
    elif maxval < 2**16:
        return np.uint16
    elif maxval < 2**32:
        return np.uint32

    raise ValueError(f"max value of {maxval} exceeds upper limit of 2^32")


def _mask_to_image(mask):
    shape_is_valid = False
    if mask.ndim == 2:
        shape_is_valid = True
    elif mask.ndim == 3:
        if mask.shape[-1] in (1, 2, 3):
            shape_is_valid = True

    if not shape_is_valid:
        raise ValueError("unsupported detection mask shape: {mask.shape}")

    allowed_types = (np.uint8, np.uint16, np.uint32, np.uint64, np.int64)

    if mask.dtype not in allowed_types:
        raise ValueError(f"unsupported detection mask dtype: {mask.dtype}")

    # cast to smallest dtype possible
    maxval = mask.max()
    if mask.ndim == 3 and mask.shape[-1] == 3 and maxval >= 2**16:
        raise ValueError(
            f"3-channel masks must be saved as a PNG, with a max bit"
            f" depth of 16, but mask has max value of {maxval} >= 2**16"
        )

    dtype = _get_uint_dtype(maxval)
    return mask.astype(dtype)


def _get_extension(path):
    extension = pathlib.Path(path).suffix
    return extension


def _read_mask(mask_path, panoptic=False):
    # pylint: disable=no-member
    extension = _get_extension(mask_path)
    if extension in (".tif", ".tiff"):
        mask = tifffile.imread(mask_path)
    else:
        mask = foui.read(mask_path, flag=cv2.IMREAD_UNCHANGED)

    # do this here even though we're not writing a mask because it
    # converts to smallest possible dtype, and also checks type
    # and bounds
    mask = _mask_to_image(mask)

    if panoptic and mask.ndim == 3 and mask.shape[-1] == 3:
        mask = mask[..., 0:2]

    return mask


def _write_mask(mask, mask_path):
    extension = _get_extension(mask_path)
    mask = _mask_to_image(mask)
    if extension in (".tif", ".tiff"):
        tifffile.imwrite(mask_path, mask, compression="zlib")
    else:
        if mask.ndim == 3 and mask.shape[-1] == 2:
            # add empty third channel
            mask = np.dstack(
                (mask, np.zeros(mask.shape[:2], dtype=mask.dtype))
            )
        foui.write(mask, mask_path)


def _transform_mask(in_mask, targets_map):
    rgb_in = fof.is_rgb_mask_targets(targets_map)
    rgb_out = fof.is_rgb_mask_targets({v: k for k, v in targets_map.items()})

    if rgb_in:
        if in_mask.ndim != 3:
            raise ValueError(
                "Cannot use RGB input targets to transform grayscale mask"
            )

        in_mask = _rgb_array_to_int(in_mask)
        targets_map = {_hex_to_int(k): v for k, v in targets_map.items()}
    else:
        if in_mask.ndim == 3:
            raise ValueError(
                "Cannot use integer input targets to transform RGB mask"
            )

    if rgb_out:
        targets_map = {k: _hex_to_int(v) for k, v in targets_map.items()}

    if rgb_out:
        dtype = int
    elif max(targets_map.values(), default=0) > 255:
        dtype = np.uint16
    else:
        dtype = np.uint8

    out_mask = np.zeros_like(in_mask, dtype=dtype)
    objects = _find_slices(in_mask)
    for in_val, out_val in targets_map.items():
        slices = objects.get(in_val, None)
        if slices is not None:
            out_mask[slices][in_mask[slices] == in_val] = out_val

    if rgb_out:
        out_mask = _int_array_to_rgb(out_mask)

    return out_mask


def _read_heatmap(map_path):
    # pylint: disable=no-member
    return foui.read(map_path, flag=cv2.IMREAD_UNCHANGED)


def _write_heatmap(map, map_path, range):
    map = _heatmap_to_image(map, range)
    foui.write(map, map_path)


def _heatmap_to_image(map, range):
    if range is None:
        if map.dtype in (np.uint8, np.uint16):
            return map

        range = (map.min(), map.max())
    else:
        range = tuple(range)

    if map.dtype == np.uint8 and range == (0, 255):
        return map

    if map.dtype == np.uint16 and range == (0, 65535):
        return map

    map = (255.0 / (range[1] - range[0])) * ((map - range[0]))
    return map.astype(np.uint8)


def _parse_segmentation_target(mask, frame_size, target, panoptic):
    if target is not None:
        is_rgb = fof.is_rgb_target(target)
    else:
        is_rgb = False

    if panoptic and is_rgb:
        raise ValueError("panoptic segmentation cannot have RGB mask")

    if mask is None:
        if frame_size is None:
            raise ValueError("Either `mask` or `frame_size` must be provided")

        if target is not None and not is_rgb and target > 255:
            dtype = int
        else:
            dtype = np.uint8

        width, height = frame_size
        if is_rgb:
            mask = np.zeros((height, width, 3), dtype=dtype)
        else:
            mask = np.zeros((height, width), dtype=dtype)

    if target is not None and is_rgb:
        target = _hex_to_rgb(target)

    return mask, target


def _parse_segmentation_mask_targets(mask, frame_size, mask_targets, panoptic):
    if mask_targets is not None:
        is_rgb = fof.is_rgb_mask_targets(mask_targets)
    else:
        is_rgb = False

    if panoptic and is_rgb:
        raise ValueError("a panoptic segmentation cannot have RGB mask")

    if mask is None:
        if frame_size is None:
            raise ValueError("Either `mask` or `frame_size` must be provided")

        if mask_targets is not None and not is_rgb and max(mask_targets) > 255:
            dtype = int
        else:
            dtype = np.uint8

        width, height = frame_size
        if is_rgb:
            mask = np.zeros((height, width, 3), dtype=dtype)
        else:
            mask = np.zeros((height, width), dtype=dtype)

    if mask_targets is not None:
        if is_rgb:
            labels_to_targets = {
                v: _hex_to_rgb(k) for k, v in mask_targets.items()
            }
        else:
            labels_to_targets = {v: k for k, v in mask_targets.items()}
    else:
        labels_to_targets = None

    return mask, labels_to_targets


def _render_instance(mask, detection, target):
    dobj = foue.to_detected_object(detection, extra_attrs=False)
    obj_mask, offset = etai.render_instance_mask(
        dobj.mask, dobj.bounding_box, img=mask
    )

    x0, y0 = offset
    dh, dw = obj_mask.shape
    target = np.asarray(target)

    if mask.ndim == 3:
        patch = mask[y0 : (y0 + dh), x0 : (x0 + dw), :]
        if target.size == 3:
            patch[obj_mask, :] = np.reshape(target, (1, 1, 3))
        else:
            patch[obj_mask, :] = target
        mask[y0 : (y0 + dh), x0 : (x0 + dw), :] = patch
    else:
        patch = mask[y0 : (y0 + dh), x0 : (x0 + dw)]
        patch[obj_mask] = target
        mask[y0 : (y0 + dh), x0 : (x0 + dw)] = patch


def _render_polyline(mask, polyline, target, thickness):
    points = foue.to_polyline(polyline, extra_attrs=False).coords_in(img=mask)
    points = [np.array(shape, dtype=np.int32) for shape in points]

    if polyline.filled:
        # pylint: disable=no-member
        cv2.fillPoly(mask, points, target)
    else:
        cv2.polylines(  # pylint: disable=no-member
            mask, points, polyline.closed, target, thickness=thickness
        )


def _find_slices(mask):
    """Return slices that tightly bound each unique object in `mask`."""
    relabeled, forward, backward = sks.relabel_sequential(mask)
    slices = spn.find_objects(relabeled)
    return dict((backward[idx + 1], slc) for idx, slc in enumerate(slices))


def _get_label_and_type(target, mask_targets, mask_types, default):
    if mask_targets is not None:
        label = mask_targets.get(target, None)
    else:
        label = str(target)

    label_type = mask_types.get(target, None)
    if label_type is None:
        label_type = default

    return label, label_type


def _mask_is_rgb(mask):
    return mask.ndim == 3 and mask.shape[-1] == 3


def _mask_to_panoptic(mask, mask_types):
    """Convert a :class:`Segmentation` mask to a :class:`PanopticSegmentation`
    mask.

    """
    if isinstance(mask_types, dict):
        default = None
    else:
        default = mask_types
        mask_types = {}

    mask = mask.squeeze()
    if _mask_is_rgb(mask):
        mask = _rgb_array_to_int(mask)
        if mask_types is not None:
            mask_types = {_hex_to_int(k): v for k, v in mask_types.items()}

    panoptic_class_mask = np.zeros(mask.shape[:2], dtype=np.uint64)
    panoptic_instance_mask = np.zeros(mask.shape[:2], dtype=np.uint64)

    # ensure instance indices are unique across multiple classes
    total_instances = 0

    class_objects = _find_slices(mask)
    for class_target, class_slices in class_objects.items():
        label, label_type = _get_label_and_type(
            class_target, None, mask_types, default
        )
        if label is None or label_type is None:
            continue  # skip unknown class_target

        class_mask = mask[class_slices] == class_target
        panoptic_class_mask[class_slices][class_mask] = class_target

        if label_type == "stuff":
            pass
        elif label_type == "thing":
            labeled = skm.label(class_mask)
            instance_objects = _find_slices(labeled)

            for instance_target, instance_slices in instance_objects.items():
                instance_mask = labeled[instance_slices] == instance_target
                panoptic_instance_mask[class_slices][instance_slices][
                    instance_mask
                ] = (total_instances + instance_target)

            total_instances += len(instance_objects)

        else:
            raise ValueError(
                "Unsupported mask type '%s'. Supported values are "
                "('stuff', 'thing')"
            )

    panoptic_mask = np.stack(
        [panoptic_class_mask, panoptic_instance_mask], axis=-1
    )
    return panoptic_mask


def _convert_segmentation(segmentation, mask_targets, mask_types, converter):
    """Convert segmentation to a collection of detections, polylines, etc.

    `converter(label_mask, label, label_type, offset, frame_size)` is
    a function that returns a list of detections, polylines, etc. It
    gets called for each value in `mask_targets`, or for all values in
    the mask if `mask_targets` is `None`.
    """
    if isinstance(mask_types, dict):
        default = None
    else:
        default = mask_types
        mask_types = {}

    mask = segmentation.get_mask()
    mask = mask.squeeze()

    if _mask_is_rgb(mask):
        # convert to int, like in transform_mask
        mask = _rgb_array_to_int(mask)
        if mask_targets is not None:
            mask_targets = {_hex_to_int(k): v for k, v in mask_targets.items()}

    results = []
    if isinstance(segmentation, PanopticSegmentation):
        # handle all individual instances, zeroing them out as they
        # are added.  any remaining segmentation pixels are handled
        # like semantic segmentations.

        if mask.ndim != 3 or mask.shape[-1] != 2:
            raise ValueError(f"Unsupported panoptic mask shape: {mask.ndim}")

        instances_mask = mask[:, :, 1]
        mask = mask[:, :, 0].copy()  # class mask. copy so we can modify it.

        instance_objects = _find_slices(instances_mask)
        for idx, slices in instance_objects.items():
            class_targets = list(
                set(mask[slices][instances_mask[slices] == idx])
            )
            if len(class_targets) != 1:
                raise ValueError(
                    f"instance {idx} has multiple segmentation classes"
                )
            class_target = class_targets[0]
            if class_target == 0:
                raise ValueError(f"instance {idx} has no segmentation class")

            label, label_type = _get_label_and_type(
                class_target, mask_targets, mask_types, default
            )
            if label is None or label_type is None:
                continue  # skip unknown target

            if label_type == "stuff":
                continue  # leave for semantic segmentation

            label_mask = instances_mask[slices] == idx
            offset = list(s.start for s in slices)[::-1]
            frame_size = mask.shape[:2][::-1]
            new_results = converter(
                label_mask, label, label_type, offset, frame_size
            )
            results.extend(new_results)

            # zero out this object in semantic segmentation
            mask[slices][label_mask] = 0

    # continue with semantic segmentation of remaining labels
    if mask.ndim != 2:
        raise ValueError(f"Unsupported mask dimensions: {mask.ndim}")

    objects = _find_slices(mask)
    for target, slices in objects.items():
        label, label_type = _get_label_and_type(
            target, mask_targets, mask_types, default
        )
        if label is None or label_type is None:
            continue  # skip unknown target

        if label_type in ("panoptic", "object") and not isinstance(
            segmentation, PanopticSegmentation
        ):
            raise ValueError(
                f"Unsupported label type for semantic segmentation: {label_type}"
            )

        if label_type == "object":
            # skip semantic segmentations for this class
            continue

        label_mask = mask[slices] == target
        offset = list(s.start for s in slices)[::-1]
        frame_size = mask.shape[:2][::-1]
        new_results = converter(
            label_mask, label, label_type, offset, frame_size
        )
        results.extend(new_results)

    return results


def _mask_to_detections(label_mask, label, label_type, offset, frame_size):
    if label_type in ("stuff", "panoptic", "object"):
        instances = [_parse_stuff_instance(label_mask, offset, frame_size)]
    elif label_type == "thing":
        instances = _parse_thing_instances(label_mask, offset, frame_size)
    else:
        raise ValueError(
            f"Unsupported mask type '{label_type}'. Supported values are "
            "('stuff', 'thing', 'panoptic', 'object')"
        )

    return list(
        Detection(label=label, bounding_box=bbox, mask=instance_mask)
        for bbox, instance_mask in instances
    )


def _mask_to_polylines(
    label_mask, label, label_type, offset, frame_size, tolerance
):
    polygons = _get_polygons(
        label_mask,
        tolerance=tolerance,
        offset=offset,
        frame_size=frame_size,
    )

    if label_type in ("stuff", "panoptic", "object"):
        polygons = [polygons]
    elif label_type == "thing":
        polygons = [[p] for p in polygons]
    else:
        raise ValueError(
            f"Unsupported mask type '{label_type}'. Supported values are "
            "('stuff', 'thing', 'panoptic', 'object')"
        )

    return list(
        Polyline(label=label, points=points, filled=True, closed=True)
        for points in polygons
    )


def _segmentation_to_detections(segmentation, mask_targets, mask_types):
    return _convert_segmentation(
        segmentation, mask_targets, mask_types, _mask_to_detections
    )


def _segmentation_to_polylines(
    segmentation, mask_targets, mask_types, tolerance
):
    converter = partial(_mask_to_polylines, tolerance=tolerance)
    return _convert_segmentation(
        segmentation, mask_targets, mask_types, converter
    )


def _hex_to_rgb(hex_str):
    r = int(hex_str[1:3], 16)
    g = int(hex_str[3:5], 16)
    b = int(hex_str[5:7], 16)
    return (r, g, b)


def _rgb_to_hex(rgb):
    return "#%02x%02x%02x" % tuple(rgb)


def _hex_to_int(hex_str):
    r = int(hex_str[1:3], 16)
    g = int(hex_str[3:5], 16)
    b = int(hex_str[5:7], 16)
    return (r << 16) + (g << 8) + b


def _int_to_hex(value):
    r = (value >> 16) & 255
    g = (value >> 8) & 255
    b = value & 255
    return "#%02x%02x%02x" % (r, g, b)


def _rgb_array_to_int(mask):
    return (
        np.left_shift(mask[:, :, 0], 16, dtype=int)
        + np.left_shift(mask[:, :, 1], 8, dtype=int)
        + mask[:, :, 2]
    )


def _int_array_to_rgb(mask):
    out_mask = np.empty((*mask.shape, 3), dtype=np.uint8)
    out_mask[:, :, 0] = np.right_shift(mask, 16) & 255
    out_mask[:, :, 1] = np.right_shift(mask, 8) & 255
    out_mask[:, :, 2] = mask & 255
    return out_mask


def _parse_stuff_instance(mask, offset=None, frame_size=None):
    cols = np.any(mask, axis=0)
    rows = np.any(mask, axis=1)
    xmin, xmax = np.where(cols)[0][[0, -1]]
    ymin, ymax = np.where(rows)[0][[0, -1]]

    if offset is None:
        x_offset, y_offset = (0, 0)
    else:
        x_offset, y_offset = offset

    if frame_size is None:
        height, width = mask.shape
    else:
        width, height = frame_size

    x = (xmin + x_offset) / width
    y = (ymin + y_offset) / height
    w = (xmax - xmin + 1) / width
    h = (ymax - ymin + 1) / height

    bbox = [x, y, w, h]
    instance_mask = mask[ymin : (ymax + 1), xmin : (xmax + 1)]

    return bbox, instance_mask


def _parse_thing_instances(mask, offset=None, frame_size=None):
    if offset is None:
        x_offset, y_offset = (0, 0)
    else:
        x_offset, y_offset = offset

    if frame_size is None:
        height, width = mask.shape
    else:
        width, height = frame_size

    labeled = skm.label(mask)
    objects = _find_slices(labeled)
    instances = []
    for target, slc in objects.items():
        yslice, xslice = slc
        xmin = xslice.start
        ymin = yslice.start
        instance_offset = (
            offset[0] + xmin,
            offset[1] + ymin,
        )

        # use the labeled image mask so `_parse_stuff_instance()`
        # can be re-used here
        instance_mask = labeled[slc] == target
        instance = _parse_stuff_instance(
            instance_mask, instance_offset, frame_size
        )
        instances.append(instance)

    return instances


def _get_polygons(
    mask,
    tolerance,
    offset=None,
    frame_size=None,
    abs_coords=False,
):
    if offset is None:
        x_offset, y_offset = (0, 0)
    else:
        x_offset, y_offset = offset

    if abs_coords:
        height, width = (1, 1)
    else:
        if frame_size is None:
            height, width = mask.shape
        else:
            width, height = frame_size

    polygons = etai._mask_to_polygons(mask, tolerance=tolerance)
    polygons = list(
        list(
            (
                (x + x_offset) / width,
                (y + y_offset) / height,
            )
            for x, y in p
        )
        for p in polygons
    )
    return polygons


def _from_geo_json_single(d):
    points, lines, polygons = _from_geo_json(d)

    if not points:
        point = None
    elif len(points) == 1:
        point = points[0]
    else:
        raise ValueError(
            "%s can contain only one point. Use %s to store multiple "
            "points" % (GeoLocation, GeoLocations)
        )

    if not lines:
        line = None
    elif len(lines) == 1:
        line = lines[0]
    else:
        raise ValueError(
            "%s can contain only one line. Use %s to store multiple lines"
            % (GeoLocation, GeoLocations)
        )

    if not polygons:
        polygon = None
    elif len(polygons) == 1:
        polygon = polygons[0]
    else:
        raise ValueError(
            "%s can contain only one polygon. Use %s to store multiple "
            "polygons" % (GeoLocation, GeoLocations)
        )

    return point, line, polygon


def _from_geo_json(d):
    points, lines, polygons = foug.extract_coordinates(d)

    if not points:
        points = None

    if not lines:
        lines = None

    if not polygons:
        polygons = None

    return points, lines, polygons<|MERGE_RESOLUTION|>--- conflicted
+++ resolved
@@ -575,13 +575,8 @@
         """
         if not self.has_mask:
             raise ValueError(
-<<<<<<< HEAD
-                "Only detections with their `mask` or `mask_path` can be "
-                "converted to panoptic segmentations"
-=======
                 "Only detections with their `mask` or `mask_path` attribute "
                 "populated can be converted to segmentations"
->>>>>>> 0bd6b397
             )
 
         mask, target = _parse_segmentation_target(
