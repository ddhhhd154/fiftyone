"""
FiftyOne datasets.

| Copyright 2017-2020, Voxel51, Inc.
| `voxel51.com <https://voxel51.com/>`_
|
"""
from collections import defaultdict
from copy import deepcopy
import datetime
import fnmatch
import inspect
import logging
import numbers
import os
import reprlib

from bson import ObjectId
from mongoengine.errors import DoesNotExist, FieldDoesNotExist
from pymongo.errors import BulkWriteError

import eta.core.serial as etas
import eta.core.utils as etau

import fiftyone as fo
from fiftyone.constants import VERSION
import fiftyone.core.collections as foc
import fiftyone.core.fields as fof
import fiftyone.core.labels as fol
import fiftyone.core.media as fom
from fiftyone.migrations import get_migration_runner
import fiftyone.core.odm as foo
import fiftyone.core.odm.sample as foos
import fiftyone.core.sample as fos
from fiftyone.core.singleton import DatasetSingleton
import fiftyone.core.view as fov
import fiftyone.core.utils as fou
import fiftyone.types as fot
import fiftyone.utils.data as foud


logger = logging.getLogger(__name__)


def list_datasets():
    """Returns the list of available FiftyOne datasets.

    Returns:
        a list of :class:`Dataset` names
    """
    # pylint: disable=no-member
    return sorted(foo.DatasetDocument.objects.distinct("name"))


def dataset_exists(name):
    """Checks if the dataset exists.

    Args:
        name: the name of the dataset

    Returns:
        True/False
    """
    try:
        # pylint: disable=no-member
        foo.DatasetDocument.objects.get(name=name)
        return True
    except DoesNotExist:
        return False


def load_dataset(name):
    """Loads the FiftyOne dataset with the given name.

    Note that :class:`Dataset` instances are singletons keyed by ``name``, so
    all calls to this function with a given dataset ``name`` in a program will
    return the same object.

    To create a new dataset, use the :class:`Dataset` constructor.

    Args:
        name: the name of the dataset

    Returns:
        a :class:`Dataset`

    Raises:
        ValueError: if no dataset exists with the given name
    """
    return Dataset(name, _create=False)


def get_default_dataset_name():
    """Returns a default dataset name based on the current time.

    Returns:
        a dataset name
    """
    now = datetime.datetime.now()
    name = now.strftime("%Y.%m.%d.%H.%M.%S")
    if name in list_datasets():
        name = now.strftime("%Y.%m.%d.%H.%M.%S.%f")

    return name


def get_default_dataset_dir(name):
    """Returns the default dataset directory for the dataset with the given
    name.

    Args:
        name: the dataset name

    Returns:
        the default directory for the dataset
    """
    return os.path.join(fo.config.default_dataset_dir, name)


def delete_dataset(name, verbose=False):
    """Deletes the FiftyOne dataset with the given name.

    If reference to the dataset exists in memory, only `Dataset.name` and
    `Dataset.deleted` will be valid attributes. Accessing any other attributes
    or methods will raise a :class:`DatasetError`

    If reference to a sample exists in memory, the sample's dataset will be
    "unset" such that `sample.in_dataset == False`

    Args:
        name: the name of the dataset
        verbose (False): whether to log the name of the deleted dataset

    Raises:
        ValueError: if the dataset is not found
    """
    dataset = fo.load_dataset(name)
    dataset.delete()
    if verbose:
        logger.info("Dataset '%s' deleted", name)


def delete_datasets(glob_patt, verbose=False):
    """Deletes all FiftyOne datasets whose names match the given glob pattern.

    Args:
        glob_patt: a glob pattern of datasets to delete
        verbose (False): whether to log the names of deleted datasets
    """
    all_datasets = list_datasets()
    for name in fnmatch.filter(all_datasets, glob_patt):
        delete_dataset(name, verbose=verbose)


def delete_non_persistent_datasets(verbose=False):
    """Deletes all non-persistent datasets.

    Args:
        verbose (False): whether to log the names of deleted datasets
    """
    for name in list_datasets():
        if _drop_dataset(name, if_persistent=True):
            if verbose:
                logger.info("Dataset '%s' deleted", name)


class Dataset(foc.SampleCollection, metaclass=DatasetSingleton):
    """A FiftyOne dataset.

    Datasets represent an ordered collection of
    :class:`fiftyone.core.sample.Sample` instances that describe a particular
    type of raw media (e.g., images) together with a user-defined set of
    fields.

    FiftyOne datasets ingest and store the labels for all samples internally;
    raw media is stored on disk and the dataset provides paths to the data.

    See :doc:`this guide </user_guide/basics>` for an overview of the basics of
    working with FiftyOne datasets.

    Args:
        name (None): the name of the dataset. By default,
            :func:`get_default_dataset_name` is used
        persistent (False): whether the dataset should persist in the database
            after the session terminates
    """

    def __init__(self, name=None, persistent=False, _create=True):
        if name is None and _create:
            name = get_default_dataset_name()

        if _create:
            (
                self._doc,
                self._sample_doc_cls,
                self._frame_doc_cls,
            ) = _create_dataset(name, persistent=persistent)
        else:
            (
                self._doc,
                self._sample_doc_cls,
                self._frame_doc_cls,
            ) = _load_dataset(name)

        self._deleted = False

    def __len__(self):
        return self._sample_collection.count_documents({})

    def __getitem__(self, sample_id_or_slice):
        if isinstance(sample_id_or_slice, numbers.Integral):
            raise ValueError(
                "Accessing dataset samples by numeric index is not supported. "
                "Use sample IDs instead"
            )

        if isinstance(sample_id_or_slice, slice):
            return self.view()[sample_id_or_slice]

        d = self._sample_collection.find_one(
            {"_id": ObjectId(sample_id_or_slice)}
        )

        if d is None:
            raise KeyError("No sample found with ID '%s'" % sample_id_or_slice)

        doc = self._sample_dict_to_doc(d)

        return fos.Sample.from_doc(doc, dataset=self)

    def __delitem__(self, sample_id):
        self.remove_sample(sample_id)

    def __getattribute__(self, name):
        if name.startswith("__") or name in [
            "name",
            "deleted",
            "_deleted",
            "_doc",
        ]:
            return super().__getattribute__(name)

        if getattr(self, "_deleted", False):
            raise DoesNotExistError("Dataset '%s' is deleted" % self.name)

        return super().__getattribute__(name)

    @property
    def media_type(self):
        """The media type of the dataset."""
        return self._doc.media_type

    @media_type.setter
    def media_type(self, media_type):
        if len(self) != 0:
            raise ValueError("Cannot set media type of a non-empty dataset")

        if media_type not in fom.MEDIA_TYPES:
            raise ValueError(
                'media_type can only be one of %s; received "%s"'
                % (fom.MEDIA_TYPES, media_type)
            )

        self._doc.media_type = media_type

        self._doc.save()

    @property
    def version(self):
        """The version of the dataset"""
        return self._doc.version

    @property
    def name(self):
        """The name of the dataset."""
        return self._doc.name

    @name.setter
    def name(self, name):
        _name = self._doc.name
        try:
            self._doc.name = name
            self._doc.save()
        except:
            self._doc.name = _name
            raise

    @property
    def persistent(self):
        """Whether the dataset persists in the database after a session is
        terminated.
        """
        return self._doc.persistent

    @persistent.setter
    def persistent(self, value):
        _value = self._doc.persistent
        try:
            self._doc.persistent = value
            self._doc.save()
        except:
            self._doc.persistent = _value
            raise

    @property
    def info(self):
        """A dictionary of information about the dataset."""
        return self._doc.info

    @info.setter
    def info(self, info):
        self._doc.info = info

    @property
    def deleted(self):
        """Whether the dataset is deleted."""
        return self._deleted

    def summary(self):
        """Returns a string summary of the dataset.

        Returns:
            a string summary
        """
        elements = [
            "Name:           %s" % self.name,
            "Media type      %s" % self.media_type,
            "Num samples:    %d" % len(self),
            "Persistent:     %s" % self.persistent,
            "Info:           %s" % _info_repr.repr(self.info),
            "Tags:           %s" % self.get_tags(),
            "Version:        %s" % self.version,
            "Sample fields:",
            self._to_fields_str(self.get_field_schema()),
        ]

        if self.media_type == fom.VIDEO:
            elements.extend(
                [
                    "Frame fields:",
                    self._to_fields_str(self.get_frame_field_schema()),
                ]
            )

        return "\n".join(elements)

    def first(self):
        """Returns the first sample in the dataset.

        Returns:
            a :class:`fiftyone.core.sample.Sample`

        Raises:
            ValueError: if the dataset is empty
        """
        return super().first()

    def last(self):
        """Returns the last sample in the dataset.

        Returns:
            a :class:`fiftyone.core.sample.Sample`

        Raises:
            ValueError: if the dataset is empty
        """
        try:
            sample_view = self[-1:].first()
        except ValueError:
            raise ValueError("%s is empty" % self.__class__.__name__)

        return fos.Sample.from_doc(sample_view._doc, dataset=self)

    def head(self, num_samples=3):
        """Returns a list of the first few samples in the dataset.

        If fewer than ``num_samples`` samples are in the dataset, only the
        available samples are returned.

        Args:
            num_samples (3): the number of samples

        Returns:
            a list of :class:`fiftyone.core.sample.Sample` objects
        """
        return [
            fos.Sample.from_doc(sv._doc, dataset=self)
            for sv in self[:num_samples]
        ]

    def tail(self, num_samples=3):
        """Returns a list of the last few samples in the dataset.

        If fewer than ``num_samples`` samples are in the dataset, only the
        available samples are returned.

        Args:
            num_samples (3): the number of samples

        Returns:
            a list of :class:`fiftyone.core.sample.Sample` objects
        """
        return [
            fos.Sample.from_doc(sv._doc, dataset=self)
            for sv in self[-num_samples:]
        ]

    def view(self):
        """Returns a :class:`fiftyone.core.view.DatasetView` containing the
        entire dataset.

        Returns:
            a :class:`fiftyone.core.view.DatasetView`
        """
        return fov.DatasetView(self)

    @classmethod
    def get_default_sample_fields(
        cls, include_private=False, with_frames=False
    ):
        """Get the default fields present on any :class:`Dataset`.

        Args:
            include_private (False): whether or not to return fields prefixed
                with a `_`

        Returns:
            a tuple of field names
        """
        return foos.default_sample_fields(
            foo.DatasetSampleDocument, include_private=include_private
        )

    def get_field_schema(
        self, ftype=None, embedded_doc_type=None, include_private=False
    ):
        """Returns a schema dictionary describing the fields of the samples in
        the dataset.

        Args:
            ftype (None): an optional field type to which to restrict the
                returned schema. Must be a subclass of
                :class:`fiftyone.core.fields.Field`
            embedded_doc_type (None): an optional embedded document type to
                which to restrict the returned schema. Must be a subclass of
                :class:`fiftyone.core.odm.BaseEmbeddedDocument`
            include_private (False): whether to include fields that start with
                `_` in the returned schema

        Returns:
             an ``OrderedDict`` mapping field names to field types
        """
        return self._sample_doc_cls.get_field_schema(
            ftype=ftype,
            embedded_doc_type=embedded_doc_type,
            include_private=include_private,
        )

    def get_frame_field_schema(
        self, ftype=None, embedded_doc_type=None, include_private=False
    ):
        """Returns a schema dictionary describing the fields of the frames of
        the samples in the dataset.

        Only applicable for video datasets.

        Args:
            ftype (None): an optional field type to which to restrict the
                returned schema. Must be a subclass of
                :class:`fiftyone.core.fields.Field`
            embedded_doc_type (None): an optional embedded document type to
                which to restrict the returned schema. Must be a subclass of
                :class:`fiftyone.core.odm.BaseEmbeddedDocument`
            include_private (False): whether to include fields that start with
                `_` in the returned schema

        Returns:
            a dictionary mapping field names to field types, or ``None`` if
            the dataset is not a video dataset
        """
        if self.media_type != fom.VIDEO:
            return None

        return self._frame_doc_cls.get_field_schema(
            ftype=ftype,
            embedded_doc_type=embedded_doc_type,
            include_private=include_private,
        )

    def add_sample_field(
        self, field_name, ftype, embedded_doc_type=None, subfield=None
    ):
        """Adds a new sample field to the dataset.

        Args:
            field_name: the field name
            ftype: the field type to create. Must be a subclass of
                :class:`fiftyone.core.fields.Field`
            embedded_doc_type (None): the
                :class:`fiftyone.core.odm.BaseEmbeddedDocument` type of the
                field. Used only when ``ftype`` is an embedded
                :class:`fiftyone.core.fields.EmbeddedDocumentField`
            subfield (None): the type of the contained field. Used only when
                ``ftype`` is a :class:`fiftyone.core.fields.ListField` or
                :class:`fiftyone.core.fields.DictField`
        """
        self._sample_doc_cls.add_field(
            field_name,
            ftype,
            embedded_doc_type=embedded_doc_type,
            subfield=subfield,
        )

    def delete_sample_field(self, field_name):
        """Deletes the field from all samples in the dataset.

        Args:
            field_name: the field name

        Raises:
            AttributeError: if the field does not exist
        """
        self._sample_doc_cls.delete_field(field_name)
        fos.Sample._purge_field(self._sample_collection_name, field_name)

    def get_tags(self):
        """Returns the list of unique tags of samples in the dataset.

        Returns:
            a list of tags
        """
        return list(self.distinct("tags"))

    def distinct(self, field):
        """Finds all distinct values of a sample field across the dataset.

        If the field is a list, the distinct values will be distinct elements
        across all sample field lists.

        Args:
            field: a sample field like ``"tags"`` or a subfield like
                ``"ground_truth.label"``

        Returns:
            the set of distinct values
        """
        return set(self._sample_collection.distinct(field))

    def iter_samples(self):
        """Returns an iterator over the samples in the dataset.

        Returns:
            an iterator over :class:`fiftyone.core.sample.Sample` instances
        """
        for d in self._sample_collection.find():
            doc = self._sample_dict_to_doc(d)
            yield fos.Sample.from_doc(doc, dataset=self)

    def add_sample(self, sample, expand_schema=True):
        """Adds the given sample to the dataset.

        If the sample instance does not belong to a dataset, it is updated
        in-place to reflect its membership in this dataset. If the sample
        instance belongs to another dataset, it is not modified.

        Args:
            sample: a :class:`fiftyone.core.sample.Sample`
            expand_schema (True): whether to dynamically add new sample fields
                encountered to the dataset schema. If False, an error is raised
                if the sample's schema is not a subset of the dataset schema

        Returns:
            the ID of the sample in the dataset

        Raises:
            :class:`mongoengine.errors.ValidationError` if a field of the
            sample has a type that is inconsistent with the dataset schema, or
            if ``expand_schema == False`` and a new field is encountered
        """
        if expand_schema:
            self._expand_schema([sample])

        if sample._in_db:
            sample = sample.copy()

        self._validate_sample(sample)
        d = sample.to_mongo_dict()
        d.pop("_id", None)  # remove the ID if in DB
        self._sample_collection.insert_one(d)  # adds `_id` to `d`

        if not sample._in_db:
            doc = self._sample_doc_cls.from_dict(d, extended=False)
            sample._set_backing_doc(doc, dataset=self)

        if self.media_type == fom.VIDEO:
            sample.frames._serve(self)
            sample.frames._save()

<<<<<<< HEAD
        return str(d["_id"])
=======
    def _add_frame_samples(self, sample_dicts):
        frames = []
        frames_len = {}
        frames_keys = {}
        for idx, d in enumerate(sample_dicts):
            sample_frames = d.pop("frames", None)
            frames_keys[idx] = [
                str(frame_number) for frame_number in sample_frames.keys()
            ]
            sample_frames = [
                frame.to_dict() for frame in sample_frames.values()
            ]
            frames_len[idx] = len(sample_frames)
            for frame in sample_frames:
                frame.pop("_id", None)

            frames += sample_frames
        if len(frames) == 0:
            return  # nothing to insert

        result = self._frames_collection.insert_many(frames)
        sample_idx = 0
        result_start = 0
        for sample_idx, num_frames in frames_len.items():
            result_end = result_start + num_frames
            sample_dicts[sample_idx]["frames"] = {
                frames_keys[sample_idx][frame_key]: _id
                for frame_key, _id in enumerate(
                    result.inserted_ids[result_start:result_end]
                )
            }
            result_start = result_end
>>>>>>> 3867af52

    def add_samples(self, samples, expand_schema=True, num_samples=None):
        """Adds the given samples to the dataset.

        Any sample instances that do not belong to a dataset are updated
        in-place to reflect membership in this dataset. Any sample instances
        that belong to other datasets are not modified.

        Args:
            samples: an iterable of :class:`fiftyone.core.sample.Sample`
                instances. For example, ``samples`` may be a :class:`Dataset`
                or a :class:`fiftyone.core.views.DatasetView`
            expand_schema (True): whether to dynamically add new sample fields
                encountered to the dataset schema. If False, an error is raised
                if a sample's schema is not a subset of the dataset schema
            num_samples (None): the number of samples in ``samples``. If not
                provided, this is computed via ``len(samples)``, if possible.
                This value is optional and is used only for optimization and
                progress tracking

        Returns:
            a list of IDs of the samples in the dataset

        Raises:
            :class:`mongoengine.errors.ValidationError` if a field of a sample
            has a type that is inconsistent with the dataset schema, or if
            ``expand_schema == False`` and a new field is encountered
        """
        if num_samples is None:
            try:
                num_samples = len(samples)
            except:
                pass

        # @todo optimize adjust dynamically based on sample save time
        batch_size = 128 if self.media_type == fom.IMAGE else 1

        sample_ids = []
        with fou.ProgressBar(total=num_samples) as pb:
            for batch in fou.iter_batches(samples, batch_size):
                sample_ids.extend(
                    self._add_samples_batch(batch, expand_schema)
                )
                pb.update(count=len(batch))

        return sample_ids

    def _add_samples_batch(self, samples, expand_schema):
        if expand_schema:
            self._expand_schema(samples)

        for sample in samples:
            self._validate_sample(sample)

        dicts = [sample.to_mongo_dict() for sample in samples]
<<<<<<< HEAD
=======
        if self.media_type == fom.VIDEO:
            # @todo improve batching behavior for frames
            self._add_frame_samples(dicts)

>>>>>>> 3867af52
        for d in dicts:
            d.pop("_id", None)  # remove the ID if in DB

        try:
            # adds `_id` to each dict
            self._sample_collection.insert_many(dicts)
        except BulkWriteError as bwe:
            msg = bwe.details["writeErrors"][0]["errmsg"]
            raise ValueError(msg) from bwe

        for sample, d in zip(samples, dicts):
            if not sample._in_db:
                doc = self._sample_doc_cls.from_dict(d, extended=False)
                sample._set_backing_doc(doc, dataset=self)

            if self.media_type == fom.VIDEO:
                sample.frames._serve(self)
                sample.frames._save()

        return [str(d["_id"]) for d in dicts]

    def merge_samples(
        self, samples, overwrite=False, key_field="filepath", key_fcn=None
    ):
        """Merges the contents of the given samples into the dataset.

        By default, samples with the same absolute ``filepath`` are merged.

        You can customize this behavior via the ``key_field`` and ``key_fcn``
        parameters. For example, you could set
        ``key_fcn = lambda k: os.path.basename(k)`` to merge samples with the
        same base filename.

        Args:
            samples: an iterable of :class:`fiftyone.core.sample.Sample`
                instances. For example, ``samples`` may be a :class:`Dataset`
                or a :class:`fiftyone.core.views.DatasetView`
            overwrite (False): whether to overwrite (True) or skip (False)
                existing sample fields
            key_field ("filepath"): the sample field to use to decide whether
                to join with an existing sample
            key_fcn (None): a function to apply to ``key_field`` to generate
                the comparator used to decide if two samples should be merged
        """
        if key_fcn is None:
            key_fcn = lambda k: k

        id_map = {}
        for sample in self.select_fields(key_field):
            id_map[key_fcn(sample[key_field])] = sample.id

        with fou.ProgressBar() as pb:
            for sample in pb(samples):
                key = key_fcn(sample[key_field])
                if key in id_map:
                    existing_sample = self[id_map[key]]
                    existing_sample.merge(sample, overwrite=overwrite)
                    existing_sample.save()
                else:
                    self.add_sample(sample)

    def remove_sample(self, sample_or_id):
        """Removes the given sample from the dataset.

        If reference to a sample exists in memory, the sample object will be
        updated such that ``sample.in_dataset == False``.

        Args:
            sample_or_id: the :class:`fiftyone.core.sample.Sample` or sample
                ID to remove
        """
        if not isinstance(sample_or_id, fos.Sample):
            sample_id = sample_or_id
        else:
            sample_id = sample_or_id.id

        self._sample_collection.delete_one({"_id": ObjectId(sample_id)})

        fos.Sample._reset_backing_docs(
            self._sample_collection_name, [sample_id]
        )

    def remove_samples(self, samples_or_ids):
        """Removes the given samples from the dataset.

        If reference to a sample exists in memory, the sample object will be
        updated such that ``sample.in_dataset == False``.

        Args:
            samples: an iterable of :class:`fiftyone.core.sample.Sample`
                instances or sample IDs. For example, ``samples`` may be a
                :class:`fiftyone.core.views.DatasetView`
        """
        sample_ids = [
            sample_or_id.id
            if isinstance(sample_or_id, fos.Sample)
            else sample_or_id
            for sample_or_id in samples_or_ids
        ]

        sample_object_ids = [ObjectId(id) for id in sample_ids]
        self._sample_collection.delete_many(
            {"_id": {"$in": sample_object_ids}}
        )

        fos.Sample._reset_backing_docs(
            self._sample_collection_name, sample_ids
        )

    def clone_field(self, field_name, new_field_name, samples=None):
        """Clones the field values of the samples into a new field of this
        dataset.

        Any samples in ``samples`` that are not in this dataset (i.e., their
        sample ID does not match any samples in this dataset) are skipped.

        The fields of the input samples are **deep copied**.

        Args:
            field_name: the field name to clone
            new_field_name: the new field name to populate
            samples (None): an iterable of :class:`fiftyone.core.sample.Sample`
                instances whose fields to clone. For example, ``samples`` may
                be a :class:`fiftyone.core.views.DatasetView`. By default, this
                dataset itself is used

        Returns:
            tuple of

            -   num_cloned: the number of samples that were cloned
            -   num_skipped: the number of samples that were skipped
        """
        if samples is None:
            samples = self

        num_cloned = 0
        num_skipped = 0
        with fou.ProgressBar() as pb:
            for sample in pb(samples):
                try:
                    _sample = self[sample.id]
                except KeyError:
                    num_skipped += 1
                    continue

                _sample[new_field_name] = deepcopy(sample[field_name])
                _sample.save()
                num_cloned += 1

        return num_cloned, num_skipped

    def rename_field(self, field_name, new_field_name):
        """Renames the sample field to the given new name.

        Args:
            field_name: the field name
            new_field_name: the new field name
        """
        self._sample_doc_cls.rename_field(field_name, new_field_name)
        fos.Sample._rename_field(
            self._sample_collection_name, field_name, new_field_name
        )

    def save(self):
        """Saves dataset-level information such as its ``info`` to the
        database.
        """
        self._doc.save()

    def clone(self, name=None):
        """Creates a clone of the dataset containing deep copies of all samples
        and dataset-level information in this dataset.

        Args:
            name (None): a name for the cloned dataset. By default,
                :func:`get_default_dataset_name` is used

        Returns:
            a :class:`Dataset`
        """
        if name is None:
            name = get_default_dataset_name()

        if dataset_exists(name):
            raise ValueError("Dataset '%s' already exists" % name)

        # Make a unique, permanent name for this sample collection
        sample_collection_name = _make_sample_collection_name()

        # Clone the samples
        clone_pipeline = [
            {"$match": {}},
            {"$out": sample_collection_name},
        ]
        self._sample_collection.aggregate(clone_pipeline)

        # Clone the dataset document
        self._doc.reload("sample_fields")
        dataset_doc = deepcopy(self._doc)
        dataset_doc.name = name
        dataset_doc.sample_collection_name = sample_collection_name
        dataset_doc.save()

        return load_dataset(name=name)

    def clear(self):
        """Removes all samples from the dataset.

        If reference to a sample exists in memory, the sample object will be
        updated such that ``sample.in_dataset == False``.
        """
        self._frame_doc_cls.drop_collection()
        fos.Sample._reset_all_backing_docs(self._frame_collection_name)
        self._sample_doc_cls.drop_collection()
        fos.Sample._reset_all_backing_docs(self._sample_collection_name)

    def delete(self):
        """Deletes the dataset.

        Once deleted, only the ``name`` and ``deleted`` attributes of a dataset
        may be accessed.

        If reference to a sample exists in memory, the sample object will be
        updated such that ``sample.in_dataset == False``.
        """
        self.clear()
        self._doc.delete()
        self._deleted = True

    def add_dir(
        self,
        dataset_dir,
        dataset_type,
        label_field="ground_truth",
        tags=None,
        expand_schema=True,
        add_info=True,
        **kwargs
    ):
        """Adds the contents of the given directory to the dataset.

        See :doc:`this guide </user_guide/dataset_creation/datasets>` for
        descriptions of available dataset types.

        Args:
            dataset_dir: the dataset directory
            dataset_type (None): the
                :class:`fiftyone.types.dataset_types.Dataset` type of the
                dataset in ``dataset_dir``
            label_field ("ground_truth"): the name of the field to use for the
                labels (if applicable)
            tags (None): an optional list of tags to attach to each sample
            expand_schema (True): whether to dynamically add new sample fields
                encountered to the dataset schema. If False, an error is raised
                if a sample's schema is not a subset of the dataset schema
            add_info (True): whether to add dataset info from the importer (if
                any) to the dataset's ``info``
            **kwargs: optional keyword arguments to pass to the constructor of
                the :class:`fiftyone.utils.data.importers.DatasetImporter` for
                the specified ``dataset_type`` via the syntax
                ``DatasetImporter(dataset_dir, **kwargs)``

        Returns:
            a list of IDs of the samples that were added to the dataset
        """
        if inspect.isclass(dataset_type):
            dataset_type = dataset_type()

        # If the input dataset contains TFRecords, they must be unpacked into a
        # temporary directory during conversion
        if (
            isinstance(
                dataset_type,
                (
                    fot.TFImageClassificationDataset,
                    fot.TFObjectDetectionDataset,
                ),
            )
            and "images_dir" not in kwargs
        ):
            images_dir = get_default_dataset_dir(self.name)
            logger.info("Unpacking images to '%s'", images_dir)
            kwargs["images_dir"] = images_dir

        dataset_importer_cls = dataset_type.get_dataset_importer_cls()

        try:
            dataset_importer = dataset_importer_cls(dataset_dir, **kwargs)
        except Exception as e:
            importer_name = dataset_importer_cls.__name__
            raise ValueError(
                "Failed to construct importer using syntax "
                "%s(dataset_dir, **kwargs); you may need to supply mandatory "
                "arguments to the constructor via `kwargs`. Please consult "
                "the documentation of `%s` to learn more"
                % (importer_name, etau.get_class_name(dataset_importer_cls))
            ) from e

        return self.add_importer(
            dataset_importer,
            label_field=label_field,
            tags=tags,
            expand_schema=expand_schema,
            add_info=add_info,
        )

    def add_importer(
        self,
        dataset_importer,
        label_field="ground_truth",
        tags=None,
        expand_schema=True,
        add_info=True,
    ):
        """Adds the samples from the given
        :class:`fiftyone.utils.data.importers.DatasetImporter` to the dataset.

        See :ref:`this guide <custom-dataset-importer>` for more details about
        importing datasets in custom formats by defining your own
        :class:`DatasetImporter <fiftyone.utils.data.importers.DatasetImporter>`.

        Args:
            dataset_importer: a
                :class:`fiftyone.utils.data.importers.DatasetImporter`
            label_field ("ground_truth"): the name of the field to use for the
                labels (if applicable)
            tags (None): an optional list of tags to attach to each sample
            expand_schema (True): whether to dynamically add new sample fields
                encountered to the dataset schema. If False, an error is raised
                if a sample's schema is not a subset of the dataset schema
            add_info (True): whether to add dataset info from the importer (if
                any) to the dataset's ``info``

        Returns:
            a list of IDs of the samples that were added to the dataset
        """
        return foud.import_samples(
            self,
            dataset_importer,
            label_field=label_field,
            tags=tags,
            expand_schema=expand_schema,
            add_info=add_info,
        )

    def add_images(self, samples, sample_parser, tags=None):
        """Adds the given images to the dataset.

        This operation does not read the images.

        See :ref:`this guide <custom-sample-parser>` for more details about
        adding images to a dataset by defining your own
        :class:`UnlabeledImageSampleParser <fiftyone.utils.data.parsers.UnlabeledImageSampleParser>`.

        Args:
            samples: an iterable of samples
            sample_parser: a
                :class:`fiftyone.utils.data.parsers.UnlabeledImageSampleParser`
                instance to use to parse the samples
            tags (None): an optional list of tags to attach to each sample

        Returns:
            a list of IDs of the samples that were added to the dataset
        """
        return foud.add_images(self, samples, sample_parser, tags=tags)

    def add_labeled_images(
        self,
        samples,
        sample_parser,
        label_field="ground_truth",
        tags=None,
        expand_schema=True,
    ):
        """Adds the given labeled images to the dataset.

        This operation will iterate over all provided samples, but the images
        will not be read (unless the sample parser requires it in order to
        compute image metadata).

        See :ref:`this guide <custom-sample-parser>` for more details about
        adding labeled images to a dataset by defining your own
        :class:`LabeledImageSampleParser <fiftyone.utils.data.parsers.LabeledImageSampleParser>`.

        Args:
            samples: an iterable of samples
            sample_parser: a
                :class:`fiftyone.utils.data.parsers.LabeledImageSampleParser`
                instance to use to parse the samples
            label_field ("ground_truth"): the name of the field to use for the
                labels
            tags (None): an optional list of tags to attach to each sample
            expand_schema (True): whether to dynamically add new sample fields
                encountered to the dataset schema. If False, an error is raised
                if a sample's schema is not a subset of the dataset schema

        Returns:
            a list of IDs of the samples that were added to the dataset
        """
        return foud.add_labeled_images(
            self,
            samples,
            sample_parser,
            label_field=label_field,
            tags=tags,
            expand_schema=expand_schema,
        )

    def add_images_dir(self, images_dir, tags=None, recursive=True):
        """Adds the given directory of images to the dataset.

        See :class:`fiftyone.types.dataset_types.ImageDirectory` for format
        details. In particular, note that files with non-image MIME types are
        omitted.

        This operation does not read the images.

        Args:
            images_dir: a directory of images
            tags (None): an optional list of tags to attach to each sample
            recursive (True): whether to recursively traverse subdirectories

        Returns:
            a list of IDs of the samples in the dataset
        """
        image_paths = foud.parse_images_dir(images_dir, recursive=recursive)
        sample_parser = foud.ImageSampleParser()
        return self.add_images(image_paths, sample_parser, tags=tags)

    def add_images_patt(self, images_patt, tags=None):
        """Adds the given glob pattern of images to the dataset.

        This operation does not read the images.

        Args:
            images_patt: a glob pattern of images like
                ``/path/to/images/*.jpg``
            tags (None): an optional list of tags to attach to each sample

        Returns:
            a list of IDs of the samples in the dataset
        """
        image_paths = etau.get_glob_matches(images_patt)
        sample_parser = foud.ImageSampleParser()
        return self.add_images(image_paths, sample_parser, tags=tags)

    def ingest_images(
        self,
        samples,
        sample_parser,
        tags=None,
        dataset_dir=None,
        image_format=None,
    ):
        """Ingests the given iterable of images into the dataset.

        The images are read in-memory and written to ``dataset_dir``.

        See :ref:`this guide <custom-sample-parser>` for more details about
        ingesting images into a dataset by defining your own
        :class:`UnlabeledImageSampleParser <fiftyone.utils.data.parsers.UnlabeledImageSampleParser>`.

        Args:
            samples: an iterable of samples
            sample_parser: a
                :class:`fiftyone.utils.data.parsers.UnlabeledImageSampleParser`
                instance to use to parse the samples
            tags (None): an optional list of tags to attach to each sample
            dataset_dir (None): the directory in which the images will be
                written. By default, :func:`get_default_dataset_dir` is used
            image_format (None): the image format to use to write the images to
                disk. By default, ``fiftyone.config.default_image_ext`` is used

        Returns:
            a list of IDs of the samples in the dataset
        """
        if dataset_dir is None:
            dataset_dir = get_default_dataset_dir(self.name)

        dataset_ingestor = foud.UnlabeledImageDatasetIngestor(
            dataset_dir, samples, sample_parser, image_format=image_format,
        )

        return self.add_importer(dataset_ingestor, tags=tags)

    def ingest_labeled_images(
        self,
        samples,
        sample_parser,
        label_field="ground_truth",
        tags=None,
        expand_schema=True,
        dataset_dir=None,
        skip_unlabeled=False,
        image_format=None,
    ):
        """Ingests the given iterable of labeled image samples into the
        dataset.

        The images are read in-memory and written to ``dataset_dir``.

        See :ref:`this guide <custom-sample-parser>` for more details about
        ingesting labeled images into a dataset by defining your own
        :class:`LabeledImageSampleParser <fiftyone.utils.data.parsers.LabeledImageSampleParser>`.

        Args:
            samples: an iterable of samples
            sample_parser: a
                :class:`fiftyone.utils.data.parsers.LabeledImageSampleParser`
                instance to use to parse the samples
            label_field ("ground_truth"): the name of the field to use for the
                labels
            tags (None): an optional list of tags to attach to each sample
            expand_schema (True): whether to dynamically add new sample fields
                encountered to the dataset schema. If False, an error is raised
                if the sample's schema is not a subset of the dataset schema
            dataset_dir (None): the directory in which the images will be
                written. By default, :func:`get_default_dataset_dir` is used
            skip_unlabeled (False): whether to skip unlabeled images when
                importing
            image_format (None): the image format to use to write the images to
                disk. By default, ``fiftyone.config.default_image_ext`` is used

        Returns:
            a list of IDs of the samples in the dataset
        """
        if dataset_dir is None:
            dataset_dir = get_default_dataset_dir(self.name)

        dataset_ingestor = foud.LabeledImageDatasetIngestor(
            dataset_dir,
            samples,
            sample_parser,
            skip_unlabeled=skip_unlabeled,
            image_format=image_format,
        )

        return self.add_importer(
            dataset_ingestor,
            label_field=label_field,
            tags=tags,
            expand_schema=expand_schema,
        )

    def add_videos(self, samples, sample_parser, tags=None):
        """Adds the given videos to the dataset.

        This operation does not read the images.

        See :ref:`this guide <custom-sample-parser>` for more details about
        adding videos to a dataset by defining your own
        :class:`UnlabeledVideoSampleParser <fiftyone.utils.data.parsers.UnlabeledVideoSampleParser>`.

        Args:
            samples: an iterable of samples
            sample_parser: a
                :class:`fiftyone.utils.data.parsers.UnlabeledVideoSampleParser`
                instance to use to parse the samples
            tags (None): an optional list of tags to attach to each sample

        Returns:
            a list of IDs of the samples that were added to the dataset
        """
        return foud.add_videos(self, samples, sample_parser, tags=tags)

    def add_labeled_videos(
        self, samples, sample_parser, tags=None, expand_schema=True,
    ):
        """Adds the given labeled videos to the dataset.

        This operation will iterate over all provided samples, but the videos
        will not be read/decoded/etc.

        See :ref:`this guide <custom-sample-parser>` for more details about
        adding labeled videos to a dataset by defining your own
        :class:`LabeledVideoSampleParser <fiftyone.utils.data.parsers.LabeledVideoSampleParser>`.

        Args:
            samples: an iterable of samples
            sample_parser: a
                :class:`fiftyone.utils.data.parsers.LabeledVideoSampleParser`
                instance to use to parse the samples
            tags (None): an optional list of tags to attach to each sample
            expand_schema (True): whether to dynamically add new sample fields
                encountered to the dataset schema. If False, an error is raised
                if a sample's schema is not a subset of the dataset schema

        Returns:
            a list of IDs of the samples that were added to the dataset
        """
        return foud.add_labeled_videos(
            self,
            samples,
            sample_parser,
            tags=tags,
            expand_schema=expand_schema,
        )

    def add_videos_dir(self, videos_dir, tags=None, recursive=True):
        """Adds the given directory of videos to the dataset.

        See :class:`fiftyone.types.dataset_types.VideoDirectory` for format
        details. In particular, note that files with non-video MIME types are
        omitted.

        This operation does not read/decode the videos.

        Args:
            videos_dir: a directory of videos
            tags (None): an optional list of tags to attach to each sample
            recursive (True): whether to recursively traverse subdirectories

        Returns:
            a list of IDs of the samples in the dataset
        """
        video_paths = foud.parse_videos_dir(videos_dir, recursive=recursive)
        sample_parser = foud.VideoSampleParser()
        return self.add_videos(video_paths, sample_parser, tags=tags)

    def add_videos_patt(self, videos_patt, tags=None):
        """Adds the given glob pattern of videos to the dataset.

        This operation does not read/decode the videos.

        Args:
            videos_patt: a glob pattern of videos like
                ``/path/to/videos/*.mp4``
            tags (None): an optional list of tags to attach to each sample

        Returns:
            a list of IDs of the samples in the dataset
        """
        video_paths = etau.get_glob_matches(videos_patt)
        sample_parser = foud.VideoSampleParser()
        return self.add_videos(video_paths, sample_parser, tags=tags)

    def ingest_videos(
        self, samples, sample_parser, tags=None, dataset_dir=None,
    ):
        """Ingests the given iterable of videos into the dataset.

        The videos are copied to ``dataset_dir``.

        See :ref:`this guide <custom-sample-parser>` for more details about
        ingesting videos into a dataset by defining your own
        :class:`UnlabeledVideoSampleParser <fiftyone.utils.data.parsers.UnlabeledVideoSampleParser>`.

        Args:
            samples: an iterable of samples
            sample_parser: a
                :class:`fiftyone.utils.data.parsers.UnlabeledVideoSampleParser`
                instance to use to parse the samples
            tags (None): an optional list of tags to attach to each sample
            dataset_dir (None): the directory in which the videos will be
                written. By default, :func:`get_default_dataset_dir` is used

        Returns:
            a list of IDs of the samples in the dataset
        """
        if dataset_dir is None:
            dataset_dir = get_default_dataset_dir(self.name)

        dataset_ingestor = foud.UnlabeledVideoDatasetIngestor(
            dataset_dir, samples, sample_parser
        )

        return self.add_importer(dataset_ingestor, tags=tags)

    def ingest_labeled_videos(
        self,
        samples,
        sample_parser,
        tags=None,
        expand_schema=True,
        dataset_dir=None,
        skip_unlabeled=False,
    ):
        """Ingests the given iterable of labeled video samples into the
        dataset.

        The videos are copied to ``dataset_dir``.

        See :ref:`this guide <custom-sample-parser>` for more details about
        ingesting labeled videos into a dataset by defining your own
        :class:`LabeledVideoSampleParser <fiftyone.utils.data.parsers.LabeledVideoSampleParser>`.

        Args:
            samples: an iterable of samples
            sample_parser: a
                :class:`fiftyone.utils.data.parsers.LabeledVideoSampleParser`
                instance to use to parse the samples
            tags (None): an optional list of tags to attach to each sample
            expand_schema (True): whether to dynamically add new sample fields
                encountered to the dataset schema. If False, an error is raised
                if the sample's schema is not a subset of the dataset schema
            dataset_dir (None): the directory in which the videos will be
                written. By default, :func:`get_default_dataset_dir` is used
            skip_unlabeled (False): whether to skip unlabeled videos when
                importing

        Returns:
            a list of IDs of the samples in the dataset
        """
        if dataset_dir is None:
            dataset_dir = get_default_dataset_dir(self.name)

        dataset_ingestor = foud.LabeledVideoDatasetIngestor(
            dataset_dir, samples, sample_parser, skip_unlabeled=skip_unlabeled,
        )

        return self.add_importer(
            dataset_ingestor, tags=tags, expand_schema=expand_schema
        )

    @classmethod
    def from_dir(
        cls,
        dataset_dir,
        dataset_type,
        name=None,
        label_field="ground_truth",
        tags=None,
        **kwargs
    ):
        """Creates a :class:`Dataset` from the contents of the given directory.

        See :doc:`this guide </user_guide/dataset_creation/datasets>` for
        descriptions of available dataset types.

        Args:
            dataset_dir: the dataset directory
            dataset_type: the :class:`fiftyone.types.dataset_types.Dataset`
                type of the dataset in ``dataset_dir``
            name (None): a name for the dataset. By default,
                :func:`get_default_dataset_name` is used
            label_field ("ground_truth"): the name of the field to use for the
                labels (if applicable)
            tags (None): an optional list of tags to attach to each sample
            **kwargs: optional keyword arguments to pass to the constructor of
                the :class:`fiftyone.utils.data.importers.DatasetImporter` for
                the specified ``dataset_type`` via the syntax
                ``DatasetImporter(dataset_dir, **kwargs)``

        Returns:
            a :class:`Dataset`
        """
        dataset = cls(name)
        dataset.add_dir(
            dataset_dir,
            dataset_type,
            label_field=label_field,
            tags=tags,
            **kwargs,
        )
        return dataset

    @classmethod
    def from_importer(
        cls, dataset_importer, name=None, label_field="ground_truth", tags=None
    ):
        """Creates a :class:`Dataset` by importing the samples in the given
        :class:`fiftyone.utils.data.importers.DatasetImporter`.

        See :ref:`this guide <custom-dataset-importer>` for more details about
        providing a custom
        :class:`DatasetImporter <fiftyone.utils.data.importers.DatasetImporter>`
        to import datasets into FiftyOne.

        Args:
            dataset_importer: a
                :class:`fiftyone.utils.data.importers.DatasetImporter`
            name (None): a name for the dataset. By default,
                :func:`get_default_dataset_name` is used
            label_field ("ground_truth"): the name of the field to use for the
                labels (if applicable)
            tags (None): an optional list of tags to attach to each sample

        Returns:
            a :class:`Dataset`
        """
        dataset = cls(name)
        dataset.add_importer(
            dataset_importer, label_field=label_field, tags=tags
        )
        return dataset

    @classmethod
    def from_images(cls, samples, sample_parser, name=None, tags=None):
        """Creates a :class:`Dataset` from the given images.

        This operation does not read the images.

        See :ref:`this guide <custom-sample-parser>` for more details about
        providing a custom
        :class:`UnlabeledImageSampleParser <fiftyone.utils.data.parsers.UnlabeledImageSampleParser>`
        to load image samples into FiftyOne.

        Args:
            samples: an iterable of samples
            sample_parser: a
                :class:`fiftyone.utils.data.parsers.UnlabeledImageSampleParser`
                instance to use to parse the samples
            name (None): a name for the dataset. By default,
                :func:`get_default_dataset_name` is used
            tags (None): an optional list of tags to attach to each sample

        Returns:
            a :class:`Dataset`
        """
        dataset = cls(name)
        dataset.add_images(samples, sample_parser, tags=tags)
        return dataset

    @classmethod
    def from_labeled_images(
        cls,
        samples,
        sample_parser,
        name=None,
        label_field="ground_truth",
        tags=None,
    ):
        """Creates a :class:`Dataset` from the given labeled images.

        This operation will iterate over all provided samples, but the images
        will not be read.

        See :ref:`this guide <custom-sample-parser>` for more details about
        providing a custom
        :class:`LabeledImageSampleParser <fiftyone.utils.data.parsers.LabeledImageSampleParser>`
        to load labeled image samples into FiftyOne.

        Args:
            samples: an iterable of samples
            sample_parser: a
                :class:`fiftyone.utils.data.parsers.LabeledImageSampleParser`
                instance to use to parse the samples
            name (None): a name for the dataset. By default,
                :func:`get_default_dataset_name` is used
            label_field ("ground_truth"): the name of the field to use for the
                labels
            tags (None): an optional list of tags to attach to each sample

        Returns:
            a :class:`Dataset`
        """
        dataset = cls(name)
        dataset.add_labeled_images(
            samples, sample_parser, label_field=label_field, tags=tags,
        )
        return dataset

    @classmethod
    def from_images_dir(cls, images_dir, name=None, tags=None, recursive=True):
        """Creates a :class:`Dataset` from the given directory of images.

        This operation does not read the images.

        Args:
            images_dir: a directory of images
            name (None): a name for the dataset. By default,
                :func:`get_default_dataset_name` is used
            tags (None): an optional list of tags to attach to each sample
            recursive (True): whether to recursively traverse subdirectories

        Returns:
            a :class:`Dataset`
        """
        dataset = cls(name)
        dataset.add_images_dir(images_dir, tags=tags, recursive=recursive)
        return dataset

    @classmethod
    def from_images_patt(cls, images_patt, name=None, tags=None):
        """Creates a :class:`Dataset` from the given glob pattern of images.

        This operation does not read the images.

        Args:
            images_patt: a glob pattern of images like
                ``/path/to/images/*.jpg``
            name (None): a name for the dataset. By default,
                :func:`get_default_dataset_name` is used
            tags (None): an optional list of tags to attach to each sample

        Returns:
            a :class:`Dataset`
        """
        dataset = cls(name)
        dataset.add_images_patt(images_patt, tags=tags)
        return dataset

    @classmethod
    def from_videos(cls, samples, sample_parser, name=None, tags=None):
        """Creates a :class:`Dataset` from the given videos.

        This operation does not read/decode the videos.

        See :ref:`this guide <custom-sample-parser>` for more details about
        providing a custom
        :class:`UnlabeledVideoSampleParser <fiftyone.utils.data.parsers.UnlabeledVideoSampleParser>`
        to load video samples into FiftyOne.

        Args:
            samples: an iterable of samples
            sample_parser: a
                :class:`fiftyone.utils.data.parsers.UnlabeledVideoSampleParser`
                instance to use to parse the samples
            name (None): a name for the dataset. By default,
                :func:`get_default_dataset_name` is used
            tags (None): an optional list of tags to attach to each sample

        Returns:
            a :class:`Dataset`
        """
        dataset = cls(name)
        dataset.add_videos(samples, sample_parser, tags=tags)
        return dataset

    @classmethod
    def from_labeled_videos(
        cls, samples, sample_parser, name=None, tags=None,
    ):
        """Creates a :class:`Dataset` from the given labeled videos.

        This operation will iterate over all provided samples, but the videos
        will not be read/decoded/etc.

        See :ref:`this guide <custom-sample-parser>` for more details about
        providing a custom
        :class:`LabeledVideoSampleParser <fiftyone.utils.data.parsers.LabeledVideoSampleParser>`
        to load labeled video samples into FiftyOne.

        Args:
            samples: an iterable of samples
            sample_parser: a
                :class:`fiftyone.utils.data.parsers.LabeledVideoSampleParser`
                instance to use to parse the samples
            name (None): a name for the dataset. By default,
                :func:`get_default_dataset_name` is used
            tags (None): an optional list of tags to attach to each sample

        Returns:
            a :class:`Dataset`
        """
        dataset = cls(name)
        dataset.add_labeled_videos(samples, sample_parser, tags=tags)
        return dataset

    @classmethod
    def from_videos_dir(cls, videos_dir, name=None, tags=None, recursive=True):
        """Creates a :class:`Dataset` from the given directory of videos.

        This operation does not read/decode the videos.

        Args:
            videos_dir: a directory of videos
            name (None): a name for the dataset. By default,
                :func:`get_default_dataset_name` is used
            tags (None): an optional list of tags to attach to each sample
            recursive (True): whether to recursively traverse subdirectories

        Returns:
            a :class:`Dataset`
        """
        dataset = cls(name)
        dataset.add_videos_dir(videos_dir, tags=tags, recursive=recursive)
        return dataset

    @classmethod
    def from_videos_patt(cls, videos_patt, name=None, tags=None):
        """Creates a :class:`Dataset` from the given glob pattern of videos.

        This operation does not read/decode the videos.

        Args:
            videos_patt: a glob pattern of videos like
                ``/path/to/videos/*.mp4``
            name (None): a name for the dataset. By default,
                :func:`get_default_dataset_name` is used
            tags (None): an optional list of tags to attach to each sample

        Returns:
            a :class:`Dataset`
        """
        dataset = cls(name)
        dataset.add_videos_patt(videos_patt, tags=tags)
        return dataset

    def create_index(self, field):
        """Creates a database index on the given field, enabling efficient
        sorting on that field.

        Args:
            field: the name of the field to index
        """
        if field not in self._sample_indexes:
            self._sample_collection.create_index(field)

    def aggregate(self, pipeline=None):
        """Calls the current MongoDB aggregation pipeline on the dataset.

        Args:
            pipeline (None): an optional aggregation pipeline (list of dicts)
                to aggregate on

        Returns:
            an iterable over the aggregation result
        """
        if pipeline is None:
            pipeline = []

        return self._sample_collection.aggregate(pipeline, allowDiskUse=True)

    def _serialize(self):
        """Serializes the dataset.

        Returns:
            a JSON representation of the dataset
        """
        return {"name": self.name, "media_type": self.media_type}

    @classmethod
    def from_dict(cls, d, name=None, rel_dir=None):
        """Loads a :class:`Dataset` from a JSON dictionary generated by
        :func:`fiftyone.core.collections.SampleCollection.to_dict`.

        The JSON dictionary can contain an export of any
        :class:`fiftyone.core.collections.SampleCollection`, e.g.,
        :class:`Dataset` or :class:`fiftyone.core.view.DatasetView`.

        Args:
            d: a JSON dictionary
            name (None): a name for the new dataset. By default, ``d["name"]``
                is used
            rel_dir (None): a relative directory to prepend to the ``filepath``
                of each sample, if the filepath is not absolute (begins with a
                path separator). The path is converted to an absolute path
                (if necessary) via
                ``os.path.abspath(os.path.expanduser(rel_dir))``

        Returns:
            a :class:`Dataset`
        """
        if name is None:
            name = d["name"]

        if rel_dir is not None:
            rel_dir = os.path.abspath(os.path.expanduser(rel_dir))

        # @todo support importing video datasets?
        # This should never actually be run, as serializing video datasets is
        # not supported in the first place
        if d.get("media_type", fom.IMAGE) == fom.VIDEO:
            raise ValueError(
                "Importing serialized video datasets is not supported"
            )

        def parse_sample(sd):
            if rel_dir and not sd["filepath"].startswith(os.path.sep):
                sd["filepath"] = os.path.join(rel_dir, sd["filepath"])

            return fos.Sample.from_dict(sd)

        dataset = cls(name)

        # Apply schema
        dataset._apply_field_schema(d["sample_fields"])

        # Add samples
        samples = d["samples"]
        num_samples = len(samples)
        _samples = map(parse_sample, d["samples"])
        dataset.add_samples(
            _samples, expand_schema=False, num_samples=num_samples
        )

        return dataset

    @classmethod
    def from_json(cls, path_or_str, name=None, rel_dir=None):
        """Loads a :class:`Dataset` from JSON generated by
        :func:`fiftyone.core.collections.SampleCollection.write_json` or
        :func:`fiftyone.core.collections.SampleCollection.to_json`.

        The JSON file can contain an export of any
        :class:`fiftyone.core.collections.SampleCollection`, e.g.,
        :class:`Dataset` or :class:`fiftyone.core.view.DatasetView`.

        Args:
            path_or_str: the path to a JSON file on disk or a JSON string
            name (None): a name for the new dataset. By default, ``d["name"]``
                is used
            rel_dir (None): a relative directory to prepend to the ``filepath``
                of each sample, if the filepath is not absolute (begins with a
                path separator). The path is converted to an absolute path
                (if necessary) via
                ``os.path.abspath(os.path.expanduser(rel_dir))``

        Returns:
            a :class:`Dataset`
        """
        d = etas.load_json(path_or_str)
        return cls.from_dict(d, name=name, rel_dir=rel_dir)

    def _add_view_stage(self, stage):
        return self.view().add_stage(stage)

    @property
    def _sample_collection_name(self):
        return self._sample_doc_cls._meta["collection"]

    @property
    def _sample_collection(self):
        return foo.get_db_conn()[self._sample_collection_name]

    @property
    def _sample_indexes(self):
        index_info = self._sample_collection.index_information()
        return [k["key"][0][0] for k in index_info.values()]

    @property
    def _frame_collection_name(self):
        return "frames." + self._sample_collection_name

    @property
    def _frame_collection(self):
        return foo.get_db_conn()[self._frame_collection_name]

    @property
    def _frame_indexes(self):
        index_info = self._frame_collection.index_information()
        return [k["key"][0][0] for k in index_info.values()]

    def _apply_field_schema(self, new_fields):
        curr_fields = self.get_field_schema()
        for field_name, field_str in new_fields.items():
            if field_name in curr_fields:
                # Ensure that existing field matches the requested field
                _new_field_str = str(field_str)
                _curr_field_str = str(curr_fields[field_name])
                if _new_field_str != _curr_field_str:
                    raise ValueError(
                        "Existing field %s=%s does not match new field type %s"
                        % (field_name, _curr_field_str, _new_field_str)
                    )
            else:
                # Add new sample field
                ftype, embedded_doc_type, subfield = fof.parse_field_str(
                    field_str
                )
                self.add_sample_field(
                    field_name,
                    ftype,
                    embedded_doc_type=embedded_doc_type,
                    subfield=subfield,
                )

    def _ensure_label_field(self, label_field, label_cls):
        if label_field not in self.get_field_schema():
            self.add_sample_field(
                label_field,
                fof.EmbeddedDocumentField,
                embedded_doc_type=label_cls,
            )

    def _expand_schema(self, samples):
        if self.media_type == None and len(samples):
            self.media_type = samples[0].media_type
            if self.media_type == fom.VIDEO:
                self._sample_doc_cls.add_field(
                    "frames", fof.EmbeddedDocumentField, fol.Frames
                )

        fields = self.get_field_schema(include_private=True)
        for sample in samples:
            self._validate_media_type(sample)
            if self.media_type == fom.VIDEO:
                self._expand_frame_schema(sample.frames.values())
            for field_name in sample.to_mongo_dict():
                if field_name == "_id":
                    continue

                if field_name not in fields:
                    self._sample_doc_cls.add_implied_field(
                        field_name,
                        sample[field_name],
                        frame_doc_cls=self._frame_doc_cls,
                    )
                    fields = self.get_field_schema(include_private=True)

        self._doc.reload()

    def _expand_frame_schema(self, frames):
        fields = self.get_frame_field_schema(include_private=True)
        for frame in frames:
            for field_name in frame.to_mongo_dict():
                if field_name == "_id":
                    continue

                if field_name not in fields:
                    self._frame_doc_cls.add_implied_field(
                        field_name,
                        frame[field_name],
                        frame_doc_cls=self._frame_doc_cls,
                    )
                    fields = self.get_frame_field_schema(include_private=True)

    def _validate_media_type(self, sample):
        if self.media_type != sample.media_type:
            raise fom.MediaTypeError(
                "Sample media type '%s' does not match dataset media type '%s'"
                % (sample.media_type, self.media_type)
            )

    def _sample_dict_to_doc(self, d):
        return self._sample_doc_cls.from_dict(d, extended=False)

    def _frame_dict_to_doc(self, d):
        return self._frame_doc_cls.from_dict(d, extended=False)

    def _to_fields_str(self, field_schema):
        max_len = max([len(field_name) for field_name in field_schema]) + 1
        return "\n".join(
            "    %s %s" % ((field_name + ":").ljust(max_len), str(field))
            for field_name, field in field_schema.items()
        )

    def _validate_sample(self, sample):
        fields = self.get_field_schema(include_private=True)

        non_existest_fields = {
            fn for fn in sample.field_names if fn not in fields
        }

        if non_existest_fields:
            msg = "The fields %s do not exist on the dataset '%s'" % (
                non_existest_fields,
                self.name,
            )
            raise FieldDoesNotExist(msg)

        for field_name, value in sample.iter_fields():
            field = fields[field_name]
            if field_name == "frames" and self.media_type == fom.VIDEO:
                continue
            if value is None and field.null:
                continue

            field.validate(value)


class DoesNotExistError(Exception):
    """Exception raised when a dataset that does not exist is encountered."""

    pass


class _DatasetInfoRepr(reprlib.Repr):
    def repr_BaseList(self, obj, level):
        return self.repr_list(obj, level)

    def repr_BaseDict(self, obj, level):
        return self.repr_dict(obj, level)


_info_repr = _DatasetInfoRepr()
_info_repr.maxlevel = 2
_info_repr.maxdict = 3
_info_repr.maxlist = 3
_info_repr.maxtuple = 3
_info_repr.maxset = 3
_info_repr.maxstring = 63
_info_repr.maxother = 63


def _create_dataset(name, persistent=False, media_type=None):
    # Ensure dataset with given `name` does not already exist
    if dataset_exists(name):
        raise ValueError(
            (
                "Dataset '%s' already exists; use `fiftyone.load_dataset()` "
                "to load an existing dataset"
            )
            % name
        )

    # Make a unique, permanent name for this sample collection
    # Create SampleDocument class for this dataset
    sample_collection_name = _make_sample_collection_name()
    sample_doc_cls = _create_sample_document_cls(sample_collection_name)

    frames_collection_name = "frames." + sample_collection_name
    frame_doc_cls = _create_frame_document_cls(frames_collection_name)

    # Create DatasetDocument for this dataset
    dataset_doc = foo.DatasetDocument(
        media_type=media_type,
        name=name,
        sample_collection_name=sample_collection_name,
        persistent=persistent,
        sample_fields=foo.SampleFieldDocument.list_from_field_schema(
            sample_doc_cls.get_field_schema(include_private=True)
        ),
        version=VERSION,
    )
    dataset_doc.save()

    # Create indexes
    conn = foo.get_db_conn()
    collection = conn[sample_collection_name]
    collection.create_index("filepath", unique=True)
    frames_collection = conn[frames_collection_name]
    frames_collection.create_index(
        [("sample_id", foo.ASC), ("frame_number", foo.ASC)]
    )

    return dataset_doc, sample_doc_cls, frame_doc_cls


def _make_sample_collection_name():
    conn = foo.get_db_conn()
    now = datetime.datetime.now()
    name = "samples." + now.strftime("%Y.%m.%d.%H.%M.%S")
    if name in conn.list_collection_names():
        name = "samples." + now.strftime("%Y.%m.%d.%H.%M.%S.%f")

    return name


def _create_sample_document_cls(sample_collection_name):
    return type(sample_collection_name, (foo.DatasetSampleDocument,), {})


def _create_frame_document_cls(frame_collection_name):
    return type(frame_collection_name, (foo.DatasetFrameSampleDocument,), {})


def _drop_dataset(name, if_persistent=True):
    try:
        # pylint: disable=no-member
        dataset_doc = foo.DatasetDocument.objects.get(name=name)
    except DoesNotExist:
        raise DoesNotExistError("Dataset '%s' not found" % name)

    if dataset_doc.persistent:
        return False

    sample_doc_cls = _create_sample_document_cls(
        dataset_doc.sample_collection_name
    )
    sample_doc_cls.drop_collection()

    frame_doc_cls = _create_frame_document_cls(
        "frames." + dataset_doc.sample_collection_name
    )
    frame_doc_cls.drop_collection()
    dataset_doc.delete()
    return True


def _load_dataset(name):
    # Load DatasetDocument for dataset
    try:
        # pylint: disable=no-member
        dataset_doc = foo.DatasetDocument.objects.get(name=name)
    except DoesNotExist:
        raise DoesNotExistError("Dataset '%s' not found" % name)

    version = dataset_doc.version
    if version is None or version != VERSION:
        runner = get_migration_runner(dataset_doc.version, VERSION)
        if runner.has_revisions:
            logger.info(
                "Migrating dataset '%s' to the current version (%s)"
                % (dataset_doc.name, VERSION)
            )
            runner.run(dataset_names=[dataset_doc.name])
        dataset_doc.reload()
        dataset_doc.version = VERSION
        dataset_doc.save()

    # Create SampleDocument class for this dataset
    sample_doc_cls = _create_sample_document_cls(
        dataset_doc.sample_collection_name
    )

    frame_doc_cls = _create_frame_document_cls(
        "frames." + dataset_doc.sample_collection_name
    )

    is_video = dataset_doc.media_type == fom.VIDEO

    # Populate sample field schema
    kwargs = {}
    default_fields = Dataset.get_default_sample_fields(include_private=True)

    if is_video:
        for frame_field in dataset_doc.frame_fields:
            subfield = (
                etau.get_class(frame_field.subfield)
                if frame_field.subfield
                else None
            )
            embedded_doc_type = (
                etau.get_class(frame_field.embedded_doc_type)
                if frame_field.embedded_doc_type
                else None
            )
            frame_doc_cls.add_field(
                frame_field.name,
                etau.get_class(frame_field.ftype),
                subfield=subfield,
                embedded_doc_type=embedded_doc_type,
                save=False,
            )

    for sample_field in dataset_doc.sample_fields:
        if sample_field.name in default_fields:
            continue

        subfield = (
            etau.get_class(sample_field.subfield)
            if sample_field.subfield
            else None
        )
        embedded_doc_type = (
            etau.get_class(sample_field.embedded_doc_type)
            if sample_field.embedded_doc_type
            else None
        )

        if sample_field.name == "frames":
            kwargs["frame_doc_cls"] = frame_doc_cls

        sample_doc_cls.add_field(
            sample_field.name,
            etau.get_class(sample_field.ftype),
            subfield=subfield,
            embedded_doc_type=embedded_doc_type,
            save=False,
            **kwargs,
        )

    return dataset_doc, sample_doc_cls, frame_doc_cls<|MERGE_RESOLUTION|>--- conflicted
+++ resolved
@@ -596,42 +596,7 @@
             sample.frames._serve(self)
             sample.frames._save()
 
-<<<<<<< HEAD
         return str(d["_id"])
-=======
-    def _add_frame_samples(self, sample_dicts):
-        frames = []
-        frames_len = {}
-        frames_keys = {}
-        for idx, d in enumerate(sample_dicts):
-            sample_frames = d.pop("frames", None)
-            frames_keys[idx] = [
-                str(frame_number) for frame_number in sample_frames.keys()
-            ]
-            sample_frames = [
-                frame.to_dict() for frame in sample_frames.values()
-            ]
-            frames_len[idx] = len(sample_frames)
-            for frame in sample_frames:
-                frame.pop("_id", None)
-
-            frames += sample_frames
-        if len(frames) == 0:
-            return  # nothing to insert
-
-        result = self._frames_collection.insert_many(frames)
-        sample_idx = 0
-        result_start = 0
-        for sample_idx, num_frames in frames_len.items():
-            result_end = result_start + num_frames
-            sample_dicts[sample_idx]["frames"] = {
-                frames_keys[sample_idx][frame_key]: _id
-                for frame_key, _id in enumerate(
-                    result.inserted_ids[result_start:result_end]
-                )
-            }
-            result_start = result_end
->>>>>>> 3867af52
 
     def add_samples(self, samples, expand_schema=True, num_samples=None):
         """Adds the given samples to the dataset.
@@ -687,13 +652,6 @@
             self._validate_sample(sample)
 
         dicts = [sample.to_mongo_dict() for sample in samples]
-<<<<<<< HEAD
-=======
-        if self.media_type == fom.VIDEO:
-            # @todo improve batching behavior for frames
-            self._add_frame_samples(dicts)
-
->>>>>>> 3867af52
         for d in dicts:
             d.pop("_id", None)  # remove the ID if in DB
 
