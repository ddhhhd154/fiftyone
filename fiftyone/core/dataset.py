--- conflicted
+++ resolved
@@ -40,11 +40,7 @@
 import fiftyone.core.media as fom
 import fiftyone.core.metadata as fome
 from fiftyone.core.odm.dataset import SampleFieldDocument
-<<<<<<< HEAD
 from fiftyone.core.odm.dataset import DatasetAppConfig
-=======
-from fiftyone.core.odm.dataset import DatasetAppConfigDocument
->>>>>>> 1d50bfc9
 import fiftyone.migrations as fomi
 import fiftyone.core.odm as foo
 import fiftyone.core.sample as fos
@@ -378,7 +374,6 @@
     def _set_media_type(self, media_type):
         self._doc.media_type = media_type
 
-<<<<<<< HEAD
         if media_type == fom.VIDEO:
             self._declare_frame_fields()
 
@@ -393,17 +388,6 @@
             self._doc.save()
 
     def _update_metadata_field(self, media_type):
-=======
-    @property
-    def app_config(self):
-        return self._doc.app_config
-
-    @app_config.setter
-    def app_config(self, config):
-        self._doc.app_config = config
-
-    def _set_metadata(self, media_type):
->>>>>>> 1d50bfc9
         idx = None
         for i, field in enumerate(self._doc.sample_fields):
             if field.name == "metadata":
