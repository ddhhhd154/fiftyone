--- conflicted
+++ resolved
@@ -269,11 +269,7 @@
     _delete_non_persistent_datasets(verbose=verbose)
 
 
-<<<<<<< HEAD
 def _delete_non_persistent_datasets(min_age=None, verbose=False):
-=======
-def _delete_non_persistent_datasets(verbose=False):
->>>>>>> 892776bf
     conn = foo.get_db_conn()
 
     if min_age is not None:
@@ -290,17 +286,12 @@
             # which means it is persistent, so we don't worry about it here
             continue
 
-<<<<<<< HEAD
         if (
             not dataset.persistent
             and not dataset.deleted
             and is_old_enough(dataset.created_at)
         ):
-            dataset.delete()
-=======
-        if not dataset.persistent and not dataset.deleted:
             dataset._delete()
->>>>>>> 892776bf
             if verbose:
                 logger.info("Dataset '%s' deleted", name)
 
