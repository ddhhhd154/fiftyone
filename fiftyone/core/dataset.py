--- conflicted
+++ resolved
@@ -199,13 +199,8 @@
             return self.view()[sample_id_or_slice]
 
         try:
-<<<<<<< HEAD
-            doc = self._get_query_set().get(id=sample_id)
+            doc = self._get_query_set().get(id=sample_id_or_slice)
             return fos.Sample.from_doc(doc)
-=======
-            doc = self._get_query_set().get(id=sample_id_or_slice)
-            return self._load_sample_from_doc(doc)
->>>>>>> c536a253
         except DoesNotExist:
             raise KeyError("No sample found with ID '%s'" % sample_id_or_slice)
 
