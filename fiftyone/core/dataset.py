--- conflicted
+++ resolved
@@ -3478,14 +3478,10 @@
 
     def delete_saved_views(self):
         """Deletes all saved views from this dataset."""
-<<<<<<< HEAD
-        for view_doc in self._doc.get_saved_views():
-=======
         for view_doc in self._doc.saved_views:
             if isinstance(view_doc, DBRef):
                 continue
 
->>>>>>> bbecf4f9
             view_doc.delete()
 
         self._doc.saved_views = []
@@ -6593,12 +6589,6 @@
 
 
 def _delete_dataset_doc(dataset_doc):
-<<<<<<< HEAD
-    for view_doc in dataset_doc.get_saved_views():
-        view_doc.delete()
-
-    for run_doc in dataset_doc.get_annotation_runs().values():
-=======
     for view_doc in dataset_doc.saved_views:
         if isinstance(view_doc, DBRef):
             continue
@@ -6609,33 +6599,24 @@
         if isinstance(run_doc, DBRef):
             continue
 
->>>>>>> bbecf4f9
         if run_doc.results is not None:
             run_doc.results.delete()
 
         run_doc.delete()
 
-<<<<<<< HEAD
-    for run_doc in dataset_doc.get_brain_methods().values():
-=======
     for run_doc in dataset_doc.brain_methods.values():
         if isinstance(run_doc, DBRef):
             continue
 
->>>>>>> bbecf4f9
         if run_doc.results is not None:
             run_doc.results.delete()
 
         run_doc.delete()
 
-<<<<<<< HEAD
-    for run_doc in dataset_doc.get_evaluations().values():
-=======
     for run_doc in dataset_doc.evaluations.values():
         if isinstance(run_doc, DBRef):
             continue
 
->>>>>>> bbecf4f9
         if run_doc.results is not None:
             run_doc.results.delete()
 
