--- conflicted
+++ resolved
@@ -6,11 +6,7 @@
 |
 """
 from collections import defaultdict
-<<<<<<< HEAD
 from functools import wraps
-import html
-=======
->>>>>>> ce10bc54
 import json
 import logging
 import random
@@ -25,11 +21,6 @@
 import fiftyone.core.service as fos
 from fiftyone.core.state import StateDescription
 
-<<<<<<< HEAD
-html_escape = html.escape
-del html
-=======
->>>>>>> ce10bc54
 
 logger = logging.getLogger(__name__)
 
@@ -314,15 +305,10 @@
             RuntimeError: if this command is run in a non-notebook environment
         """
         if self._context == focx._NONE:
-<<<<<<< HEAD
             raise RuntimeError("Cannot show App in a non-notebook environment")
-
-=======
-            raise RuntimeError("Cannot show App; not an IPython notebook")
         if self.dataset is not None:
             self.dataset._doc.reload()
         self.state.datasets = fod.list_datasets()
->>>>>>> ce10bc54
         display(self._port, height=height)
 
     @property
