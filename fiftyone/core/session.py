"""
Session class for interacting with the FiftyOne App.

| Copyright 2017-2021, Voxel51, Inc.
| `voxel51.com <https://voxel51.com/>`_
|
"""
from collections import defaultdict
from functools import wraps
import logging
import time
from uuid import uuid4
import webbrowser

from jinja2 import Template

import fiftyone as fo
import fiftyone.constants as focn
import fiftyone.core.dataset as fod
import fiftyone.core.client as foc
import fiftyone.core.context as focx
import fiftyone.core.service as fos
import fiftyone.core.utils as fou
import fiftyone.utils.templates as fout
from fiftyone.core.state import StateDescription


logger = logging.getLogger(__name__)

#
# Session globals
#
# _session is the proxy `Session` for `launch_app()` and `close_app()` calls
# _server_services maintains active servers
# _subscribed_sessions maintains sessions subscribed to an active server
#
# Both maps use port as the key, so the main python process is always aware
# of what servers can be killed
#
# Note that a server process is killed via deletion of its
# `fiftyone.core.service.ServerService` instance
#
_session = None
_server_services = {}
_subscribed_sessions = defaultdict(set)


_APP_DESKTOP_MESSAGE = """
Desktop App launched.
"""

_APP_WEB_MESSAGE = """
App launched. Point your web browser to http://localhost:{0}
"""

_APP_NOTEBOOK_MESSAGE = """
Session launched. Run `session.show()` to open the App in a cell output.
"""

_REMOTE_INSTRUCTIONS = """
You have launched a remote App on port {0}. To connect to this App from another
machine, issue the following command:

fiftyone app connect --destination [<username>@]<hostname> --port {0}

where `[<username>@]<hostname>` refers to your current machine. Alternatively,
you can manually configure port forwarding on another machine as follows:

ssh -N -L 5151:127.0.0.1:{0} [<username>@]<hostname>

The App can then be viewed in your browser at http://localhost:5151.

See https://voxel51.com/docs/fiftyone/user_guide/app.html#remote-sessions
for more information about remote sessions.
"""

_WAIT_INSTRUCTIONS = """
A session appears to have terminated shortly after it was started. If you
intended to start an App instance or a remote session from a script, you should
call `session.wait()` to keep the session (and the script) alive.
"""


def launch_app(
    dataset=None,
    view=None,
    port=None,
    remote=False,
    desktop=None,
    auto=True,
    config=None,
):
    """Launches the FiftyOne App.

    Note that only one App instance can be opened at a time. If this method is
    called when another App exists, the existing App will be closed.

    Args:
        dataset (None): an optional :class:`fiftyone.core.dataset.Dataset` to
            load
        view (None): an optional :class:`fiftyone.core.view.DatasetView` to
            load
        port (None): the port number to serve the App. If None,
            ``fiftyone.config.default_app_port`` is used
        remote (False): whether this is a remote session, and opening the App
            should not be attempted
        desktop (None): whether to launch the App in the browser (False) or as
            a desktop App (True). If None, ``fiftyone.config.desktop_app`` is
            used. Not applicable to notebook contexts
        auto (True): whether to automatically show a new App window
            whenever the state of the session is updated. Only applicable
            in notebook contexts
        config (None): an optional :class:`fiftyone.core.config.AppConfig` to
            control fine-grained default App settings

    Returns:
        a :class:`Session`
    """
    global _session  # pylint: disable=global-statement
    #
    # Note, we always `close_app()` here rather than just calling
    # `session.open()` if a session already exists, because the app may have
    # been closed in some way other than `session.close()` --- e.g., the user
    # closing the GUI --- in which case the underlying Electron process may
    # still exist; in this case, `session.open()` does not seem to reopen the
    # app
    #
    # @todo this can probably be improved
    #
    close_app()

    _session = Session(
        dataset=dataset,
        view=view,
        port=port,
        remote=remote,
        desktop=desktop,
        auto=auto,
        config=config,
    )

    if _session.remote:
        logger.info(_REMOTE_INSTRUCTIONS.strip().format(_session.server_port))
    elif _session.desktop:
        logger.info(_APP_DESKTOP_MESSAGE.strip())
    elif focx._get_context() != focx._NONE:
        if not auto:
            logger.info(_APP_NOTEBOOK_MESSAGE.strip())
    else:
        logger.info(_APP_WEB_MESSAGE.strip().format(_session.server_port))

    return _session


def close_app():
    """Closes the FiftyOne App, if necessary.

    If no App is currently open, this method has no effect.
    """
    global _session  # pylint: disable=global-statement
    if _session is not None:
        _session.close()
        _session = None


def _update_state(auto_show=False):
    def decorator(func):
        @wraps(func)
        def wrapper(self, *args, **kwargs):
            result = func(self, *args, **kwargs)
            if auto_show:
                self._auto_show()

            self._update_state()
            return result

        return wrapper

    return decorator


class Session(foc.HasClient):
    """Session that maintains a 1-1 shared state with the FiftyOne App.

    **Basic Usage**

    -   Use :func:`launch_app` to launch the App and retrieve its
        corresponding :class:`Session` instance.

    -   To open a dataset in the App, simply set the
        :attr:`Session.dataset` property of the session to your
        :class:`fiftyone.core.dataset.Dataset`.

    -   To load a specific view into your dataset, simply set the
        :attr:`Session.view` property of the session to your
        :class:`fiftyone.core.view.DatasetView`.

    -   Use :meth:`Session.refresh` to refresh the App if you update a dataset
        outside of the App

    -   Use :attr:`Session.selected` to retrieve the IDs of the currently
        selected samples in the App.

    -   Use :func:`Session.close` and :func:`Session.open` to temporarily close
        and reopen the App without creating a new :class:`Session`
        instance.

    -   Use :func:`close_app` to programmatically close the App and
        terminate the session.

    Args:
        dataset (None): an optional :class:`fiftyone.core.dataset.Dataset` to
            load
        view (None): an optional :class:`fiftyone.core.view.DatasetView` to
            load
        port (None): the port number to serve the App. If None,
            ``fiftyone.config.default_app_port`` is used
        remote (False): whether this is a remote session, and opening the App
            should not be attempted
        desktop (None): whether to launch the App in the browser (False) or as
            a desktop App (True). If None, ``fiftyone.config.desktop_app`` is
            used. Not applicable to notebook contexts (e.g., Jupyter and Colab)
        auto (True): whether to automatically show a new App window
            whenever the state of the session is updated. Only applicable
            in notebook contexts
        config (None): an optional :class:`fiftyone.core.config.AppConfig` to
            control fine-grained default App settings
    """

    _HC_NAMESPACE = "state"
    _HC_ATTR_NAME = "state"
    _HC_ATTR_TYPE = StateDescription

    def __init__(
        self,
        dataset=None,
        view=None,
        port=None,
        remote=False,
        desktop=None,
        auto=True,
        config=None,
    ):
        if port is None:
            port = fo.config.default_app_port

        if config is None:
            config = fo.app_config.copy()

        state = self._HC_ATTR_TYPE()
        state.config = config

        self._context = focx._get_context()
        self._port = port
        self._remote = remote
        # maintain a reference to prevent garbage collection
        self._get_time = time.perf_counter
        self._WAIT_INSTRUCTIONS = _WAIT_INSTRUCTIONS
        self._disable_wait_warning = False
        self._auto = auto
        self._handles = {}
        self._colab_img_counter = defaultdict(int)

        global _server_services  # pylint: disable=global-statement
        if port not in _server_services:
            _server_services[port] = fos.ServerService(
                port, do_not_track=fo.config.do_not_track
            )

        global _subscribed_sessions  # pylint: disable=global-statement
        _subscribed_sessions[port].add(self)
        super().__init__(self._port)

        if desktop is None:
            if self._context == focx._NONE:
                desktop = fo.config.desktop_app
            else:
                desktop = False

        self._desktop = desktop
        self._start_time = self._get_time()

        if view is not None:
            state.view = view
            state.dataset = view._dataset
        elif dataset is not None:
            state.dataset = dataset

        if state.dataset is not None:
            state.dataset._reload()

        state.datasets = fod.list_datasets()
        state.active_handle = self._auto_show()
        self.state = state

        if self._remote:
            if self._context != focx._NONE:
                raise ValueError(
                    "Remote sessions cannot be run from a notebook"
                )

            return

        if self._desktop:
            if self._context == focx._COLAB:
                raise ValueError(
                    "Cannot open a Desktop App instance from a Colab notebook"
                )

            try:
                import fiftyone.desktop  # pylint: disable=unused-import
            except ImportError as e:
                if not focn.DEV_INSTALL:
                    raise ValueError(
                        "You must install the 'fiftyone-desktop' package "
                        "in order to launch a desktop App instance"
                    ) from e

            self._app_service = fos.AppService(server_port=port)
            return

        if self._context == focx._NONE:
            self.open()

    def __repr__(self):
        return self.summary()

    def __del__(self):
        """Deletes the Session by removing it from the `_subscribed_sessions`
        global and deleting (stopping) the associated
        :class:`fiftyone.core.service.ServerService` if no other sessions are
        subscribed.
        """
        try:
            if (
                not self._disable_wait_warning
                and self._get_time() - self._start_time < 2.5
            ):
                # logger may already have been garbage-collected
                print(self._WAIT_INSTRUCTIONS)

            global _subscribed_sessions  # pylint: disable=global-statement
            _subscribed_sessions[self._port].discard(self)

            if len(_subscribed_sessions[self._port]) == 0:
                global _server_services  # pylint: disable=global-statement
                if self._port in _server_services:
                    service = _server_services.pop(self._port)
                    service.stop()
        except:
            # e.g. globals were already garbage-collected
            pass
        super().__del__()

    @property
    def server_port(self):
        """The server port for the session."""
        return self._port

    @property
    def remote(self):
        """Whether the session is remote."""
        return self._remote

    @property
    def desktop(self):
        """Whether the session is connected to a desktop App."""
        return self._desktop

    @property
    def url(self):
        """The URL of the session."""
        if self._context == focx._COLAB:
            # pylint: disable=no-name-in-module,import-error
            from google.colab.output import eval_js

            url = eval_js(
                "google.colab.kernel.proxyPort(%d)" % self.server_port
            )
            return "%s?fiftyoneColab=true" % url

        return "http://localhost:%d/" % self.server_port

    @property
    def config(self):
        """The current :class:`fiftyone.core.config.AppConfig`.

        For changes to a session's config to take effect in the App,
        a call to :meth:`Session.refresh` or another state-updating action
        such as `session.view = my_view` must occur.

        Example usage::

            import fiftyone as fo

            dataset, session = fo.quickstart()

            # change the show confidence setting and push the change to the App
            session.config.show_confidence = False
            session.refresh()
        """
        return self.state.config

    @config.setter
    def config(self, config):
        self.state.config = config

    @property
    def dataset(self):
        """The :class:`fiftyone.core.dataset.Dataset` connected to the session.
        """
        if self.state.view is not None:
            return self.state.view._dataset

        return self.state.dataset

    @dataset.setter
    @_update_state(auto_show=True)
    def dataset(self, dataset):
        if dataset is not None:
            dataset._reload()

        self.state.dataset = dataset
        self.state.view = None
        self.state.selected = []
        self.state.selected_labels = []
        self.state.filters = {}

    @_update_state()
    def clear_dataset(self):
        """Clears the current :class:`fiftyone.core.dataset.Dataset` from the
        session, if any.
        """
        self.state.dataset = None

    @property
    def view(self):
        """The :class:`fiftyone.core.view.DatasetView` connected to the
        session, or ``None`` if no view is connected.
        """
        return self.state.view

    @property
    def _collection(self):
        if self.view is not None:
            return self.view

        return self.dataset

    @view.setter
    @_update_state(auto_show=True)
    def view(self, view):
        self.state.view = view
        if view is not None:
            self.state.dataset = self.state.view._dataset
            self.state.dataset._reload()

        self.state.selected = []
        self.state.selected_labels = []
        self.state.filters = {}

    @_update_state()
    def clear_view(self):
        """Clears the current :class:`fiftyone.core.view.DatasetView` from the
        session, if any.
        """
        self.state.view = None

    @_update_state()
    def refresh(self):
        """Refreshes the current App window."""
        pass

    @property
    def selected(self):
        """A list of sample IDs of the currently selected samples in the App,
        if any.
        """
        return list(self.state.selected)

    @selected.setter
    @_update_state()
    def selected(self, sample_ids):
        self.state.selected = list(sample_ids) if sample_ids else []

    @_update_state()
    def clear_selected(self):
        """Clears the currently selected samples, if any."""
        self.state.selected = []

    @_update_state()
<<<<<<< HEAD
    def select_samples(self, sample_ids):
        """Selects the samples with the given IDs in the App.

        Args:
            sample_ids: an iterable of sample IDs
        """
        self.state.selected = list(sample_ids)
=======
    def select_samples(self, ids=None, tags=None):
        """Selects the specified samples in the current view in the App,

        Args:
            ids (None): an ID or iterable of IDs of samples to select
            tags (None): a tag or iterable of tags of samples to select
        """
        if tags is not None:
            ids = self._collection.match_tags(tags).values("id")

        if ids is None:
            ids = []

        self.state.selected = list(ids)
>>>>>>> e773f6d9

    @property
    def selected_labels(self):
        """A list of labels currently selected in the App.

        Items are dictionaries with the following keys:

            -   ``label_id``: the ID of the label
            -   ``sample_id``: the ID of the sample containing the label
            -   ``field``: the field name containing the label
            -   ``frame_number``: the frame number containing the label (only
                applicable to video samples)
        """
        return list(self.state.selected_labels)

    @selected_labels.setter
    @_update_state()
    def selected_labels(self, labels):
        self.state.selected_labels = list(labels) if labels else []

    @_update_state()
    def select_labels(self, labels=None, ids=None, tags=None, fields=None):
<<<<<<< HEAD
        """Selects the specified labels in the App.
=======
        """Selects the specified labels in the current view in the App.
>>>>>>> e773f6d9

        This method uses the same interface as
        :meth:`fiftyone.core.collections.SampleCollection.select_labels` to
        specify the labels to select.

        Args:
            labels (None): a list of dicts specifying the labels to select
            ids (None): an ID or iterable of IDs of the labels to select
            tags (None): a tag or iterable of tags of labels to select
            fields (None): a field or iterable of fields from which to select
        """
        if labels is None:
            labels = self._collection._get_selected_labels(
                ids=ids, tags=tags, fields=fields
            )

        self.state.selected_labels = list(labels)

    @_update_state()
    def clear_selected_labels(self):
        """Clears the currently selected labels, if any."""
        self.state.selected_labels = []

    @_update_state()
    def tag_selected_samples(self, tag):
        """Adds the tag to the currently selected samples, if necessary.

        The currently selected labels are :meth:`Sesssion.selected`.

        Args:
            tag: a tag
        """
        self._collection.select(self.selected).tag_samples(tag)

    @_update_state()
    def untag_selected_samples(self, tag):
        """Removes the tag from the currently selected samples, if necessary.

        The currently selected labels are :meth:`Sesssion.selected`.

        Args:
            tag: a tag
        """
        self._collection.select(self.selected).untag_samples(tag)

    @_update_state()
    def tag_selected_labels(self, tag):
        """Adds the tag to the currently selected labels, if necessary.

        The currently selected labels are :meth:`Sesssion.selected_labels`.

        Args:
            tag: a tag
        """
        self._collection.select_labels(labels=self.selected_labels).tag_labels(
            tag
        )

    @_update_state()
    def untag_selected_labels(self, tag):
        """Removes the tag from the currently selected labels, if necessary.

        The currently selected labels are :meth:`Sesssion.selected_labels`.

        Args:
            tag: a tag
        """
        self._collection.select_labels(
            labels=self.selected_labels
        ).untag_labels(tag)

    def summary(self):
        """Returns a string summary of the session.

        Returns:
            a string summary
        """
        if self.dataset:
            dataset_name = self.dataset.name
            media_type = self.dataset.media_type
        else:
            dataset_name = None
            media_type = "N/A"

        elements = ["Dataset:          %s" % dataset_name]

        if self.dataset:
            num_samples = len(self.view) if self.view else len(self.dataset)
            elements.extend(
                [
                    "Media type:       %s" % media_type,
                    "Num samples:      %d" % num_samples,
                    "Selected samples: %d" % len(self.selected),
                    "Selected labels:  %d" % len(self.selected_labels),
                ]
            )

        if self._remote:
            type_ = "remote"
        elif self._context == focx._COLAB:
            type_ = "colab"
        elif self._desktop:
            type_ = "desktop"
        else:
            type_ = self.url

        elements.append("Session type:     %s" % type_)

        if self.view:
            elements.extend(
                ["View stages:", self.view._make_view_stages_str()]
            )

        return "\n".join(elements)

    def open(self):
        """Opens the App, if necessary.

        The behavior of this method depends on your context:

        -   Notebooks: calls :meth:`Session.show` to open an App window in the
            output of your current cell
        -   Desktop: the desktop App will be opened, if necessary
        -   Other (non-remote): the App will be opened in a new browser tab
        """
        if self._remote:
            raise ValueError("Remote sessions cannot launch the App")

        if self._context != focx._NONE:
            self.show()
            return

        if self._desktop:
            self._app_service.start()
            return

        self.open_tab()

    def open_tab(self):
        """Opens the App in a new tab of your default browser.

        This method can be called from Jupyter notebooks and from desktop App
        mode to override the default behavior of :meth:`Session.open`.

        This method cannot be called on remote sessions or from Colab
        notebooks.
        """
        if self._remote:
            raise ValueError("Remote sessions cannot launch the App")

        if self._context == focx._COLAB:
            raise ValueError(
                "Cannot open the App in a dedicated tab from Colab notebooks"
            )

        webbrowser.open(self.url, new=2)

    @_update_state()
    def show(self, height=None):
        """Opens the App in the output of the current notebook cell.

        This method has no effect in non-notebook contexts.

        Args:
            height (None): a height, in pixels, for the App
        """
        self._show(height)

    def no_show(self):
        """Returns a context manager that temporarily prevents new App
        instances from being opened in the current notebook cell when methods
        are run that normally would show new App windows.

        This method has no effect in non-notebook contexts.

        Examples::

            import fiftyone as fo

            dataset = foz.load_zoo_dataset("quickstart")
            session = fo.launch_app(dataset)

            # (new cell)

            # Opens a new App instance
            session.view = dataset.take(100)

            # (new cell)

            # Does not open a new App instance
            with session.no_show():
                session.view = dataset.take(100)

        Returns:
            a context manager
        """
        return fou.SetAttributes(self, _auto=False)

    def no_show(self):
        """Returns a context manager that temporarily prevents new App
        instances from being opened in the current notebook cell when methods
        are run that normally would show new App windows.

        This method has no effect in non-notebook contexts.

        Examples::

            import fiftyone as fo

            dataset = foz.load_zoo_dataset("quickstart")
            session = fo.launch_app(dataset)

            # (new cell)

            # Opens a new App instance
            session.view = dataset.take(100)

            # (new cell)

            # Does not open a new App instance
            with session.no_show():
                session.view = dataset.take(100)

        Returns:
            a context manager
        """
        return fou.SetAttributes(self, _auto=False)

    def wait(self):
        """Blocks execution until the session is closed by the user.

        For local sessions, this will wait until the App is closed by the user.

        For remote sessions, this will wait until the server shuts down, which
        typically requires interrupting the calling process with Ctrl-C.
        """
        try:
            if self._remote or not self._desktop:
                try:
                    _server_services[self._port].wait()
                except:
                    while True:
                        time.sleep(1)
            else:
                self._app_service.wait()
        except KeyboardInterrupt:
            self._disable_wait_warning = True
            raise

    def close(self):
        """Closes the session and terminates the App, if necessary."""
        if self._remote:
            return

        self.state.close = True
        self._update_state()

    def freeze(self):
        """Screenshots the active App cell.

        Only applicable to notebook contexts.
        """
        if self._context == focx._NONE:
            raise ValueError("Only notebook sessions can be frozen")

        self.state.active_handle = None
        self._update_state()

    def _auto_show(self):
        if self._auto and (self._context != focx._NONE):
            return self._show()

    def _capture(self, data):
        from IPython.display import HTML

        if self._context == focx._COLAB:
            return

        handle = data["handle"]
        if data["handle"] in self._handles:
            self._handles[handle]["target"].update(
                HTML(
                    fout._SCREENSHOT_HTML.render(
                        handle=handle,
                        image=data["src"],
                        url=self._base_url(),
                        max_width=data["width"],
                    )
                )
            )

    def _base_url(self):
        if self._context == focx._COLAB:
            # pylint: disable=no-name-in-module,import-error
            from google.colab.output import eval_js

            return eval_js(
                "google.colab.kernel.proxyPort(%d)" % self.server_port
            )

        return "http://localhost:%d/" % self.server_port

    def _reactivate(self, data):
        handle = data["handle"]
        if handle in self._handles:
            source = self._handles[handle]
            _display(
                self,
                source["target"],
                handle,
                self._port,
                source["height"],
                update=True,
            )
            self.state.active_handle = handle
            self._update_state()

    def _show(self, height=None):
        if (self._context == focx._NONE) or self._desktop:
            return

        if self.dataset is not None:
            self.dataset._reload()

        import IPython.display

        handle = IPython.display.display(display_id=True)
        uuid = str(uuid4())
        self.state.active_handle = uuid

        if height is None:
            height = self.config.notebook_height

        self._handles[uuid] = {"target": handle, "height": height}

        _display(self, handle, uuid, self._port, height=height)
        return uuid

    def _update_state(self):
        self.state.datasets = fod.list_datasets()
        self.state.refresh = not self.state.refresh

        # See ``fiftyone.core.client`` to understand this
        self.state = self.state


def _display(session, handle, uuid, port=None, height=None, update=False):
    """Displays a running FiftyOne instance.

    Args:
        port (None): the integer port on which the FiftyOne server is listening
        height (None): the height of the frame into which to render the
            FiftyOne UI, in pixels. If None, a default value is used
    """
    if height is None:
        height = session.config.notebook_height

    funcs = {focx._COLAB: _display_colab, focx._IPYTHON: _display_ipython}
    fn = funcs[focx._get_context()]

    return fn(session, handle, uuid, port, height, update)


def _display_colab(session, handle, uuid, port, height, update=False):
    """Display a FiftyOne instance in a Colab output frame.

    The Colab VM is not directly exposed to the network, so the Colab runtime
    provides a service worker tunnel to proxy requests from the end user's
    browser through to servers running on the Colab VM: the output frame may
    issue requests to https://localhost:<port> (HTTPS only), which will be
    forwarded to the specified port on the VM.

    It does not suffice to create an `iframe` and let the service worker
    redirect its traffic (`<iframe src="https://localhost:6006">`), because for
    security reasons service workers cannot intercept iframe traffic. Instead,
    we manually fetch the FiftyOne index page with an XHR in the output frame,
    and inject the raw HTML into `document.body`.
    """
    import IPython.display

    # pylint: disable=no-name-in-module,import-error
    from google.colab import output

    style_text = Template(fout._SCREENSHOT_STYLE).render(handle=uuid)
    html = Template(fout._SCREENSHOT_COLAB).render(
        style=style_text, handle=uuid
    )
    script = Template(fout._SCREENSHOT_COLAB_SCRIPT).render(
        port=port, handle=uuid, height=height
    )

    handle.display(IPython.display.HTML(html))
    output.eval_js(script)

    def capture(img, width):
        idx = session._colab_img_counter[uuid]
        session._colab_img_counter[uuid] = idx + 1
        with output.redirect_to_element("#focontainer-%s" % uuid):
            # pylint: disable=undefined-variable,bad-format-character
            display(
                IPython.display.HTML(
                    """
                <img id='fo-%s%d' class='foimage' src='%s'
                    style='width: 100%%; max-width: %dpx'/>
                <style>
                #fo-%s%d {
                    display: none;
                }
                </style>
                """
                    % (uuid, idx, img, width, uuid, idx - 1)
                )
            )

    output.register_callback("fiftyone.%s" % uuid.replace("-", "_"), capture)


def _display_ipython(session, handle, uuid, port, height, update=False):
    import IPython.display

    src = "http://localhost:%d/?notebook=true&handleId=%s" % (port, uuid)
    iframe = IPython.display.IFrame(src, height=height, width="100%")
    if update:
        handle.update(iframe)
    else:
        handle.display(iframe)<|MERGE_RESOLUTION|>--- conflicted
+++ resolved
@@ -489,15 +489,6 @@
         self.state.selected = []
 
     @_update_state()
-<<<<<<< HEAD
-    def select_samples(self, sample_ids):
-        """Selects the samples with the given IDs in the App.
-
-        Args:
-            sample_ids: an iterable of sample IDs
-        """
-        self.state.selected = list(sample_ids)
-=======
     def select_samples(self, ids=None, tags=None):
         """Selects the specified samples in the current view in the App,
 
@@ -512,7 +503,6 @@
             ids = []
 
         self.state.selected = list(ids)
->>>>>>> e773f6d9
 
     @property
     def selected_labels(self):
@@ -535,11 +525,7 @@
 
     @_update_state()
     def select_labels(self, labels=None, ids=None, tags=None, fields=None):
-<<<<<<< HEAD
-        """Selects the specified labels in the App.
-=======
         """Selects the specified labels in the current view in the App.
->>>>>>> e773f6d9
 
         This method uses the same interface as
         :meth:`fiftyone.core.collections.SampleCollection.select_labels` to
@@ -707,36 +693,6 @@
             height (None): a height, in pixels, for the App
         """
         self._show(height)
-
-    def no_show(self):
-        """Returns a context manager that temporarily prevents new App
-        instances from being opened in the current notebook cell when methods
-        are run that normally would show new App windows.
-
-        This method has no effect in non-notebook contexts.
-
-        Examples::
-
-            import fiftyone as fo
-
-            dataset = foz.load_zoo_dataset("quickstart")
-            session = fo.launch_app(dataset)
-
-            # (new cell)
-
-            # Opens a new App instance
-            session.view = dataset.take(100)
-
-            # (new cell)
-
-            # Does not open a new App instance
-            with session.no_show():
-                session.view = dataset.take(100)
-
-        Returns:
-            a context manager
-        """
-        return fou.SetAttributes(self, _auto=False)
 
     def no_show(self):
         """Returns a context manager that temporarily prevents new App
