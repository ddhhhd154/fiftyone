--- conflicted
+++ resolved
@@ -328,13 +328,10 @@
             base_dir=base_dir
         )
 
-<<<<<<< HEAD
-=======
         if zoo_dataset.has_splits:
             print("***** Supported splits *****")
             print("%s\n" % ", ".join(zoo_dataset.supported_splits))
 
->>>>>>> ae0c34c8
         print("***** Dataset location *****")
         if name not in downloaded_datasets:
             print("Dataset '%s' is not downloaded" % name)
