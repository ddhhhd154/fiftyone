"""
Video frame views.

| Copyright 2017-2022, Voxel51, Inc.
| `voxel51.com <https://voxel51.com/>`_
|
"""
from collections import defaultdict
from copy import deepcopy
import logging
import os

from bson import ObjectId
from pymongo import UpdateOne

import eta.core.utils as etau

import fiftyone as fo
import fiftyone.core.dataset as fod
import fiftyone.core.fields as fof
import fiftyone.core.media as fom
import fiftyone.core.sample as fos
import fiftyone.core.odm as foo
import fiftyone.core.odm.sample as foos
import fiftyone.core.utils as fou
import fiftyone.core.validation as fova
import fiftyone.core.view as fov

fouv = fou.lazy_import("fiftyone.utils.video")


logger = logging.getLogger(__name__)


class FrameView(fos.SampleView):
    """A frame in a :class:`FramesView`.

    :class:`FrameView` instances should not be created manually; they are
    generated by iterating over :class:`FramesView` instances.

    Args:
        doc: a :class:`fiftyone.core.odm.DatasetSampleDocument`
        view: the :class:`FramesView` that the frame belongs to
        selected_fields (None): a set of field names that this view is
            restricted to
        excluded_fields (None): a set of field names that are excluded from
            this view
        filtered_fields (None): a set of field names of list fields that are
            filtered in this view
    """

    @property
    def _sample_id(self):
        return ObjectId(self._doc.sample_id)

    def _save(self, deferred=False):
        if deferred:
            raise NotImplementedError(
                "Frames views do not support save contexts"
            )

        super()._save(deferred=deferred)
        self._view._sync_source_sample(self)


class FramesView(fov.DatasetView):
    """A :class:`fiftyone.core.view.DatasetView` of frames from a video
    :class:`fiftyone.core.dataset.Dataset`.

    Frames views contain an ordered collection of frames, each of which
    corresponds to a single frame of a video from the source collection.

    Frames retrieved from frames views are returned as :class:`FrameView`
    objects.

    Args:
        source_collection: the
            :class:`fiftyone.core.collections.SampleCollection` from which this
            view was created
        frames_stage: the :class:`fiftyone.core.stages.ToFrames` stage that
            defines how the frames were created
        frames_dataset: the :class:`fiftyone.core.dataset.Dataset` that serves
            the frames in this view
    """

    def __init__(
        self, source_collection, frames_stage, frames_dataset, _stages=None
    ):
        if _stages is None:
            _stages = []

        self._source_collection = source_collection
        self._frames_stage = frames_stage
        self._frames_dataset = frames_dataset
        self.__stages = _stages

    def __copy__(self):
        return self.__class__(
            self._source_collection,
            deepcopy(self._frames_stage),
            self._frames_dataset,
            _stages=deepcopy(self.__stages),
        )

    @property
    def _base_view(self):
        return self.__class__(
            self._source_collection,
            self._frames_stage,
            self._frames_dataset,
        )

    @property
    def _dataset(self):
        return self._frames_dataset

    @property
    def _root_dataset(self):
        return self._source_collection._root_dataset

    @property
    def _sample_cls(self):
        return FrameView

    @property
    def _stages(self):
        return self.__stages

    @property
    def _all_stages(self):
        return (
            self._source_collection.view()._all_stages
            + [self._frames_stage]
            + self.__stages
        )

    @property
    def name(self):
        return self.dataset_name + "-frames"

    @property
    def media_type(self):
        return fom.IMAGE

    def _get_default_sample_fields(
        self, include_private=False, use_db_fields=False
    ):
        fields = super()._get_default_sample_fields(
            include_private=include_private, use_db_fields=use_db_fields
        )

        if use_db_fields:
            return fields + ("_sample_id", "frame_number")

        return fields + ("sample_id", "frame_number")

    def _get_default_indexes(self, frames=False):
        if frames:
            return super()._get_default_indexes(frames=frames)

        return ["id", "filepath", "sample_id", "_sample_id_1_frame_number_1"]

    def set_values(self, field_name, *args, **kwargs):
        # The `set_values()` operation could change the contents of this view,
        # so we first record the sample IDs that need to be synced
        if self._stages:
            ids = self.values("id")
        else:
            ids = None

        super().set_values(field_name, *args, **kwargs)

        field = field_name.split(".", 1)[0]
        self._sync_source(fields=[field], ids=ids)

    def save(self, fields=None):
        """Saves the frames in this view to the underlying dataset.

        .. note::

            This method is not a :class:`fiftyone.core.stages.ViewStage`;
            it immediately writes the requested changes to the underlying
            dataset.

        .. warning::

            This will permanently delete any omitted or filtered contents from
            the frames of the source dataset.

        Args:
            fields (None): an optional field or list of fields to save. If
                specified, only these fields are overwritten
        """
        if etau.is_str(fields):
            fields = [fields]

        super().save(fields=fields)

        self._sync_source(fields=fields)

    def keep(self):
        """Deletes all frames that are **not** in this view from the underlying
        dataset.

        .. note::

            This method is not a :class:`fiftyone.core.stages.ViewStage`;
            it immediately writes the requested changes to the underlying
            dataset.
        """

        # The `keep()` operation below will delete frames, so we must sync
        # deletions to the source dataset first
        self._sync_source(update=False, delete=True)

        super().keep()

    def keep_fields(self):
        """Deletes any sample fields that have been excluded in this view from
        the frames of the underlying dataset.

        .. note::

            This method is not a :class:`fiftyone.core.stages.ViewStage`;
            it immediately writes the requested changes to the underlying
            dataset.
        """
        self._sync_source_keep_fields()

        super().keep_fields()

    def reload(self):
        """Reloads this view from the source collection in the database.

        Note that :class:`FrameView` instances are not singletons, so any
        in-memory frames extracted from this view will not be updated by
        calling this method.
        """
        self._source_collection.reload()

        #
        # Regenerate the frames dataset
        #
        # This assumes that calling `load_view()` when the current patches
        # dataset has been deleted will cause a new one to be generated
        #

        self._frames_dataset.delete()
        _view = self._frames_stage.load_view(self._source_collection)
        self._frames_dataset = _view._frames_dataset

    def _set_labels(self, field_name, sample_ids, label_docs):
        super()._set_labels(field_name, sample_ids, label_docs)

        self._sync_source(fields=[field_name], ids=sample_ids)

    def _delete_labels(self, ids, fields=None):
        super()._delete_labels(ids, fields=fields)

        if fields is not None:
            if etau.is_str(fields):
                fields = [fields]

            frame_fields = [
                self._source_collection._FRAMES_PREFIX + f for f in fields
            ]
        else:
            frame_fields = None

        self._source_collection._delete_labels(ids, fields=frame_fields)

    def _sync_source_sample(self, sample):
        self._sync_source_schema()

        default_fields = set(
            self._get_default_sample_fields(
                include_private=True, use_db_fields=True
            )
        )

        updates = {
            k: v
            for k, v in sample.to_mongo_dict().items()
            if k not in default_fields
        }

        if not updates:
            return

        match = {
            "_sample_id": sample._sample_id,
            "frame_number": sample.frame_number,
        }

        self._source_collection._dataset._frame_collection.update_one(
            match, {"$set": updates}
        )

    def _sync_source(self, fields=None, ids=None, update=True, delete=False):
        default_fields = set(
            self._get_default_sample_fields(
                include_private=True, use_db_fields=True
            )
        )

        if fields is not None:
            fields = [f for f in fields if f not in default_fields]
            if not fields:
                return

        if update:
            self._sync_source_schema(fields=fields)

            dst_coll = self._source_collection._dataset._frame_collection_name

            pipeline = []

            if ids is not None:
                pipeline.append(
                    {
                        "$match": {
                            "_id": {"$in": [ObjectId(_id) for _id in ids]}
                        }
                    }
                )

            if fields is None:
                default_fields.discard("_sample_id")
                default_fields.discard("frame_number")

                pipeline.append({"$unset": list(default_fields)})
            else:
                project = {f: True for f in fields}
                project["_id"] = True
                project["_sample_id"] = True
                project["frame_number"] = True
                pipeline.append({"$project": project})

            pipeline.append(
                {
                    "$merge": {
                        "into": dst_coll,
                        "on": ["_sample_id", "frame_number"],
                        "whenMatched": "merge",
                        "whenNotMatched": "discard",
                    }
                }
            )

            self._frames_dataset._aggregate(pipeline=pipeline)

        if delete:
            frame_ids = self._frames_dataset.exclude(self).values("id")
            self._source_collection._dataset._clear_frames(frame_ids=frame_ids)

    def _sync_source_schema(self, fields=None, delete=False):
        if delete:
            schema = self.get_field_schema()
        else:
            schema = self._frames_dataset.get_field_schema()

        src_schema = self._source_collection.get_frame_field_schema()

        add_fields = []
        del_fields = []

        if fields is not None:
            # We're syncing specific fields; if they are not present in source
            # collection, add them

            for field_name in fields:
                if field_name not in src_schema:
                    add_fields.append(field_name)
        else:
            # We're syncing all fields; add any missing fields to source
            # collection and, if requested, delete any source fields that
            # aren't in this view

            default_fields = set(
                self._get_default_sample_fields(include_private=True)
            )

            for field_name in schema.keys():
                if (
                    field_name not in src_schema
                    and field_name not in default_fields
                ):
                    add_fields.append(field_name)

            if delete:
                for field_name in src_schema.keys():
                    if field_name not in schema:
                        del_fields.append(field_name)

        for field_name in add_fields:
            field_kwargs = foo.get_field_kwargs(schema[field_name])
            self._source_collection._dataset.add_frame_field(
                field_name, **field_kwargs
            )

        if delete:
            for field_name in del_fields:
                self._source_collection._dataset.delete_frame_field(field_name)

    def _sync_source_keep_fields(self):
        schema = self.get_field_schema()
        src_schema = self._source_collection.get_frame_field_schema()

        del_fields = set(src_schema.keys()) - set(schema.keys())
        if del_fields:
            prefix = self._source_collection._FRAMES_PREFIX
            _del_fields = [prefix + f for f in del_fields]
            self._source_collection.exclude_fields(_del_fields).keep_fields()


def make_frames_dataset(
    sample_collection,
    sample_frames=False,
    fps=None,
    max_fps=None,
    size=None,
    min_size=None,
    max_size=None,
    sparse=False,
    output_dir=None,
    rel_dir=None,
    frames_patt=None,
    force_sample=False,
    skip_failures=True,
    verbose=False,
    name=None,
):
    """Creates a dataset that contains one sample per frame in the video
    collection.

    The returned dataset will contain all frame-level fields and the ``tags``
    of each video as sample-level fields, as well as a ``sample_id`` field that
    records the IDs of the parent sample for each frame.

    By default, ``sample_frames`` is False and this method assumes that the
    frames of the input collection have ``filepath`` fields populated pointing
    to each frame image. Any frames without a ``filepath`` populated will be
    omitted from the frames dataset.

    When ``sample_frames`` is True, this method samples each video in the
    collection into a directory of per-frame images with filenames specified by
    ``frames_patt``. By default, each folder of images is written using the
    same basename as the input video. For example, if
    ``frames_patt = "%%06d.jpg"``, then videos with the following paths::

        /path/to/video1.mp4
        /path/to/video2.mp4
        ...

    would be sampled as follows::

        /path/to/video1/
            000001.jpg
            000002.jpg
            ...
        /path/to/video2/
            000001.jpg
            000002.jpg
            ...

    However, you can use the optional ``output_dir`` and ``rel_dir`` parameters
    to customize the location and shape of the sampled frame folders. For
    example, if ``output_dir = "/tmp"`` and ``rel_dir = "/path/to"``, then
    videos with the following paths::

        /path/to/folderA/video1.mp4
        /path/to/folderA/video2.mp4
        /path/to/folderB/video3.mp4
        ...

    would be sampled as follows::

        /tmp/folderA/
            video1/
                000001.jpg
                000002.jpg
                ...
            video2/
                000001.jpg
                000002.jpg
                ...
        /tmp/folderB/
            video3/
                000001.jpg
                000002.jpg
                ...

    By default, samples will be generated for every video frame at full
    resolution, but this method provides a variety of parameters that can be
    used to customize the sampling behavior.

    .. note::

        If this method is run multiple times with ``sample_frames`` set to
        True, existing frames will not be resampled unless you set
        ``force_sample`` to True.

    .. note::

        The returned dataset is independent from the source collection;
        modifying it will not affect the source collection.

    Args:
        sample_collection: a
            :class:`fiftyone.core.collections.SampleCollection`
        sample_frames (False): whether to assume that the frame images have
            already been sampled at locations stored in the ``filepath`` field
            of each frame (False), or whether to sample the video frames now
            according to the specified parameters (True)
        fps (None): an optional frame rate at which to sample each video's
            frames
        max_fps (None): an optional maximum frame rate at which to sample.
            Videos with frame rate exceeding this value are downsampled
        size (None): an optional ``(width, height)`` at which to sample frames.
            A dimension can be -1, in which case the aspect ratio is preserved.
            Only applicable when ``sample_frames=True``
        min_size (None): an optional minimum ``(width, height)`` for each
            frame. A dimension can be -1 if no constraint should be applied.
            The frames are resized (aspect-preserving) if necessary to meet
            this constraint. Only applicable when ``sample_frames=True``
        max_size (None): an optional maximum ``(width, height)`` for each
            frame. A dimension can be -1 if no constraint should be applied.
            The frames are resized (aspect-preserving) if necessary to meet
            this constraint. Only applicable when ``sample_frames=True``
        sparse (False): whether to only sample frame images for frame numbers
            for which :class:`fiftyone.core.frame.Frame` instances exist in the
            input collection. This parameter has no effect when
            ``sample_frames==False`` since frames must always exist in order to
            have ``filepath`` information used
        output_dir (None): an optional output directory in which to write the
            sampled frames. By default, the frames are written in folders with
            the same basename of each video
        rel_dir (None): a relative directory to remove from the filepath of
            each video, if possible. The path is converted to an absolute path
            (if necessary) via :func:`fiftyone.core.utils.normalize_path`. This
            argument can be used in conjunction with ``output_dir`` to cause
            the sampled frames to be written in a nested directory structure
            within ``output_dir`` matching the shape of the input video's
            folder structure
        frames_patt (None): a pattern specifying the filename/format to use to
            write or check or existing sampled frames, e.g., ``"%%06d.jpg"``.
            The default value is
            ``fiftyone.config.default_sequence_idx + fiftyone.config.default_image_ext``
        force_sample (False): whether to resample videos whose sampled frames
            already exist. Only applicable when ``sample_frames=True``
        skip_failures (True): whether to gracefully continue without raising
            an error if a video cannot be sampled
        verbose (False): whether to log information about the frames that will
            be sampled, if any
        name (None): a name for the dataset

    Returns:
        a :class:`fiftyone.core.dataset.Dataset`
    """
    fova.validate_video_collection(sample_collection)

    if sample_frames != True:
        l = locals()
        for var in ("size", "min_size", "max_size"):
            if l[var]:
                logger.warning(
                    "Ignoring '%s' when sample_frames=%s", var, sample_frames
                )

    if frames_patt is None:
        frames_patt = (
            fo.config.default_sequence_idx + fo.config.default_image_ext
        )

    #
    # Create dataset with proper schema
    #

    dataset = fod.Dataset(name=name, _frames=True)
    dataset.media_type = fom.IMAGE
<<<<<<< HEAD
    dataset._doc.app_sidebar_groups = (
        sample_collection._dataset._doc.app_sidebar_groups
    )

    dataset.add_sample_field(
        "sample_id", fof.ObjectIdField, db_field="_sample_id"
    )
=======
    dataset.add_sample_field("sample_id", fof.ObjectIdField)
>>>>>>> 3aaeb80b

    frame_schema = sample_collection.get_frame_field_schema()
    dataset._sample_doc_cls.merge_field_schema(frame_schema)

    dataset.create_index("sample_id")

    # This index will be used when populating the collection now as well as
    # later when syncing the source collection
    dataset.create_index([("sample_id", 1), ("frame_number", 1)], unique=True)

    _make_pretty_summary(dataset)

    # Initialize frames dataset
    ids_to_sample, frames_to_sample = _init_frames(
        dataset,
        sample_collection,
        sample_frames,
        output_dir,
        rel_dir,
        frames_patt,
        fps,
        max_fps,
        sparse,
        force_sample,
        verbose,
    )

    # Sample frames, if necessary
    if ids_to_sample:
        logger.info("Sampling video frames...")
        to_sample_view = sample_collection._root_dataset.select(
            ids_to_sample, ordered=True
        )

        fouv.sample_videos(
            to_sample_view,
            output_dir=output_dir,
            rel_dir=rel_dir,
            frames_patt=frames_patt,
            frames=frames_to_sample,
            size=size,
            min_size=min_size,
            max_size=max_size,
            original_frame_numbers=True,
            force_sample=True,
            save_filepaths=True,
            skip_failures=skip_failures,
        )

    # Merge frame data
    pipeline = sample_collection._pipeline(frames_only=True)

    if sample_frames == "dynamic":
        pipeline.append({"$unset": "filepath"})

    pipeline.append(
        {
            "$merge": {
                "into": dataset._sample_collection_name,
                "on": ["_sample_id", "frame_number"],
                "whenMatched": "merge",
                "whenNotMatched": "discard",
            }
        }
    )

    sample_collection._dataset._aggregate(pipeline=pipeline)

    # Delete samples for frames without filepaths
    if sample_frames == True:
        dataset._sample_collection.delete_many({"filepath": None})

    if sample_frames == False and not dataset:
        logger.warning(
            "Your frames view is empty. Note that you must either "
            "pre-populate the `filepath` field on the frames of your video "
            "collection or pass `sample_frames=True` to this method to "
            "perform the sampling. See "
            "https://voxel51.com/docs/fiftyone/user_guide/using_views.html#frame-views "
            "for more information."
        )

    return dataset


def _make_pretty_summary(dataset):
    set_fields = ["id", "sample_id", "filepath", "frame_number"]
    all_fields = dataset._sample_doc_cls._fields_ordered
    pretty_fields = set_fields + [f for f in all_fields if f not in set_fields]
    dataset._sample_doc_cls._fields_ordered = tuple(pretty_fields)


def _init_frames(
    dataset,
    src_collection,
    sample_frames,
    output_dir,
    rel_dir,
    frames_patt,
    fps,
    max_fps,
    sparse,
    force_sample,
    verbose,
):
    if (
        (sample_frames != False and not sparse)
        or fps is not None
        or max_fps is not None
    ):
        # We'll need frame counts to determine what frames to include/sample
        src_collection.compute_metadata()

    if sample_frames == True and verbose:
        logger.info("Determining frames to sample...")

    #
    # Initialize frames dataset with proper frames
    #

    docs = []
    src_docs = []
    src_inds = []
    missing_filepaths = []

    id_map = {}
    sample_map = defaultdict(set)
    frame_map = defaultdict(set)

    src_dataset = src_collection._root_dataset
    is_clips = src_collection._dataset._is_clips
    if src_collection.has_frame_field("filepath"):
        view = src_collection.select_fields("frames.filepath")
    else:
        view = src_collection.select_fields()

    for sample in view._aggregate(attach_frames=True):
        video_path = sample["filepath"]
        tags = sample.get("tags", [])
        metadata = sample.get("metadata", None) or {}
        frame_rate = metadata.get("frame_rate", None)
        total_frame_count = metadata.get("total_frame_count", -1)
        frames = sample.get("frames", [])

        frame_ids_map = {}
        frames_with_filepaths = set()
        for frame in frames:
            _frame_id = frame["_id"]
            fn = frame["frame_number"]
            filepath = frame.get("filepath", None)

            if sample_frames != False or filepath:
                frame_ids_map[fn] = _frame_id

            if sample_frames == True and filepath:
                frames_with_filepaths.add(fn)

        if is_clips:
            _sample_id = sample["_sample_id"]
            support = sample["support"]
        else:
            _sample_id = sample["_id"]
            support = None

        _outpath = fouv._get_outpath(
            video_path, output_dir=output_dir, rel_dir=rel_dir
        )
        images_patt = os.path.join(os.path.splitext(_outpath)[0], frames_patt)

        # Determine which frame numbers to include in the frames dataset and
        # whether any frame images need to be sampled
        doc_frame_numbers, sample_frame_numbers = _parse_video_frames(
            video_path,
            sample_frames,
            images_patt,
            support,
            total_frame_count,
            frame_rate,
            frame_ids_map,
            force_sample,
            sparse,
            fps,
            max_fps,
            verbose,
        )

        # Record things that need to be sampled
        # Note: [] means no frames, None means all frames
        if sample_frame_numbers != []:
            id_map[video_path] = str(_sample_id)

            if sample_frame_numbers is None:
                sample_map[video_path] = None
            elif sample_map[video_path] is not None:
                sample_map[video_path].update(sample_frame_numbers)

        # Record any already-sampled frames whose `filepath` need to be stored
        # on the source dataset
        if sample_frames == True and sample_frame_numbers is not None:
            missing_fns = (
                set(doc_frame_numbers)
                - set(sample_frame_numbers)
                - frames_with_filepaths
            )
        else:
            missing_fns = set()

        for fn in missing_fns:
            missing_filepaths.append((_sample_id, fn, images_patt % fn))

        # Create necessary frame documents
        for fn in doc_frame_numbers:
            if is_clips:
                fns = frame_map[video_path]
                if fn in fns:
                    continue  # frame has already been sampled

                fns.add(fn)

            _id = frame_ids_map.get(fn, None)

            if sample_frames == "dynamic":
                filepath = video_path
            else:
                filepath = None  # will be populated later

            doc = {
                "filepath": filepath,
                "tags": tags,
                "metadata": None,
                "frame_number": fn,
                "_media_type": "image",
                "_rand": foos._generate_rand(images_patt % fn),
                "_sample_id": _sample_id,
            }

            if _id is not None:
                doc["_id"] = _id
            elif fn in missing_fns:
                # Found a frame whose image is already sampled but for which
                # there is no frame in the source collection. We now need to
                # create a frame so that the missing filepath can be added and
                # the frames dataset can use the same frame ID
                src_docs.append({"_sample_id": _sample_id, "frame_number": fn})
                src_inds.append(len(docs))

            docs.append(doc)

            # Commit batch of docs to frames dataset
            if len(docs) >= 10000:
                _insert_docs(docs, src_docs, src_inds, dataset, src_dataset)

    # Add remaining docs to frames dataset
    _insert_docs(docs, src_docs, src_inds, dataset, src_dataset)

    # Add missing frame filepaths to source collection
    if missing_filepaths:
        logger.info(
            "Setting %d frame filepaths on the input collection that exist "
            "on disk but are not recorded on the dataset",
            len(missing_filepaths),
        )
        src_dataset.add_frame_field("filepath", fof.StringField)
        ops = [
            UpdateOne(
                {"_sample_id": _sample_id, "frame_number": fn},
                {"$set": {"filepath": filepath}},
            )
            for _sample_id, fn, filepath in missing_filepaths
        ]
        src_dataset._bulk_write(ops, frames=True)

    #
    # Finalize which frame images need to be sampled, if any
    #
    # We first populate `sample_map` and then convert to `ids_to_sample` and
    # `frames_to_sample` here to avoid resampling frames when working with clip
    # views with multiple overlapping clips into the same video
    ids_to_sample = []
    frames_to_sample = []
    for video_path, sample_frame_numbers in sample_map.items():
        ids_to_sample.append(id_map[video_path])
        if sample_frame_numbers is not None:
            sample_frame_numbers = sorted(sample_frame_numbers)

        frames_to_sample.append(sample_frame_numbers)

    return ids_to_sample, frames_to_sample


def _insert_docs(docs, src_docs, src_inds, dataset, src_dataset):
    if src_docs:
        foo.insert_documents(src_docs, src_dataset._frame_collection)

        for idx, src_doc in enumerate(src_docs):
            docs[src_inds[idx]]["_id"] = src_doc["_id"]

        src_docs.clear()
        src_inds.clear()

    if docs:
        foo.insert_documents(docs, dataset._sample_collection)
        docs.clear()


def _parse_video_frames(
    video_path,
    sample_frames,
    images_patt,
    support,
    total_frame_count,
    frame_rate,
    frame_ids_map,
    force_sample,
    sparse,
    fps,
    max_fps,
    verbose,
):
    #
    # Determine target frames, taking subsampling into account
    #

    if fps is not None or max_fps is not None:
        target_frame_numbers = fouv.sample_frames_uniform(
            frame_rate,
            total_frame_count=total_frame_count,
            support=support,
            fps=fps,
            max_fps=max_fps,
        )
    elif support is not None:
        first, last = support
        target_frame_numbers = list(range(first, last + 1))
    else:
        target_frame_numbers = None  # all frames

    #
    # Determine frames for which to generate documents
    #

    if target_frame_numbers is None:
        if total_frame_count < 0:
            doc_frame_numbers = sorted(frame_ids_map.keys())
        else:
            doc_frame_numbers = list(range(1, total_frame_count + 1))
    else:
        doc_frame_numbers = target_frame_numbers

    if sparse or sample_frames == False:
        doc_frame_numbers = [
            fn for fn in doc_frame_numbers if fn in frame_ids_map
        ]

    if sample_frames != True:
        return doc_frame_numbers, []

    #
    # Determine frames that need to be sampled
    #

    if force_sample:
        sample_frame_numbers = doc_frame_numbers
    else:
        sample_frame_numbers = _get_non_existent_frame_numbers(
            images_patt, doc_frame_numbers
        )

    if (
        target_frame_numbers is None
        and len(sample_frame_numbers) == len(doc_frame_numbers)
        and len(doc_frame_numbers) >= total_frame_count
    ):
        sample_frame_numbers = None  # all frames

    if verbose:
        count = total_frame_count if total_frame_count >= 0 else "???"
        if sample_frame_numbers is None:
            logger.info(
                "Must sample all %s frames of '%s'",
                count,
                video_path,
            )
        elif sample_frame_numbers != []:
            logger.info(
                "Must sample %d/%s frames of '%s'",
                len(sample_frame_numbers),
                count,
                video_path,
            )
        else:
            logger.info("Required frames already present for '%s'", video_path)

    return doc_frame_numbers, sample_frame_numbers


def _get_non_existent_frame_numbers(images_patt, frame_numbers):
    return [fn for fn in frame_numbers if not os.path.isfile(images_patt % fn)]<|MERGE_RESOLUTION|>--- conflicted
+++ resolved
@@ -578,17 +578,7 @@
 
     dataset = fod.Dataset(name=name, _frames=True)
     dataset.media_type = fom.IMAGE
-<<<<<<< HEAD
-    dataset._doc.app_sidebar_groups = (
-        sample_collection._dataset._doc.app_sidebar_groups
-    )
-
-    dataset.add_sample_field(
-        "sample_id", fof.ObjectIdField, db_field="_sample_id"
-    )
-=======
     dataset.add_sample_field("sample_id", fof.ObjectIdField)
->>>>>>> 3aaeb80b
 
     frame_schema = sample_collection.get_frame_field_schema()
     dataset._sample_doc_cls.merge_field_schema(frame_schema)
