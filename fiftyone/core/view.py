"""
Dataset views.

| Copyright 2017-2023, Voxel51, Inc.
| `voxel51.com <https://voxel51.com/>`_
|
"""
from collections import defaultdict, OrderedDict
import contextlib
from copy import copy, deepcopy
import itertools
import numbers

from bson import ObjectId
from pymongo.errors import CursorNotFound

import eta.core.utils as etau

import fiftyone.core.aggregations as foa
import fiftyone.core.collections as foc
import fiftyone.core.expressions as foe
import fiftyone.core.fields as fof
import fiftyone.core.media as fom
import fiftyone.core.odm as foo
import fiftyone.core.sample as fos
import fiftyone.core.utils as fou

fost = fou.lazy_import("fiftyone.core.stages")


class DatasetView(foc.SampleCollection):
    """A view into a :class:`fiftyone.core.dataset.Dataset`.

    Dataset views represent ordered collections of subsets of samples in a
    dataset.

    Operations on dataset views are designed to be chained together to yield
    the desired subset of the dataset, which is then iterated over to directly
    access the sample views. Each stage in the pipeline defining a dataset view
    is represented by a :class:`fiftyone.core.stages.ViewStage` instance.

    The stages of a dataset view specify:

    -   The subset of samples (and their order) that should be included
    -   The possibly-filtered fields of each sample that should be included

    Samples retrieved from dataset views are returned as
    :class:`fiftyone.core.sample.SampleView` objects, as opposed to
    :class:`fiftyone.core.sample.Sample` objects, since they may contain a
    subset of the sample's content.

    See :ref:`this page <using-views>` for an overview of working with dataset
    views.

    Args:
        dataset: the underlying :class:`fiftyone.core.dataset.Dataset` for the
            view
    """

    def __init__(
        self,
        dataset,
        _stages=None,
        _media_type=None,
        _group_slice=None,
        _name=None,
    ):
        if _stages is None:
            _stages = []

        self.__dataset = dataset
        self.__stages = _stages
        self.__media_type = _media_type
        self.__group_slice = _group_slice
        self.__name = _name

    def __eq__(self, other):
        if type(other) != type(self):
            return False

        if self._root_dataset != other._root_dataset:
            return False

        # Two views into the same dataset are equal if their stage definitions
        # are equal, excluding their UUIDs
        d = self._serialize(include_uuids=False)
        other_d = other._serialize(include_uuids=False)
        return d == other_d

    def __len__(self):
        return self.count()

    def __getitem__(self, id_filepath_slice):
        if isinstance(id_filepath_slice, numbers.Integral):
            raise KeyError(
                "Accessing samples by numeric index is not supported. "
                "Use sample IDs, filepaths, slices, boolean arrays, or a "
                "boolean ViewExpression instead"
            )

        if isinstance(id_filepath_slice, slice):
            return self._slice(id_filepath_slice)

        if isinstance(id_filepath_slice, foe.ViewExpression):
            return self.match(id_filepath_slice)

        if etau.is_container(id_filepath_slice):
            return self.select(id_filepath_slice)

        try:
            oid = ObjectId(id_filepath_slice)
            query = {"_id": oid}
        except:
            oid = None
            query = {"filepath": id_filepath_slice}

        view = self.match(query)

        try:
            return next(iter(view))
        except StopIteration:
            field = "ID" if oid is not None else "filepath"
            raise KeyError(
                "No sample found with %s '%s'" % (field, id_filepath_slice)
            )

    def __copy__(self):
        return self.__class__(
            self.__dataset,
            _stages=deepcopy(self.__stages),
            _media_type=self.__media_type,
            _group_slice=self.__group_slice,
            _name=self.__name,
        )

    @property
    def _base_view(self):
        return self.__class__(self.__dataset)

    @property
    def _dataset(self):
        return self.__dataset

    @property
    def _root_dataset(self):
        return self.__dataset

    @property
    def _is_generated(self):
        return self._dataset._is_generated

    @property
    def _is_patches(self):
        return self._dataset._is_patches

    @property
    def _is_frames(self):
        return self._dataset._is_frames

    @property
    def _is_clips(self):
        return self._dataset._is_clips

    @property
    def _sample_cls(self):
        return fos.SampleView

    @property
    def _stages(self):
        return self.__stages

    @property
    def _all_stages(self):
        return self.__stages

    @property
    def media_type(self):
        """The media type of the view."""
        if self.__media_type is not None:
            return self.__media_type

        return self._dataset.media_type

    @property
    def group_field(self):
        """The group field of the view, or None if the view is not grouped."""
        if self.media_type != fom.GROUP:
            return None

        return self._dataset.group_field

    @property
    def group_slice(self):
        """The current group slice of the view, or None if the view is not
        grouped.
        """
        if self.media_type != fom.GROUP:
            return None

        if self.__group_slice is not None:
            return self.__group_slice

        return self._dataset.group_slice

    @group_slice.setter
    def group_slice(self, slice_name):
        if self.media_type != fom.GROUP:
            raise ValueError("DatasetView has no groups")

        if slice_name is not None and slice_name not in self.group_media_types:
            raise ValueError(
                "DatasetView has no group slice '%s'" % slice_name
            )

        self.__group_slice = slice_name

    @property
    def group_slices(self):
        """The list of group slices of the view, or None if the view is not
        grouped.
        """
        if self.media_type != fom.GROUP:
            return None

        return self._dataset.group_slices

    @property
    def group_media_types(self):
        """A dict mapping group slices to media types, or None if the view is
        not grouped.
        """
        if self.media_type != fom.GROUP:
            return None

        return self._dataset.group_media_types

    @property
    def default_group_slice(self):
        """The default group slice of the view, or None if the view is not
        grouped.
        """
        if self.media_type != fom.GROUP:
            return None

        return self._dataset.default_group_slice

    @property
    def name(self):
        """The name of the view if it is a saved view; otherwise None."""
        return self.__name

    @property
    def is_saved(self):
        """Whether the view is a saved view or not."""
        return self.__name is not None

    @property
    def dataset_name(self):
        """The name of the underlying dataset."""
        return self._root_dataset.name

    @property
    def tags(self):
        return self._root_dataset.tags

    @tags.setter
    def tags(self, tags):
        self._root_dataset.tags = tags

    @property
    def description(self):
        return self._root_dataset.description

    @description.setter
    def description(self, description):
        self._root_dataset.description = description

    @property
    def info(self):
        return self._root_dataset.info

    @info.setter
    def info(self, info):
        self._root_dataset.info = info

    @property
    def app_config(self):
        return self._root_dataset.app_config

    @app_config.setter
    def app_config(self, config):
        self._root_dataset.app_config = config

    @property
    def classes(self):
        return self._root_dataset.classes

    @classes.setter
    def classes(self, classes):
        self._root_dataset.classes = classes

    @property
    def default_classes(self):
        return self._root_dataset.default_classes

    @default_classes.setter
    def default_classes(self, classes):
        self._root_dataset.default_classes = classes

    @property
    def mask_targets(self):
        return self._root_dataset.mask_targets

    @mask_targets.setter
    def mask_targets(self, targets):
        self._root_dataset.mask_targets = targets

    @property
    def default_mask_targets(self):
        return self._root_dataset.default_mask_targets

    @default_mask_targets.setter
    def default_mask_targets(self, targets):
        self._root_dataset.default_mask_targets = targets

    @property
    def skeletons(self):
        return self._root_dataset.skeletons

    @skeletons.setter
    def skeletons(self, skeletons):
        self._root_dataset.skeletons = skeletons

    @property
    def default_skeleton(self):
        return self._root_dataset.default_skeleton

    @default_skeleton.setter
    def default_skeleton(self, skeleton):
        self._root_dataset.default_skeleton = skeleton

    def summary(self):
        """Returns a string summary of the view.

        Returns:
            a string summary
        """
        elements = [
            ("Dataset:", self.dataset_name),
            ("Media type:", self.media_type),
            ("Num %s:" % self._elements_str, self.count()),
        ]

        if self.media_type == fom.GROUP:
            elements.insert(2, ("Group slice:", self.group_slice))

        if self.is_saved:
            elements.insert(1, ("View name: ", self.name))

        elements = fou.justify_headings(elements)
        lines = ["%s %s" % tuple(e) for e in elements]

        lines.extend(
            [
                "%s fields:" % self._element_str.capitalize(),
                self._to_fields_str(self.get_field_schema()),
            ]
        )

        if self._has_frame_fields():
            lines.extend(
                [
                    "Frame fields:",
                    self._to_fields_str(self.get_frame_field_schema()),
                ]
            )

        lines.extend(["View stages:", self._make_view_stages_str()])

        return "\n".join(lines)

    def _make_view_stages_str(self):
        if not self._all_stages:
            return "    ---"

        return "    " + "\n    ".join(
            [
                "%d. %s" % (idx, str(stage))
                for idx, stage in enumerate(self._all_stages, 1)
            ]
        )

    def view(self):
        """Returns a copy of this view.

        Returns:
            a :class:`DatasetView`
        """
        return copy(self)

    def iter_samples(self, progress=False, autosave=False, batch_size=None):
        """Returns an iterator over the samples in the view.

        Examples::

            import random as r
            import string as s

            import fiftyone as fo
            import fiftyone.zoo as foz

            dataset = foz.load_zoo_dataset("cifar10", split="test")
            view = dataset.shuffle().limit(5000)

            def make_label():
                return "".join(r.choice(s.ascii_letters) for i in range(10))

            # No save context
            for sample in view.iter_samples(progress=True):
                sample.ground_truth.label = make_label()
                sample.save()

            # Save in batches of 10
            for sample in view.iter_samples(
                progress=True, autosave=True, batch_size=10
            ):
                sample.ground_truth.label = make_label()

            # Save every 0.5 seconds
            for sample in view.iter_samples(
                progress=True, autosave=True, batch_size=0.5
            ):
                sample.ground_truth.label = make_label()

        Args:
            progress (False): whether to render a progress bar tracking the
                iterator's progress
            autosave (False): whether to automatically save changes to samples
                emitted by this iterator
            batch_size (None): a batch size to use when autosaving samples. Can
                either be an integer specifying the number of samples to save
                in a batch, or a float number of seconds between batched saves

        Returns:
            an iterator over :class:`fiftyone.core.sample.SampleView` instances
        """
        with contextlib.ExitStack() as exit_context:
            samples = self._iter_samples()

            if progress:
                pb = fou.ProgressBar(total=len(self))
                exit_context.enter_context(pb)
                samples = pb(samples)

            if autosave:
                save_context = foc.SaveContext(self, batch_size=batch_size)
                exit_context.enter_context(save_context)

            for sample in samples:
                yield sample

                if autosave:
                    save_context.save(sample)

    def _iter_samples(self):
        make_sample = self._make_sample_fcn()
        index = 0

        try:
            for d in self._aggregate(detach_frames=True, detach_groups=True):
                sample = make_sample(d)

                index += 1
                yield sample
        except CursorNotFound:
            # The cursor has timed out so we yield from a new one after
            # skipping to the last offset
            view = self.skip(index)
            for sample in view._iter_samples():
                yield sample

    def _make_sample_fcn(self):
        sample_cls = self._sample_cls
        selected_fields, excluded_fields = self._get_selected_excluded_fields(
            roots_only=True
        )
        filtered_fields = self._get_filtered_fields()

        def make_sample(d):
            try:
                doc = self._dataset._sample_dict_to_doc(d)
                return sample_cls(
                    doc,
                    self,
                    selected_fields=selected_fields,
                    excluded_fields=excluded_fields,
                    filtered_fields=filtered_fields,
                )
            except Exception as e:
                raise ValueError(
                    "Failed to load sample from the database. This is likely "
                    "due to an invalid stage in the DatasetView"
                ) from e

        return make_sample

    def iter_groups(
        self,
        group_slices=None,
        progress=False,
        autosave=False,
        batch_size=None,
    ):
        """Returns an iterator over the groups in the view.

        Examples::

            import random as r
            import string as s

            import fiftyone as fo
            import fiftyone.zoo as foz

            dataset = foz.load_zoo_dataset("quickstart-groups")
            view = dataset.select_fields()

            def make_label():
                return "".join(r.choice(s.ascii_letters) for i in range(10))

            # No save context
            for group in view.iter_groups(progress=True):
                for sample in group.values():
                    sample["test"] = make_label()
                    sample.save()

            # Save in batches of 10
            for group in view.iter_groups(
                progress=True, autosave=True, batch_size=10
            ):
                for sample in group.values():
                    sample["test"] = make_label()

            # Save every 0.5 seconds
            for group in view.iter_groups(
                progress=True, autosave=True, batch_size=0.5
            ):
                for sample in group.values():
                    sample["test"] = make_label()

        Args:
            group_slices (None): an optional subset of group slices to load
            progress (False): whether to render a progress bar tracking the
                iterator's progress
            autosave (False): whether to automatically save changes to samples
                emitted by this iterator
            batch_size (None): a batch size to use when autosaving samples. Can
                either be an integer specifying the number of samples to save
                in a batch, or a float number of seconds between batched saves

        Returns:
            an iterator that emits dicts mapping slice names to
            :class:`fiftyone.core.sample.SampleView` instances, one per group
        """
        if self.media_type != fom.GROUP:
            raise ValueError("%s does not contain groups" % type(self))

        with contextlib.ExitStack() as exit_context:
<<<<<<< HEAD
            if self.group_field is not None:
                groups = self._iter_groups()
            else:
                groups = self._iter_dynamic_groups()
=======
            groups = self._iter_groups(group_slices=group_slices)
>>>>>>> 55be8c85

            if progress:
                pb = fou.ProgressBar(total=len(self))
                exit_context.enter_context(pb)
                groups = pb(groups)

            if autosave:
                save_context = foc.SaveContext(self, batch_size=batch_size)
                exit_context.enter_context(save_context)

            for group in groups:
                yield group

                if autosave:
                    for sample in group.values():
                        save_context.save(sample)

    def _iter_groups(self, group_slices=None):
        make_sample = self._make_sample_fcn()
        index = 0

        group_field = self.group_field
        curr_id = None
        group = {}

        try:
            for d in self._aggregate(
                detach_frames=True, groups_only=True, group_slices=group_slices
            ):
                sample = make_sample(d)

                group_id = sample[group_field].id
                if curr_id is None:
                    # First overall element
                    curr_id = group_id
                    group[sample[group_field].name] = sample
                elif group_id == curr_id:
                    # Add element to group
                    group[sample[group_field].name] = sample
                else:
                    # Flush last group
                    index += 1
                    yield group

                    # First element of new group
                    curr_id = group_id
                    group = {}
                    group[sample[group_field].name] = sample

            if group:
                yield group
        except CursorNotFound:
            # The cursor has timed out so we yield from a new one after
            # skipping to the last offset
            view = self.skip(index)
            for group in view._iter_groups(group_slices=group_slices):
                yield group

<<<<<<< HEAD
    def _iter_dynamic_groups(self):
        make_sample = self._make_sample_fcn()
        index = 0

        post_pipeline = self._groups_only_pipeline("_group_expr")
        curr_expr = None
        group = []

        try:
            for d in self._aggregate(
                detach_frames=True, post_pipeline=post_pipeline
            ):
                group_expr = d.pop("_group_expr", None)
                sample = make_sample(d)

                if curr_expr is None:
                    # First overall element
                    curr_expr = group_expr
                    group.append(sample)
                elif group_expr == curr_expr:
                    # Add element to group
                    group.append(sample)
                else:
                    # Flush last group
                    index += 1
                    yield group

                    # First element of new group
                    curr_expr = group_expr
                    group = []
                    group.append(sample)

            if group:
                yield group
        except CursorNotFound:
            # The cursor has timed out so we yield from a new one after
            # skipping to the last offset
            view = self.skip(index)
            for group in view._iter_dynamic_groups():
                yield group

    def get_group(self, group_id):
=======
    def get_group(self, group_id, group_slices=None):
>>>>>>> 55be8c85
        """Returns a dict containing the samples for the given group ID.

        Args:
            group_id: a group ID
            group_slices (None): an optional subset of group slices to load

        Returns:
            a dict mapping group names to
            :class:`fiftyone.core.sample.SampleView` instances

        Raises:
            KeyError: if the group ID is not found
        """
        if self.media_type != fom.GROUP:
            raise ValueError("%s does not contain groups" % type(self))

        if self.group_field is not None:
            return self._get_group(group_id)

        return self._get_dynamic_group(group_id)

    def _get_group(self, group_id):
        group_field = self.group_field
        id_field = group_field + "._id"

        view = self.match(foe.ViewField(id_field) == ObjectId(group_id))

        try:
            return next(iter(view._iter_groups(group_slices=group_slices)))
        except StopIteration:
            raise KeyError(
                "No group found with ID '%s' in field '%s'"
                % (group_id, group_field)
            )

    def _get_dynamic_group(self, group_value):
        match_expr = {"$expr": {"$eq": [self._group_expr(), group_value]}}
        view = self.match(match_expr)

        try:
            return next(iter(view._iter_dynamic_groups()))
        except StopIteration:
            raise KeyError(
                "No group found matching value '%s'" % (group_value)
            )

    def get_field_schema(
        self,
        ftype=None,
        embedded_doc_type=None,
        include_private=False,
        flat=False,
    ):
        """Returns a schema dictionary describing the fields of the samples in
        the view.

        Args:
            ftype (None): an optional field type or iterable of types to which
                to restrict the returned schema. Must be subclass(es) of
                :class:`fiftyone.core.fields.Field`
            embedded_doc_type (None): an optional embedded document type or
                iterable of types to which to restrict the returned schema.
                Must be subclass(es) of
                :class:`fiftyone.core.odm.BaseEmbeddedDocument`
            include_private (False): whether to include fields that start with
                ``_`` in the returned schema
            flat (False): whether to return a flattened schema where all
                embedded document fields are included as top-level keys

        Returns:
             a dictionary mapping field names to field types
        """
        schema = self._dataset.get_field_schema(
            ftype=ftype,
            embedded_doc_type=embedded_doc_type,
            include_private=include_private,
        )

        schema = self._get_filtered_schema(schema)

        if flat:
            schema = fof.flatten_schema(
                schema,
                ftype=ftype,
                embedded_doc_type=embedded_doc_type,
                include_private=include_private,
            )

        return schema

    def get_frame_field_schema(
        self,
        ftype=None,
        embedded_doc_type=None,
        include_private=False,
        flat=False,
    ):
        """Returns a schema dictionary describing the fields of the frames of
        the samples in the view.

        Only applicable for views that contain videos.

        Args:
            ftype (None): an optional field type or iterable of types to which
                to restrict the returned schema. Must be subclass(es) of
                :class:`fiftyone.core.fields.Field`
            embedded_doc_type (None): an optional embedded document type or
                iterable of types to which to restrict the returned schema.
                Must be subclass(es) of
                :class:`fiftyone.core.odm.BaseEmbeddedDocument`
            include_private (False): whether to include fields that start with
                ``_`` in the returned schema
            flat (False): whether to return a flattened schema where all
                embedded document fields are included as top-level keys

        Returns:
            a dictionary mapping field names to field types, or ``None`` if
            the view does not contain videos
        """
        if not self._has_frame_fields():
            return None

        schema = self._dataset.get_frame_field_schema(
            ftype=ftype,
            embedded_doc_type=embedded_doc_type,
            include_private=include_private,
        )

        schema = self._get_filtered_schema(schema, frames=True)

        if flat:
            schema = fof.flatten_schema(
                schema,
                ftype=ftype,
                embedded_doc_type=embedded_doc_type,
                include_private=include_private,
            )

        return schema

    def clone_sample_field(self, field_name, new_field_name):
        """Clones the given sample field of the view into a new field of the
        dataset.

        You can use dot notation (``embedded.field.name``) to clone embedded
        fields.

        .. note::

            This method is not a :class:`fiftyone.core.stages.ViewStage`;
            it immediately writes the requested changes to the underlying
            dataset.

        .. warning::

            If ``new_field_name`` is an embedded field, be aware that this
            operation will save the entire top-level field of
            ``new_field_name`` after performing the clone, which may result in
            data modification/loss if this view modifies this field in any
            other ways.

        Args:
            field_name: the field name or ``embedded.field.name``
            new_field_name: the new field name or ``embedded.field.name``
        """
        self._dataset._clone_sample_fields(
            {field_name: new_field_name}, view=self
        )

    def clone_sample_fields(self, field_mapping):
        """Clones the given sample fields of the view into new fields of the
        dataset.

        You can use dot notation (``embedded.field.name``) to clone embedded
        fields.

        .. note::

            This method is not a :class:`fiftyone.core.stages.ViewStage`;
            it immediately writes the requested changes to the underlying
            dataset.

        .. warning::

            If any of the new field names to specify are embedded fields, be
            aware that this operation will save the entire top-level new
            fields after performing the clone, which may result in data
            modification/loss if this view modifies these fields in any other
            ways.

        Args:
            field_mapping: a dict mapping field names to new field names into
                which to clone each field
        """
        self._dataset._clone_sample_fields(field_mapping, view=self)

    def clone_frame_field(self, field_name, new_field_name):
        """Clones the frame-level field of the view into a new field.

        You can use dot notation (``embedded.field.name``) to clone embedded
        frame fields.

        Only applicable to views that contain videos.

        .. note::

            This method is not a :class:`fiftyone.core.stages.ViewStage`;
            it immediately writes the requested changes to the underlying
            dataset.

        .. warning::

            If ``new_field_name`` is an embedded field, be aware that this
            operation will save the entire top-level field of
            ``new_field_name`` after performing the clone, which may result in
            data modification/loss if this view modifies this field in any
            other ways.

        Args:
            field_name: the field name or ``embedded.field.name``
            new_field_name: the new field name or ``embedded.field.name``
        """
        self._dataset._clone_frame_fields(
            {field_name: new_field_name}, view=self
        )

    def clone_frame_fields(self, field_mapping):
        """Clones the frame-level fields of the view into new frame-level
        fields of the dataset.

        You can use dot notation (``embedded.field.name``) to clone embedded
        frame fields.

        Only applicable to views that contain videos.

        .. note::

            This method is not a :class:`fiftyone.core.stages.ViewStage`;
            it immediately writes the requested changes to the underlying
            dataset.

        .. warning::

            If any of the new field names to specify are embedded fields, be
            aware that this operation will save the entire top-level new
            fields after performing the clone, which may result in data
            modification/loss if this view modifies these fields in any other
            ways.

        Args:
            field_mapping: a dict mapping field names to new field names into
                which to clone each field
        """
        self._dataset._clone_frame_fields(field_mapping, view=self)

    def clear_sample_field(self, field_name):
        """Clears the values of the field from all samples in the view.

        The field will remain in the dataset's schema, and all samples in the
        view will have the value ``None`` for the field.

        You can use dot notation (``embedded.field.name``) to clear embedded
        fields.

        .. note::

            This method is not a :class:`fiftyone.core.stages.ViewStage`;
            it immediately writes the requested changes to the underlying
            dataset.

        .. warning::

            If the field name you specify is an embedded field, be aware that
            this operation will save the entire top-level field after clearing
            the field, which may result in data modification/loss if this view
            modifies the field in any other ways.

        Args:
            field_name: the field name or ``embedded.field.name``
        """
        self._dataset._clear_sample_fields(field_name, view=self)

    def clear_sample_fields(self, field_names):
        """Clears the values of the fields from all samples in the view.

        The fields will remain in the dataset's schema, and all samples in the
        view will have the value ``None`` for the fields.

        You can use dot notation (``embedded.field.name``) to clear embedded
        fields.

        .. note::

            This method is not a :class:`fiftyone.core.stages.ViewStage`;
            it immediately writes the requested changes to the underlying
            dataset.

        .. warning::

            If any of the field names you specify are embedded fields, be aware
            that this operation will save the entire top-level field after
            clearing the fields, which may result in data modification/loss if
            this view modifies these fields in any other ways.

        Args:
            field_names: the field name or iterable of field names
        """
        self._dataset._clear_sample_fields(field_names, view=self)

    def clear_frame_field(self, field_name):
        """Clears the values of the frame-level field from all samples in the
        view.

        The field will remain in the dataset's frame schema, and all frames in
        the view will have the value ``None`` for the field.

        You can use dot notation (``embedded.field.name``) to clear embedded
        frame fields.

        Only applicable to views that contain videos.

        .. note::

            This method is not a :class:`fiftyone.core.stages.ViewStage`;
            it immediately writes the requested changes to the underlying
            dataset.

        .. warning::

            If the field name you specify is an embedded field, be aware that
            this operation will save the entire top-level field after clearing
            the field, which may result in data modification/loss if this view
            modifies the field in any other ways.

        Args:
            field_name: the field name or ``embedded.field.name``
        """
        self._dataset._clear_frame_fields(field_name, view=self)

    def clear_frame_fields(self, field_names):
        """Clears the values of the frame-level fields from all samples in the
        view.

        The fields will remain in the dataset's frame schema, and all frames in
        the view will have the value ``None`` for the fields.

        You can use dot notation (``embedded.field.name``) to clear embedded
        frame fields.

        Only applicable to views that contain videos.

        .. note::

            This method is not a :class:`fiftyone.core.stages.ViewStage`;
            it immediately writes the requested changes to the underlying
            dataset.

        .. warning::

            If any of the field names you specify are embedded fields, be aware
            that this operation will save the entire top-level field after
            clearing the fields, which may result in data modification/loss if
            this view modifies these fields in any other ways.

        Args:
            field_names: the field name or iterable of field names
        """
        self._dataset._clear_frame_fields(field_names, view=self)

    def clear(self):
        """Deletes all samples in the view from the underlying dataset.

        .. note::

            This method is not a :class:`fiftyone.core.stages.ViewStage`;
            it immediately writes the requested changes to the underlying
            dataset.
        """
        self._dataset._clear(view=self)

    def clear_frames(self):
        """Deletes all frame labels from the samples in the view from the
        underlying dataset.

        .. note::

            This method is not a :class:`fiftyone.core.stages.ViewStage`;
            it immediately writes the requested changes to the underlying
            dataset.
        """
        self._dataset._clear_frames(view=self)

    def keep(self):
        """Deletes all samples that are **not** in the view from the underlying
        dataset.

        .. note::

            This method is not a :class:`fiftyone.core.stages.ViewStage`;
            it immediately writes the requested changes to the underlying
            dataset.
        """
        self._dataset._keep(view=self)

    def keep_fields(self):
        """Deletes all fields that are excluded from the view from the
        underlying dataset.

        .. note::

            This method is not a :class:`fiftyone.core.stages.ViewStage`;
            it immediately writes the requested changes to the underlying
            dataset.
        """
        self._dataset._keep_fields(view=self)

    def keep_frames(self):
        """For each sample in the view, deletes all frames labels that are
        **not** in the view from the underlying dataset.

        .. note::

            This method is not a :class:`fiftyone.core.stages.ViewStage`;
            it immediately writes the requested changes to the underlying
            dataset.
        """
        self._dataset._keep_frames(view=self)

    def ensure_frames(self):
        """Ensures that the video view contains frame instances for every frame
        of each sample's source video.

        Empty frames will be inserted for missing frames, and already existing
        frames are left unchanged.

        .. note::

            This method is not a :class:`fiftyone.core.stages.ViewStage`;
            it immediately writes the requested changes to the underlying
            dataset.
        """
        self._dataset._ensure_frames(view=self)

    def save(self, fields=None):
        """Saves the contents of the view to the database.

        This method **does not** delete samples or frames from the underlying
        dataset that this view excludes.

        .. note::

            This method is not a :class:`fiftyone.core.stages.ViewStage`;
            it immediately writes the requested changes to the underlying
            dataset.

        .. warning::

            If a view has excluded fields or filtered list values, this method
            will permanently delete this data from the dataset, unless
            ``fields`` is used to omit such fields from the save.

        Args:
            fields (None): an optional field or list of fields to save. If
                specified, only these field's contents are modified
        """
        self._dataset._save(view=self, fields=fields)

    def clone(self, name=None, persistent=False):
        """Creates a new dataset containing a copy of the contents of the view.

        Dataset clones contain deep copies of all samples and dataset-level
        information in the source collection. The source *media files*,
        however, are not copied.

        Args:
            name (None): a name for the cloned dataset. By default,
                :func:`get_default_dataset_name` is used
            persistent (False): whether the cloned dataset should be persistent

        Returns:
            the new :class:`fiftyone.core.dataset.Dataset`
        """
        return self._dataset._clone(
            name=name,
            persistent=persistent,
            view=self,
        )

    def reload(self):
        """Reloads the underlying dataset from the database.

        Note that :class:`fiftyone.core.sample.SampleView` instances are not
        singletons, so any in-memory samples extracted from this view will not
        be updated by calling this method.
        """
        self._dataset.reload()

    def to_dict(
        self,
        rel_dir=None,
        include_private=False,
        include_frames=False,
        frame_labels_dir=None,
        pretty_print=False,
    ):
        """Returns a JSON dictionary representation of the view.

        Args:
            rel_dir (None): a relative directory to remove from the
                ``filepath`` of each sample, if possible. The path is converted
                to an absolute path (if necessary) via
                :func:`fiftyone.core.utils.normalize_path`. The typical use
                case for this argument is that your source data lives in a
                single directory and you wish to serialize relative, rather
                than absolute, paths to the data within that directory
            include_private (False): whether to include private fields
            include_frames (False): whether to include the frame labels for
                video samples
            frame_labels_dir (None): a directory in which to write per-sample
                JSON files containing the frame labels for video samples. If
                omitted, frame labels will be included directly in the returned
                JSON dict (which can be quite quite large for video datasets
                containing many frames). Only applicable to datasets that
                contain videos when ``include_frames`` is True
            pretty_print (False): whether to render frame labels JSON in human
                readable format with newlines and indentations. Only applicable
                to datasets that contain videos when a ``frame_labels_dir`` is
                provided

        Returns:
            a JSON dict
        """
        d = super().to_dict(
            rel_dir=rel_dir,
            include_private=include_private,
            include_frames=include_frames,
            frame_labels_dir=frame_labels_dir,
            pretty_print=pretty_print,
        )
        samples = d.pop("samples")  # hack so that `samples` is last in JSON
        d["stages"] = self._serialize(include_uuids=False)
        d["samples"] = samples
        return d

    def _needs_frames(self):
        dataset = self._dataset

        if not dataset._has_frame_fields():
            return False

        for stage in self._stages:
            if stage._needs_frames(dataset):
                return True

        return False

    def _group_expr(self):
        group_expr = None

        for stage in self._stages:
            if isinstance(stage, fost.GroupBy):
                group_expr = stage._group_expr()
                if group_expr is not None:
                    break

        return group_expr

    def _groups_only_pipeline(self, expr_field):
        group_expr = None
        _view = self._base_view
        for stage in self._stages:
            if isinstance(stage, fost.GroupBy):
                group_expr = stage._group_expr()
                if group_expr is not None:
                    break

            _view = _view._add_view_stage(stage, validate=False)

        if group_expr is None:
            return None

        # Extracts samples for the current group as emitted just *before* the
        # `group_by()` stage in the view
        pipeline = _view._pipeline(detach_frames=True)
        pipeline.append(
            {"$match": {"$expr": {"$eq": ["$$group_expr", group_expr]}}}
        )

        return [
            {"$project": {expr_field: group_expr}},
            {
                "$lookup": {
                    "from": self._dataset._sample_collection_name,
                    "let": {"group_expr": "$" + expr_field},
                    "pipeline": pipeline,
                    "as": "groups",
                }
            },
            {"$unwind": "$groups"},
            {"$set": {"groups." + expr_field: "$" + expr_field}},
            {"$replaceRoot": {"newRoot": "$groups"}},
        ]

    def _pipeline(
        self,
        pipeline=None,
        media_type=None,
        attach_frames=False,
        detach_frames=False,
        frames_only=False,
        support=None,
        group_slice=None,
        group_slices=None,
        detach_groups=False,
        groups_only=False,
        manual_group_select=False,
        post_pipeline=None,
    ):
        _pipelines = []
        _view = self._base_view

        _contains_videos = self._dataset._contains_videos(any_slice=True)
        _found_select_group_slice = False
        _attach_frames_idx = None
        _attach_frames_idx0 = None

        _contains_groups = self._dataset.media_type == fom.GROUP
        _group_slices = set()
        _attach_groups_idx = None

        for idx, stage in enumerate(self._stages):
            if isinstance(stage, fost.SelectGroupSlices):
                # We might need to reattach frames after `SelectGroupSlices`,
                # since it involves a `$lookup` that resets the samples
                _found_select_group_slice = True
                _attach_frames_idx0 = _attach_frames_idx
                _attach_frames_idx = None

            # Determine if stage needs frames attached
            if (
                _contains_videos
                and _attach_frames_idx is None
                and stage._needs_frames(_view)
            ):
                _attach_frames_idx = idx

            if _contains_groups:
                # Special case: report a manual override if the first stage
                # transforms a grouped collection into a non-grouped collection
                if idx == 0:
                    _media_type = stage.get_media_type(_view)
                    if _media_type not in (None, fom.GROUP):
                        manual_group_select = True

                # Determine if stage needs group slices attached
                _stage_group_slices = stage._needs_group_slices(_view)
                if _stage_group_slices:
                    if _attach_groups_idx is None:
                        _attach_groups_idx = idx

                    _group_slices.update(_stage_group_slices)

            # Generate stage's pipeline
            _pipelines.append(stage.to_mongo(_view))
            _view = _view._add_view_stage(stage, validate=False)

        if _attach_frames_idx is None and (attach_frames or frames_only):
            _attach_frames_idx = len(_pipelines)

        #######################################################################
        # Insert frame lookup pipeline(s) if needed
        #######################################################################

        if _attach_frames_idx0 is not None and _attach_frames_idx is not None:
            # Two lookups are required; manually do the **last** one and rely
            # on dataset._pipeline() to do the first one
            attach_frames = True
            _pipeline = self._dataset._attach_frames_pipeline(support=support)
            _pipelines.insert(_attach_frames_idx, _pipeline)
        elif _found_select_group_slice and _attach_frames_idx is not None:
            # Must manually attach frames after the group selection
            attach_frames = None  # special syntax: frames already attached
            _pipeline = self._dataset._attach_frames_pipeline(support=support)
            _pipelines.insert(_attach_frames_idx, _pipeline)
        elif _attach_frames_idx0 is not None or _attach_frames_idx is not None:
            # Exactly one lookup is required; rely on dataset._pipeline() to
            # do it
            attach_frames = True

        # @todo use the optimization below instead, which injects frames as
        # late as possible in the pipeline. We can't currently use it because
        # there's some issue with poster frames in the App if the frames are
        # not attached first...

        """
        if _attach_frames_idx0 is not None or _attach_frames_idx is not None:
            attach_frames = None  # special syntax: frames already attached

            if _attach_frames_idx0 is not None:
                _pipeline = self._dataset._attach_frames_pipeline(
                    support=support
                )
                _pipelines.insert(_attach_frames_idx0, _pipeline)

            if _attach_frames_idx is not None:
                if _attach_frames_idx0 is not None:
                    _attach_frames_idx += 1

                _pipeline = self._dataset._attach_frames_pipeline(
                    support=support
                )
                _pipelines.insert(_attach_frames_idx, _pipeline)
        """

        #######################################################################

        # Insert group lookup pipline if needed
        if _attach_groups_idx is not None:
            _pipeline = self._dataset._attach_groups_pipeline(
                group_slices=_group_slices
            )
            _pipelines.insert(_attach_groups_idx, _pipeline)

        if pipeline is not None:
            _pipelines.append(pipeline)

        _pipeline = list(itertools.chain.from_iterable(_pipelines))

        if media_type is None:
            media_type = self.media_type

        if group_slice is None:
            group_slice = self.group_slice

        return self._dataset._pipeline(
            pipeline=_pipeline,
            attach_frames=attach_frames,
            detach_frames=detach_frames,
            frames_only=frames_only,
            support=support,
            media_type=media_type,
            group_slice=group_slice,
            group_slices=group_slices,
            detach_groups=detach_groups,
            groups_only=groups_only,
            manual_group_select=manual_group_select,
            post_pipeline=post_pipeline,
        )

    def _aggregate(
        self,
        pipeline=None,
        media_type=None,
        attach_frames=False,
        detach_frames=False,
        frames_only=False,
        support=None,
        group_slice=None,
        group_slices=None,
        detach_groups=False,
        groups_only=False,
        manual_group_select=False,
        post_pipeline=None,
    ):
        _pipeline = self._pipeline(
            pipeline=pipeline,
            media_type=media_type,
            attach_frames=attach_frames,
            detach_frames=detach_frames,
            frames_only=frames_only,
            support=support,
            group_slice=group_slice,
            group_slices=group_slices,
            detach_groups=detach_groups,
            groups_only=groups_only,
            manual_group_select=manual_group_select,
            post_pipeline=post_pipeline,
        )

        return foo.aggregate(self._dataset._sample_collection, _pipeline)

    def _serialize(self, include_uuids=True):
        return [
            stage._serialize(include_uuid=include_uuids)
            for stage in self._all_stages
        ]

    @staticmethod
    def _build(dataset, stage_dicts):
        view = dataset.view()
        for stage_dict in stage_dicts:
            stage = fost.ViewStage._from_dict(stage_dict)
            view = view.add_stage(stage)

        return view

    def _slice(self, s):
        if s.step is not None and s.step != 1:
            raise ValueError(
                "Unsupported slice '%s'; step is not supported" % s
            )

        _len = None

        start = s.start
        if start is not None:
            if start < 0:
                _len = len(self)
                start += _len

            if start <= 0:
                start = None

        stop = s.stop
        if stop is not None and stop < 0:
            if _len is None:
                _len = len(self)

            stop += _len

        if start is None:
            if stop is None:
                return self

            return self.limit(stop)

        if stop is None:
            return self.skip(start)

        return self.skip(start).limit(stop - start)

    def _add_view_stage(self, stage, validate=True):
        if validate:
            stage.validate(self)

        if stage.has_view:
            view = stage.load_view(self)
        else:
            view = copy(self)
            view._stages.append(stage)

            media_type = stage.get_media_type(self)
            if media_type is not None:
                view._set_media_type(media_type)

        view._set_name(None)

        return view

    def _set_media_type(self, media_type):
        self.__media_type = media_type

        if media_type != fom.GROUP:
            self.__group_slice = None

    def _set_name(self, name):
        self.__name = name

    def _get_filtered_schema(self, schema, frames=False):
        if schema is None:
            return None

        selected_fields, excluded_fields = self._get_selected_excluded_fields(
            frames=frames
        )

        if selected_fields is not None or excluded_fields is not None:
            _filter_schema(schema, selected_fields, excluded_fields)

        return schema

    def _get_selected_excluded_fields(self, frames=False, roots_only=False):
        selected_fields = None
        excluded_fields = None

        _view = self._base_view
        for stage in self._stages:
            sf = stage.get_selected_fields(_view, frames=frames)
            if sf:
                if roots_only:
                    sf = {f.split(".", 1)[0] for f in sf}

                if selected_fields is None:
                    selected_fields = set(sf)
                else:
                    selected_fields.intersection_update(sf)

            ef = stage.get_excluded_fields(_view, frames=frames)
            if ef:
                if roots_only:
                    ef = {f for f in ef if "." not in f}

                if excluded_fields is None:
                    excluded_fields = set(ef)
                else:
                    excluded_fields.update(ef)

            _view = _view._add_view_stage(stage, validate=False)

        if (
            roots_only
            and selected_fields is not None
            and excluded_fields is not None
        ):
            selected_fields.difference_update(excluded_fields)
            excluded_fields = None

        return selected_fields, excluded_fields

    def _get_filtered_fields(self, frames=False):
        filtered_fields = None

        _view = self._base_view
        for stage in self._stages:
            ff = stage.get_filtered_fields(_view, frames=frames)
            if ff:
                if filtered_fields is None:
                    filtered_fields = set(ff)
                else:
                    filtered_fields.update(ff)

            _view = _view._add_view_stage(stage, validate=False)

        return filtered_fields

    def _get_missing_fields(self, frames=False):
        if frames:
            if not self._has_frame_fields():
                return set()

            dataset_schema = self._dataset.get_frame_field_schema()
            view_schema = self.get_frame_field_schema()
        else:
            dataset_schema = self._dataset.get_field_schema()
            view_schema = self.get_field_schema()

        return set(dataset_schema.keys()) - set(view_schema.keys())

    def _contains_all_fields(self, frames=False):
        selected_fields, excluded_fields = self._get_selected_excluded_fields(
            frames=frames
        )
        filtered_fields = self._get_filtered_fields(frames=frames)
        return not any((selected_fields, excluded_fields, filtered_fields))

    def _get_group_media_types(self):
        for stage in reversed(self._stages):
            if isinstance(stage, fost.SelectGroupSlices):
                return stage._get_group_media_types(self._dataset)

        return self._dataset.group_media_types


def make_optimized_select_view(
    sample_collection,
    sample_ids,
    ordered=False,
    groups=False,
    select_groups=False,
):
    """Returns a view that selects the provided sample IDs that is optimized
    to reduce the document list as early as possible in the pipeline.

    .. warning::

        This method **deletes** any other view stages that reorder/select
        documents, so the returned view may not respect the order of the
        documents in the input collection.

    Args:
        sample_collection:  a
            :class:`fiftyone.core.collections.SampleCollection`
        sample_ids: a sample ID or iterable of sample IDs to select
        ordered (False): whether to sort the samples in the returned view to
            match the order of the provided IDs
        groups (False): whether the IDs are group IDs, not sample IDs
        select_groups (False): whether to select sample groups via sample ids

    Returns:
        a :class:`DatasetView`
    """
    view = sample_collection.view()

    if any(isinstance(stage, fost.Mongo) for stage in view._stages):
        #
        # We have no way of knowing what a `Mongo()` stage might do, so we must
        # run the entire view's aggregation first and then select the samples
        # of interest at the end
        #
        if groups:
            return view.select_groups(sample_ids, ordered=ordered)
        elif view.media_type == fom.GROUP and not select_groups:
            return view.select_group_slices(_allow_mixed=True)

        view = view.select(sample_ids, ordered=ordered)

        if view.media_type == fom.GROUP and select_groups:
            view = view.select_group_slices(_allow_mixed=True)

        return view

    #
    # Selecting the samples of interest first can be significantly faster than
    # running the entire aggregation and then selecting them.
    #
    # However, in order to do that, we must omit any `Skip()` stages, which
    # depend on the number of documents in the pipeline.
    #
    # In addition, we take the liberty of omitting other stages that are known
    # to only select/reorder documents.
    #
    # @note this is brittle because if any new stages like `Skip()` are added
    # that could affect our ability to select the samples of interest first,
    # we'll need to account for that here...
    #

    optimized_view = view._base_view

    if groups:
        optimized_view = optimized_view.select_groups(
            sample_ids, ordered=ordered
        )
    else:
        optimized_view = optimized_view.select(sample_ids, ordered=ordered)
        if view.media_type == fom.GROUP and select_groups:
            optimized_view = optimized_view.select_group_slices(
                _allow_mixed=True
            )

    for stage in view._stages:
        if type(stage) not in fost._STAGES_THAT_SELECT_OR_REORDER:
            optimized_view._stages.append(stage)

    return optimized_view


def _filter_schema(schema, selected_fields, excluded_fields):
    selected_fields, roots1 = _parse_selected_fields(selected_fields)
    excluded_fields, roots2 = _parse_excluded_fields(excluded_fields)
    filtered_roots = roots1 | roots2

    # Explicitly include roots of any embedded fields that have been selected
    if roots1:
        selected_fields[""].update(roots1)

    # Copy any top-level fields whose embedded fields will be filtered
    if filtered_roots:
        for name in tuple(schema.keys()):
            if name in filtered_roots:
                schema[name] = schema[name].copy()

    sf = selected_fields.get("", None)
    ef = excluded_fields.get("", None)

    if sf is not None:
        for name in tuple(schema.keys()):
            if name not in sf:
                del schema[name]

    if ef is not None:
        for name in tuple(schema.keys()):
            if name in ef:
                del schema[name]

    if filtered_roots:
        for name, field in schema.items():
            _filter_embedded_field_schema(
                field, name, selected_fields, excluded_fields
            )


def _parse_selected_fields(paths):
    d = defaultdict(set)
    r = set()

    if paths is not None:
        for path in paths:
            if "." in path:
                chunks = path.split(".")
                root = chunks[0]
                r.add(root)

                for i in range(1, len(chunks)):
                    base = ".".join(chunks[:i])
                    leaf = chunks[i]
                    d[base].add(leaf)
            else:
                d[""].add(path)

    return d, r


def _parse_excluded_fields(paths):
    d = defaultdict(set)
    r = set()

    if paths is not None:
        for path in paths:
            if "." in path:
                root = path.split(".", 1)[0]
                r.add(root)

                base, leaf = path.rsplit(".", 1)
                d[base].add(leaf)
            else:
                d[""].add(path)

    return d, r


def _filter_embedded_field_schema(
    field, path, selected_fields, excluded_fields
):
    while isinstance(field, fof.ListField):
        field = field.field

    if not isinstance(field, fof.EmbeddedDocumentField):
        return

    sf = selected_fields.get(path, None)
    ef = excluded_fields.get(path, None)

    if sf is not None or ef is not None:
        field._use_view(selected_fields=sf, excluded_fields=ef)

    for name, _field in field._fields.items():
        _path = path + "." + name
        _filter_embedded_field_schema(
            _field, _path, selected_fields, excluded_fields
        )<|MERGE_RESOLUTION|>--- conflicted
+++ resolved
@@ -565,14 +565,10 @@
             raise ValueError("%s does not contain groups" % type(self))
 
         with contextlib.ExitStack() as exit_context:
-<<<<<<< HEAD
             if self.group_field is not None:
-                groups = self._iter_groups()
+                groups = self._iter_groups(group_slices=group_slices)
             else:
                 groups = self._iter_dynamic_groups()
-=======
-            groups = self._iter_groups(group_slices=group_slices)
->>>>>>> 55be8c85
 
             if progress:
                 pb = fou.ProgressBar(total=len(self))
@@ -631,7 +627,6 @@
             for group in view._iter_groups(group_slices=group_slices):
                 yield group
 
-<<<<<<< HEAD
     def _iter_dynamic_groups(self):
         make_sample = self._make_sample_fcn()
         index = 0
@@ -673,10 +668,7 @@
             for group in view._iter_dynamic_groups():
                 yield group
 
-    def get_group(self, group_id):
-=======
     def get_group(self, group_id, group_slices=None):
->>>>>>> 55be8c85
         """Returns a dict containing the samples for the given group ID.
 
         Args:
@@ -694,11 +686,11 @@
             raise ValueError("%s does not contain groups" % type(self))
 
         if self.group_field is not None:
-            return self._get_group(group_id)
+            return self._get_group(group_id, group_slices=group_slices)
 
         return self._get_dynamic_group(group_id)
 
-    def _get_group(self, group_id):
+    def _get_group(self, group_id, group_slices=None):
         group_field = self.group_field
         id_field = group_field + "._id"
 
