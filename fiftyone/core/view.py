"""
Dataset views.

| Copyright 2017-2020, Voxel51, Inc.
| `voxel51.com <https://voxel51.com/>`_
|
"""
# pragma pylint: disable=redefined-builtin
# pragma pylint: disable=unused-wildcard-import
# pragma pylint: disable=wildcard-import
from __future__ import absolute_import
from __future__ import division
from __future__ import print_function
from __future__ import unicode_literals
from builtins import *

# pragma pylint: enable=redefined-builtin
# pragma pylint: enable=unused-wildcard-import
# pragma pylint: enable=wildcard-import

from copy import copy, deepcopy
import numbers

from bson import ObjectId, json_util

import fiftyone.core.collections as foc
import fiftyone.core.stages as fos


def _make_registrar():
    """Makes a decorator that keeps a registry of all functions decorated by
    it.
    Usage::
        my_decorator = _make_registrar()
        my_decorator.all  # dictionary mapping names to functions
    """
    registry = {}

    def registrar(func):
        registry[func.__name__] = func
        # Normally a decorator returns a wrapped function, but here we return
        # `func` unmodified, after registering it
        return func

    registrar.all = registry
    return registrar


# Keeps track of all DatasetView stage methods
view_stage = _make_registrar()


class DatasetView(foc.SampleCollection):
    """A view into a :class:`fiftyone.core.dataset.Dataset`.

    Dataset views represent read-only collections of
    :class:`fiftyone.core.sample.Sample` instances in a dataset.

    Operations on dataset views are designed to be chained together to yield
    the desired subset of the dataset, which is then iterated over to directly
    access the samples.

    Example use::

        # Print the paths for 5 random samples in the dataset
        view = dataset.default_view().take(5)
        for sample in view:
            print(sample.filepath)

    Args:
        dataset: a :class:`fiftyone.core.dataset.Dataset`
    """

    def __init__(self, dataset):
        self._dataset = dataset
        self._stages = []

    def __len__(self):
        try:
            result = self.aggregate([{"$count": "count"}])
            return next(result)["count"]
        except StopIteration:
            pass

        return 0

    def __getitem__(self, sample_id):
        if isinstance(sample_id, numbers.Integral):
            raise KeyError(
                "Accessing samples by numeric index is not supported. "
                "Use sample IDs or slices"
            )

        if isinstance(sample_id, slice):
            return self._slice(sample_id)

        # Ensure `sample_id` is in the view
        view = self.match({"_id": ObjectId(sample_id)})
        if not view:
            raise KeyError("No sample found with ID '%s'" % sample_id)

        return self._dataset[sample_id]

    def __copy__(self):
        view = self.__class__(self._dataset)
        view._stages = deepcopy(self._stages)
        return view

    def summary(self):
        """Returns a string summary of the view.

        Returns:
            a string summary
        """
        fields_str = self._dataset._get_fields_str()

        if self._stages:
            pipeline_str = "    " + "\n    ".join(
                [
                    "%d. %s" % (idx, str(d))
                    for idx, d in enumerate(self._stages, 1)
                ]
            )
        else:
            pipeline_str = "    ---"

        return "\n".join(
            [
                "Dataset:        %s" % self._dataset.name,
                "Num samples:    %d" % len(self),
                "Tags:           %s" % list(self.get_tags()),
                "Sample fields:",
                fields_str,
                "Pipeline stages:",
                pipeline_str,
            ]
        )

    def iter_samples(self):
        """Returns an iterator over the samples in the view.

        Returns:
            an iterator over :class:`fiftyone.core.sample.Sample` instances
        """
        for d in self.aggregate():
            yield self._dataset._load_sample_from_dict(d)

    def iter_samples_with_index(self):
        """Returns an iterator over the samples in the view together with
        their integer index in the collection.

        Returns:
            an iterator that emits ``(index, sample)`` tuples, where:
                - ``index`` is an integer index relative to the offset, where
                  ``offset <= view_idx < offset + limit``
                - ``sample`` is a :class:`fiftyone.core.sample.Sample`
        """
        offset = self._get_latest_offset()
        iterator = self.iter_samples()
        for idx, sample in enumerate(iterator, start=offset):
            yield idx, sample

    def get_field_schema(self, ftype=None, embedded_doc_type=None):
        """Returns a schema dictionary describing the fields of the samples in
        the view.

        Args:
            ftype (None): an optional field type to which to restrict the
                returned schema. Must be a subclass of
                :class:``fiftyone.core.fields.Field``
            embedded_doc_type (None): an optional embedded document type to
                which to restrict the returned schema. Must be a subclass of
                :class:``fiftyone.core.odm.BaseEmbeddedDocument``

        Returns:
             a dictionary mapping field names to field types
        """
        return self._dataset.get_field_schema(
            ftype=ftype, embedded_doc_type=embedded_doc_type
        )

    def get_tags(self):
        """Returns the list of tags in the collection.

        Returns:
            a list of tags
        """
        pipeline = [
            {"$project": {"tags": "$tags"}},
            {"$unwind": "$tags"},
            {"$group": {"_id": "None", "all_tags": {"$addToSet": "$tags"}}},
        ]
        try:
            return next(self.aggregate(pipeline))["all_tags"]
        except StopIteration:
            pass

        return []

    def get_label_fields(self):
        """Returns the list of label fields in the collection.

        Returns:
            a list of field names
        """
        pipeline = [
            {"$project": {"field": {"$objectToArray": "$$ROOT"}}},
            {"$unwind": "$field"},
            {"$group": {"_id": {"field": "$field.k", "cls": "$field.v._cls"}}},
        ]
        return [f for f in self.aggregate(pipeline)]

    @classmethod
    def list_stage_methods(cls):
        """Returns a list of all available :class:`DatasetView` stage methods,
        i.e., stages that return another :class:`DatasetView`.

        Returns:
            a list of :class:`DatasetView` method names
        """
        return list(view_stage.all)

    def add_stage(self, stage):
        """Adds a :class:`fiftyone.core.stages.ViewStage` to the current view,
        returning a new view.

        Args:
            stage: a :class:`fiftyone.core.stages.ViewStage`
        """
        return self._copy_with_new_stage(stage)

    @view_stage
    def exclude(self, sample_ids):
        """Excludes the samples with the given IDs from the view.

        Args:
            sample_ids: an iterable of sample IDs

        Returns:
            a :class:`DatasetView`
        """
        return self.add_stage(fos.Exclude(sample_ids))

    @view_stage
    def exists(self, field):
        """Returns a view containing the samples that have a non-``None`` value
        for the given field.

        Args:
            field: the field

        Returns:
            a :class:`DatasetView`
        """
        return self.add_stage(fos.Exists(field))

    @view_stage
    def limit(self, limit):
        """Limits the view to the given number of samples.

        Args:
            num: the maximum number of samples to return. If a non-positive
                number is provided, an empty view is returned

        Returns:
            a :class:`DatasetView`
        """
        return self.add_stage(fos.Limit(limit))

    @view_stage
    def list_filter(self, field, filter):
        """Filters the elements of the given list field.

        Elements of ``field``, which must be a list field, for which ``filter``
        returns ``False`` are omitted from the field.

        Args:
            field: the list field
<<<<<<< HEAD
            filter: a :class:`fiftyone.core.expressions.MatchExpression` or
                `MongoDB query dict <https://docs.mongodb.com/manual/tutorial/query-documents>`_
                describing the filter to apply
=======
            filter: a :class:`fiftyone.core.expressions.ViewExpression` or
                `MongoDB expression <https://docs.mongodb.com/manual/meta/aggregation-quick-reference/#aggregation-expressions>`_
                that returns a boolean describing the filter to apply
>>>>>>> 6d216a31

        Returns:
            a :class:`DatasetView`
        """
        return self.add_stage(fos.ListFilter(field, filter))

    @view_stage
    def match(self, filter):
        """Filters the samples in the view by the given filter.

        Samples for which ``filter`` returns ``False`` are omitted.

        Args:
<<<<<<< HEAD
            filter: a :class:`fiftyone.core.expressions.MatchExpression` or
                `MongoDB query dict <https://docs.mongodb.com/manual/tutorial/query-documents>`_
                describing the filter to apply
=======
            filter: a :class:`fiftyone.core.expressions.ViewExpression` or
                `MongoDB expression <https://docs.mongodb.com/manual/meta/aggregation-quick-reference/#aggregation-expressions>`_
                that returns a boolean describing the filter to apply
>>>>>>> 6d216a31

        Returns:
            a :class:`DatasetView`
        """
        return self.add_stage(fos.Match(filter))

    @view_stage
    def match_tag(self, tag):
        """Returns a view containing the samples that have the given tag.

        Args:
            tag: a tag

        Returns:
            a :class:`DatasetView`
        """
        return self.add_stage(fos.MatchTag(tag))

    @view_stage
    def match_tags(self, tags):
        """Returns a view containing the samples that have any of the given
        tags.

        To match samples that contain multiple tags, simply chain
        :func:`match_tag` or :func:`match_tags` calls together.

        Args:
            tags: an iterable of tags

        Returns:
            a :class:`DatasetView`
        """
        return self.add_stage(fos.MatchTags(tags))

    @view_stage
    def mongo(self, pipeline):
        """Adds a view stage defined by the raw MongoDB aggregation pipeline.

        See `MongoDB aggreation pipelines <https://docs.mongodb.com/manual/core/aggregation-pipeline/>`_
        for more details.

        Args:
            pipeline: a MongoDB aggregation pipeline (list of dicts)

        Returns:
            a :class:`DatasetView`
        """
        return self.add_stage(fos.Mongo(pipeline))

    @view_stage
    def select(self, sample_ids):
        """Selects the samples with the given IDs from the view.

        Args:
            sample_ids: an iterable of sample IDs

        Returns:
            a :class:`DatasetView`
        """
        return self.add_stage(fos.Select(sample_ids))

    @view_stage
    def skip(self, skip):
        """Omits the given number of samples from the head of the view.

        Args:
            skip: the number of samples to skip. If a non-positive number is
                provided, no samples are omitted

        Returns:
            a :class:`DatasetView`
        """
        return self.add_stage(fos.Skip(skip))

    @view_stage
    def sort_by(self, field_or_expr, reverse=False):
        """Sorts the samples in the view by the given field or expression.

        When sorting by an expression, ``field_or_expr`` can either be a
        :class:`fiftyone.core.expressions.ViewExpression` or a
        `MongoDB expression <https://docs.mongodb.com/manual/meta/aggregation-quick-reference/#aggregation-expressions>`_
        that defines the quantity to sort by.

        Args:
            field_or_expr: the field or expression to sort by
            reverse (False): whether to return the results in descending order

        Returns:
            a :class:`DatasetView`
        """
        return self.add_stage(fos.SortBy(field_or_expr, reverse=reverse))

    @view_stage
    def take(self, size):
        """Randomly samples the given number of samples from the view.

        Args:
            size: the number of samples to return. If a non-positive number is
                provided, an empty view is returned

        Returns:
            a :class:`DatasetView`
        """
        return self.add_stage(fos.Take(size))

    def aggregate(self, pipeline=None):
        """Calls the current MongoDB aggregation pipeline on the view.

        Args:
            pipeline (None): an optional MongoDB aggregation pipeline (list of
                dicts) to append to the view's pipeline before aggregation

        Returns:
            an iterable over the aggregation result
        """
        _pipeline = []
        for s in self._stages:
            _pipeline.extend(s.to_mongo())

<<<<<<< HEAD
        complete_pipeline = [s.to_mongo() for s in self._pipeline] + pipeline

        return self._dataset.aggregate(complete_pipeline)
=======
        if pipeline is not None:
            _pipeline.extend(pipeline)

        return self._dataset.aggregate(_pipeline)
>>>>>>> 6d216a31

    def serialize(self):
        """Serializes the view.

        Returns:
            a JSON representation of the view
        """
        return {
            "dataset": self._dataset.serialize(),
            "view": json_util.dumps([s._serialize() for s in self._stages]),
        }

    def to_dict(self):
        """Returns a JSON dictionary representation of the view.

        Returns:
            a JSON dict
        """
        d = {
            "name": self._dataset.name,
            "num_samples": len(self),
            "tags": list(self.get_tags()),
            "sample_fields": self._dataset._get_fields_dict(),
            "pipeline_stages": [str(d) for d in self._stages],
        }
        d.update(super().to_dict())
        return d

    def _slice(self, s):
        if s.step is not None and s.step != 1:
            raise ValueError(
                "Unsupported slice '%s'; step is not supported" % s
            )

        _len = None

        start = s.start
        if start is not None:
            if start < 0:
                _len = len(self)
                start += _len

            if start <= 0:
                start = None

        stop = s.stop
        if stop is not None and stop < 0:
            if _len is None:
                _len = len(self)

            stop += _len

        if start is None:
            if stop is None:
                return self

            return self.limit(stop)

        if stop is None:
            return self.skip(start)

        return self.skip(start).limit(stop - start)

    def _copy_with_new_stage(self, stage):
        view = copy(self)
        view._stages.append(stage)
        return view

    def _get_latest_offset(self):
        for stage in self._stages[::-1]:
            if "$skip" in stage:
                return stage["$skip"]

        return 0<|MERGE_RESOLUTION|>--- conflicted
+++ resolved
@@ -276,15 +276,9 @@
 
         Args:
             field: the list field
-<<<<<<< HEAD
-            filter: a :class:`fiftyone.core.expressions.MatchExpression` or
-                `MongoDB query dict <https://docs.mongodb.com/manual/tutorial/query-documents>`_
-                describing the filter to apply
-=======
             filter: a :class:`fiftyone.core.expressions.ViewExpression` or
                 `MongoDB expression <https://docs.mongodb.com/manual/meta/aggregation-quick-reference/#aggregation-expressions>`_
                 that returns a boolean describing the filter to apply
->>>>>>> 6d216a31
 
         Returns:
             a :class:`DatasetView`
@@ -298,15 +292,9 @@
         Samples for which ``filter`` returns ``False`` are omitted.
 
         Args:
-<<<<<<< HEAD
-            filter: a :class:`fiftyone.core.expressions.MatchExpression` or
-                `MongoDB query dict <https://docs.mongodb.com/manual/tutorial/query-documents>`_
-                describing the filter to apply
-=======
             filter: a :class:`fiftyone.core.expressions.ViewExpression` or
                 `MongoDB expression <https://docs.mongodb.com/manual/meta/aggregation-quick-reference/#aggregation-expressions>`_
                 that returns a boolean describing the filter to apply
->>>>>>> 6d216a31
 
         Returns:
             a :class:`DatasetView`
@@ -426,16 +414,10 @@
         for s in self._stages:
             _pipeline.extend(s.to_mongo())
 
-<<<<<<< HEAD
-        complete_pipeline = [s.to_mongo() for s in self._pipeline] + pipeline
-
-        return self._dataset.aggregate(complete_pipeline)
-=======
         if pipeline is not None:
             _pipeline.extend(pipeline)
 
         return self._dataset.aggregate(_pipeline)
->>>>>>> 6d216a31
 
     def serialize(self):
         """Serializes the view.
