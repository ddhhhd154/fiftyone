"""
Dataset views.

| Copyright 2017-2020, Voxel51, Inc.
| `voxel51.com <https://voxel51.com/>`_
|
"""
# pragma pylint: disable=redefined-builtin
# pragma pylint: disable=unused-wildcard-import
# pragma pylint: disable=wildcard-import
from __future__ import absolute_import
from __future__ import division
from __future__ import print_function
from __future__ import unicode_literals
from builtins import *

# pragma pylint: enable=redefined-builtin
# pragma pylint: enable=unused-wildcard-import
# pragma pylint: enable=wildcard-import

from copy import copy, deepcopy
import numbers

from bson import ObjectId, json_util
from pymongo import ASCENDING, DESCENDING

import fiftyone.core.collections as foc
import fiftyone.core.odm as foo
import fiftyone.core.sample as fos


class DatasetView(foc.SampleCollection):
    """A view into a :class:`fiftyone.core.dataset.Dataset`.

    Dataset views represent read-only collections of
    :class:`fiftyone.core.sample.Sample` instances in a dataset.

    Operations on dataset views are designed to be chained together to yield
    the desired subset of the dataset, which is then iterated over to directly
    access the samples.

    Example use::

        # Print the paths for 5 random samples in the dataset
        view = dataset.default_view().sample(5)
        for sample in view:
            print(sample.filepath)

    Args:
        dataset: a :class:`fiftyone.core.dataset.Dataset`
    """

    def __init__(self, dataset):
        self._dataset = dataset
        self._pipeline = []

    def __len__(self):
        try:
            result = self._aggregate([{"$count": "count"}])
            return next(result)["count"]
        except StopIteration:
            pass

        return 0

    def __getitem__(self, sample_id):
        if isinstance(sample_id, numbers.Integral):
            raise ValueError(
                "Accessing samples by numeric index is not supported. "
                "Use sample IDs or slices"
            )

        if isinstance(sample_id, slice):
            return self._slice(sample_id)

        try:
            # Ensure `sample_id` is in the view
            pipeline = [{"$match": {"_id": ObjectId(sample_id)}}]
<<<<<<< HEAD
            next(self.aggregate(pipeline))
=======
            next(self._aggregate(pipeline))
            found = True
>>>>>>> f029a80a
        except StopIteration:
            raise KeyError("No sample found with ID '%s'" % sample_id)

        return self._dataset[sample_id]

    def __copy__(self):
        view = self.__class__(self._dataset)
        view._pipeline = deepcopy(self._pipeline)
        return view

    def summary(self):
        """Returns a string summary of the view.

        Returns:
            a string summary
        """
        pipeline_str = "\t" + "\n\t".join(
            [
                "%d. %s" % (idx, str(d))
                for idx, d in enumerate(self._pipeline, start=1)
            ]
        )

        return "\n".join(
            [
                "Num samples:    %d" % len(self),
                "Tags:           %s" % self.get_tags(),
                "Label groups:   %s" % self.get_label_groups(),
                "Insight groups: %s" % self.get_insight_groups(),
                "Pipeline stages:\n%s" % pipeline_str,
            ]
        )

    def head(self, num_samples=3):
        """Returns a string representation of the first few samples in the
        view.

        Args:
            num_samples (3): the number of samples

        Returns:
            a string representation of the samples
        """
        return "\n".join(str(s) for s in self[:num_samples])

    def tail(self, num_samples=3):
        """Returns a string representation of the last few samples in the view.

        Args:
            num_samples (3): the number of samples

        Returns:
            a string representation of the samples
        """
        return "\n".join(str(s) for s in self[-num_samples:])

    def get_tags(self):
        """Returns the list of tags in the collection.

        Returns:
            a list of tags
        """
        pipeline = [
            {"$project": {"tags": "$tags"}},
            {"$unwind": "$tags"},
            {"$group": {"_id": "None", "all_tags": {"$addToSet": "$tags"}}},
        ]
        try:
            return next(self._aggregate(pipeline))["all_tags"]
        except StopIteration:
            pass
        return []

    def iter_samples(self):
        """Returns an iterator over the samples in the view.

        Returns:
            an iterator over :class:`fiftyone.core.sample.Sample` instances
        """
        for d in self._aggregate():
            yield self._deserialize_sample(d)

    def iter_samples_with_index(self):
        """Returns an iterator over the samples in the view together with
        their integer index in the collection.

        Returns:
            an iterator that emits ``(index, sample)`` tuples, where:
                - ``index`` is an integer index relative to the offset, where
                  ``offset <= view_idx < offset + limit``
                - ``sample`` is a :class:`fiftyone.core.sample.Sample`
        """
        offset = self._get_latest_offset()
        iterator = self.iter_samples()
        for idx, sample in enumerate(iterator, start=offset):
            yield idx, sample

    def filter(
        self, tag=None, insight_group=None, label_group=None, filter=None
    ):
        """Filters the samples in the view by the given filter.

        Args:
            tag (None): a sample tag string
            insight_group (None): an insight group string
            label_group (None): a label group string
            filter (None): a MongoDB query dict. See
                https://docs.mongodb.com/manual/tutorial/query-documents
                for details

        Returns:
            a :class:`DatasetView`
        """
        view = self

        if tag is not None:
            view = view._copy_with_new_stage({"$match": {"tags": tag}})

        if insight_group is not None:
            # @todo(Tyler) should this filter the insights as well? or just
            # filter the samples based on whether or not the insight is
            # present?
            raise NotImplementedError("Not yet implemented")

        if label_group is not None:
            # @todo(Tyler) should this filter the labels as well? or just
            # filter the samples based on whether or not the label is
            # present?
            raise NotImplementedError("Not yet implemented")

        if filter is not None:
            view = view._copy_with_new_stage({"$match": filter})

        return view

    def sort_by(self, field, reverse=False):
        """Sorts the samples in the view by the given field.

        Args:
            field: the field to sort by. Example fields::

                filename
                metadata.size_bytes
                metadata.frame_size[0]

            reverse (False): whether to return the results in descending order

        Returns:
            a :class:`DatasetView`
        """
        order = DESCENDING if reverse else ASCENDING
        return self._copy_with_new_stage({"$sort": {field: order}})

    def skip(self, skip):
        """Omits the given number of samples from the head of the view.

        Args:
            skip: the number of samples to skip

        Returns:
            a :class:`DatasetView`
        """
        return self._copy_with_new_stage({"$skip": skip})

    def limit(self, limit):
        """Limits the view to the given number of samples.

        Args:
            num: the maximum number of samples to return

        Returns:
            a :class:`DatasetView`
        """
        return self._copy_with_new_stage({"$limit": limit})

    def sample(self, size):
        """Randomly samples the given number of samples from the view.

        Args:
            size: the number of samples to return

        Returns:
            a :class:`DatasetView`
        """
        return self._copy_with_new_stage({"$sample": {"size": size}})

    def select(self, sample_ids):
        """Selects the samples with the given IDs from the view.

        Args:
            sample_ids: an iterable of sample IDs

        Returns:
            a :class:`DatasetView`
        """
        sample_ids = [ObjectId(id) for id in sample_ids]
        return self._copy_with_new_stage(
            {"$match": {"_id": {"$in": sample_ids}}}
        )

    def exclude(self, sample_ids):
        """Excludes the samples with the given IDs from the view.

        Args:
            sample_ids: an iterable of sample IDs

        Returns:
            a :class:`DatasetView`
        """
        sample_ids = [ObjectId(id) for id in sample_ids]
        return self._copy_with_new_stage(
            {"$match": {"_id": {"$not": {"$in": sample_ids}}}}
        )

    def _aggregate(self, pipeline=None):
        """Calls the current MongoDB aggregation pipeline on the view.

        Args:
            pipeline (None): an optional aggregation pipeline (list of dicts)
                to append to the view's pipeline before aggregation.

        Returns:
            an iterable over the aggregation result
        """
        if pipeline is None:
            pipeline = []

        return self._get_ds_qs().aggregate(self._pipeline + pipeline)

    def serialize(self):
        """Serializes the view.

        Returns:
            a JSON representation of the view
        """
        return {
            "dataset": self._dataset.serialize(),
            "view": json_util.dumps(self._pipeline),
        }

<<<<<<< HEAD
    def _slice(self, s):
        if s.step is not None and s.step != 1:
            raise ValueError(
                "Unsupported slice '%s'; step is not supported" % s
            )

        _len = None

        start = s.start
        if start is not None and start < 0:
            _len = len(self)
            start += _len

        stop = s.stop
        if stop is not None and stop < 0:
            if _len is None:
                _len = len(self)

            stop += _len

        if start is None:
            if stop is None:
                return self

            return self.limit(stop)

        if stop is None:
            return self.skip(start)

        return self.skip(start).limit(stop - start)

    def _label_distributions(self):
        pipeline = self._pipeline + [
            {"$project": {"label": {"$objectToArray": "$labels"}}},
            {"$unwind": "$label"},
            {"$project": {"group": "$label.k", "label": "$label.v.label"}},
            {
                "$group": {
                    "_id": {"group": "$group", "label": "$label"},
                    "count": {"$sum": 1},
                }
            },
            {
                "$group": {
                    "_id": "$_id.group",
                    "labels": {
                        "$push": {"label": "$_id.label", "count": "$count"}
                    },
                }
            },
        ]
=======
    def _get_label_distributions(self):
        pipeline = self._pipeline + _LABEL_DISTRIBUTIONS_PIPELINE
>>>>>>> f029a80a
        return list(self._get_ds_qs().aggregate(pipeline))

    def _get_facets(self):
        pipeline = self._pipeline + _FACETS_PIPELINE
        return list(self._get_ds_qs().aggregate(pipeline))

    def _get_ds_qs(self, **kwargs):
        return self._dataset._get_query_set(**kwargs)

    def _deserialize_sample(self, d):
        doc = foo.ODMSample.from_dict(d, created=False, extended=False)
        return self._load_sample(doc)

    def _load_sample(self, doc):
        sample = fos.Sample.from_doc(doc)
        sample._set_dataset(self._dataset)
        return sample

    def _copy_with_new_stage(self, stage):
        view = copy(self)
        view._pipeline.append(stage)
        return view

    def _get_latest_offset(self):
        for stage in self._pipeline[::-1]:
            if "$skip" in stage:
                return stage["$skip"]

        return 0


_LABEL_DISTRIBUTIONS_PIPELINE = [
    {"$project": {"label": {"$objectToArray": "$labels"}}},
    {"$unwind": "$label"},
    {"$project": {"group": "$label.k", "label": "$label.v.label"}},
    {
        "$group": {
            "_id": {"group": "$group", "label": "$label"},
            "count": {"$sum": 1},
        }
    },
    {
        "$group": {
            "_id": "$_id.group",
            "labels": {"$push": {"label": "$_id.label", "count": "$count"}},
        }
    },
]


_FACETS_PIPELINE = [
    {
        "$facet": {
            "tags": [
                {"$project": {"tag": "$tags"}},
                {
                    "$unwind": {
                        "path": "$tag",
                        "preserveNullAndEmptyArrays": True,
                    }
                },
                {"$group": {"_id": "$tag", "count": {"$sum": 1}}},
                {"$sort": {"_id": 1}},
            ],
            "labels": [
                {"$project": {"label": {"$objectToArray": "$labels"}}},
                {"$unwind": "$label"},
                {
                    "$project": {
                        "group": "$label.k",
                        "label": "$label.v.label",
                    }
                },
                {
                    "$group": {
                        "_id": {"group": "$group", "label": "$label"},
                        "count": {"$sum": 1},
                    }
                },
                {
                    "$group": {
                        "_id": "$_id.group",
                        "labels": {
                            "$push": {
                                "label": "$_id.label",
                                "count": "$count",
                            }
                        },
                    }
                },
            ],
        }
    }
]<|MERGE_RESOLUTION|>--- conflicted
+++ resolved
@@ -76,12 +76,7 @@
         try:
             # Ensure `sample_id` is in the view
             pipeline = [{"$match": {"_id": ObjectId(sample_id)}}]
-<<<<<<< HEAD
-            next(self.aggregate(pipeline))
-=======
             next(self._aggregate(pipeline))
-            found = True
->>>>>>> f029a80a
         except StopIteration:
             raise KeyError("No sample found with ID '%s'" % sample_id)
 
@@ -322,7 +317,6 @@
             "view": json_util.dumps(self._pipeline),
         }
 
-<<<<<<< HEAD
     def _slice(self, s):
         if s.step is not None and s.step != 1:
             raise ValueError(
@@ -354,30 +348,8 @@
 
         return self.skip(start).limit(stop - start)
 
-    def _label_distributions(self):
-        pipeline = self._pipeline + [
-            {"$project": {"label": {"$objectToArray": "$labels"}}},
-            {"$unwind": "$label"},
-            {"$project": {"group": "$label.k", "label": "$label.v.label"}},
-            {
-                "$group": {
-                    "_id": {"group": "$group", "label": "$label"},
-                    "count": {"$sum": 1},
-                }
-            },
-            {
-                "$group": {
-                    "_id": "$_id.group",
-                    "labels": {
-                        "$push": {"label": "$_id.label", "count": "$count"}
-                    },
-                }
-            },
-        ]
-=======
     def _get_label_distributions(self):
         pipeline = self._pipeline + _LABEL_DISTRIBUTIONS_PIPELINE
->>>>>>> f029a80a
         return list(self._get_ds_qs().aggregate(pipeline))
 
     def _get_facets(self):
