--- conflicted
+++ resolved
@@ -288,7 +288,6 @@
     global _async_client
     if not use_global or _async_client is None:
         global _connection_kwargs
-<<<<<<< HEAD
         global _async_mongo_client_cls
         client = _async_mongo_client_cls(**_connection_kwargs)
 
@@ -306,19 +305,6 @@
 
 def _at_exit_user():
     _delete_non_persistent_datasets_if_allowed()
-=======
-        client = mtr.AsyncIOMotorClient(
-            **_connection_kwargs, appname=foc.DATABASE_APPNAME
-        )
-
-        if use_global:
-            _async_client = client
-    else:
-        client = _async_client
-
-    return client
-
->>>>>>> 279935c8
 
 
 def _delete_non_persistent_datasets_if_allowed(**kwargs):
@@ -1429,7 +1415,6 @@
     )
 
 
-<<<<<<< HEAD
 def get_cloud_credentials():
     """Retrieves a list of all cloud credentials stored in mongo.
 
@@ -1438,7 +1423,8 @@
     """
     conn = get_db_conn()
     return list(conn["cloud.creds"].find({}))
-=======
+
+
 def delete_run(name, run_key, dry_run=False):
     """Deletes the run with the given key from the dataset with the given name.
 
@@ -1489,7 +1475,6 @@
         "run",
         dry_run=dry_run,
     )
->>>>>>> 279935c8
 
 
 def _get_logger(dry_run=False):
