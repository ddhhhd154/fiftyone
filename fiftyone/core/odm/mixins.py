"""
Mixins and helpers for dataset backing documents.

| Copyright 2017-2022, Voxel51, Inc.
| `voxel51.com <https://voxel51.com/>`_
|
"""
from collections import OrderedDict
from datetime import date, datetime
import json
import logging
import numbers
import six

from bson import json_util
from bson.binary import Binary
import numpy as np

import fiftyone as fo
import fiftyone.core.fields as fof
import fiftyone.core.utils as fou

from .database import get_db_conn
from .dataset import create_field, SampleFieldDocument
from .document import Document
from .embedded_document import DynamicEmbeddedDocument
from .utils import get_implied_field_kwargs

fod = fou.lazy_import("fiftyone.core.dataset")


logger = logging.getLogger(__name__)


def get_default_fields(cls, include_private=False, use_db_fields=False):
    """Gets the default fields present on all instances of the given
    :class:`DatasetMixin` class.

    Args:
        cls: the :class:`DatasetMixin` class
        include_private (False): whether to include fields starting with ``_``
        use_db_fields (False): whether to return database fields rather than
            user-facing fields, when applicable

    Returns:
        a tuple of field names
    """
    return cls._get_fields_ordered(
        include_private=include_private, use_db_fields=use_db_fields
    )


def validate_fields_match(
    field_name, field_or_kwargs, existing_field_or_kwargs
):
    """Validates that a given field or field description matches the type of
    the existing field.

    Args:
        field_name: the name of the field
        field_or_kwargs: a :class:`fiftyone.core.fields.Field` instance or a
            dict of keyword arguments describing it
        existing_field_or_kwargs: a :class:`fiftyone.core.fields.Field` instance or
            dict of keyword arguments defining the reference field type

    Raises:
        ValueError: if the proposed field does not match the reference field
    """
    if isinstance(field_or_kwargs, dict):
        field = create_field(field_name, **field_or_kwargs)
    else:
        field = field_or_kwargs

    if isinstance(existing_field_or_kwargs, dict):
        existing_field = create_field(field_name, **existing_field_or_kwargs)
    else:
        existing_field = existing_field_or_kwargs

    if type(field) is not type(existing_field):
        raise ValueError(
            "Field '%s' type %s does not match existing field "
            "type %s" % (field_name, field, existing_field)
        )

    if isinstance(field, fof.EmbeddedDocumentField):
        if not issubclass(field.document_type, existing_field.document_type):
            raise ValueError(
                "Embedded document field '%s' type %s does not match existing "
                "field type %s"
                % (
                    field_name,
                    field.document_type,
                    existing_field.document_type,
                )
            )

    if isinstance(field, (fof.ListField, fof.DictField)):
        if existing_field.field is not None and not isinstance(
            field.field, type(existing_field.field)
        ):
            raise ValueError(
                "%s '%s' type %s does not match existing "
                "field type %s"
                % (
                    field.__class__.__name__,
                    field_name,
                    field.field,
                    existing_field.field,
                )
            )


def get_field_kwargs(field):
    """Constructs the field keyword arguments dictionary for the given
    :class:`fiftyone.core.fields.Field` instance.

    Args:
        field: a :class:`fiftyone.core.fields.Field`

    Returns:
        a field specification dict
    """
    ftype = type(field)
    kwargs = {"ftype": ftype}

    if issubclass(ftype, (fof.ListField, fof.DictField)):
        kwargs["subfield"] = field.field
        ftype = field.field

    if issubclass(ftype, fof.EmbeddedDocumentField):
        kwargs["embedded_doc_type"] = field.document_type
        kwargs["fields"] = {
            k: get_field_kwargs(v)
            for k, v in getattr(field, "fields", {}).items()
        }

    return kwargs


class DatasetMixin(object):
    """Mixin interface for :class:`fiftyone.core.odm.document.Document`
    subclasses that are backed by a dataset.
    """

    # Subtypes must declare this
    _is_frames_doc = None

    def __setattr__(self, name, value):
        if name in self._fields and value is not None:
            if isinstance(self._fields[name], fof.EmbeddedDocumentField):
                self._fields[name].validate(value, expand=True)
            else:
                self._fields[name].validate(value)

        super().__setattr__(name, value)

    @property
    def collection_name(self):
        return self.__class__.__name__

    @property
    def field_names(self):
        return self._get_fields_ordered(include_private=False)

    @classmethod
    def _doc_name(cls):
        return "Frame" if cls._is_frames_doc else "Sample"

    @classmethod
    def _fields_attr(cls):
        return "frame_fields" if cls._is_frames_doc else "sample_fields"

    @classmethod
    def _dataset_doc(cls):
        collection_name = cls.__name__
        return fod._get_dataset_doc(collection_name, frames=cls._is_frames_doc)

    def _get_field_names(self, include_private=False):
        return self._get_fields_ordered(include_private=include_private)

    def has_field(self, field_name):
        # pylint: disable=no-member
        return field_name in self._fields

    def get_field(self, field_name):
        if not self.has_field(field_name):
            raise AttributeError(
                "%s has no field '%s'" % (self._doc_name(), field_name)
            )

        return super().get_field(field_name)

    def set_field(self, field_name, value, create=False):
        if field_name.startswith("_"):
            raise ValueError(
                "Invalid field name '%s'. Field names cannot start with '_'"
                % field_name
            )

        if not self.has_field(field_name):
            if create:
                self.add_implied_field(field_name, value)
            else:
                raise ValueError(
                    "%s has no field '%s'" % (self._doc_name(), field_name)
                )
        elif value is not None:
            self._fields[field_name].validate(value)

        super().__setattr__(field_name, value)

    def clear_field(self, field_name):
        self.set_field(field_name, None)

    @classmethod
    def get_field_schema(
        cls, ftype=None, embedded_doc_type=None, include_private=False
    ):
        """Returns a schema dictionary describing the fields of this document.

        If the document belongs to a dataset, the schema will apply to all
        documents in the collection.

        Args:
            ftype (None): an optional field type to which to restrict the
                returned schema. Must be a subclass of
                :class:`fiftyone.core.fields.Field`
            embedded_doc_type (None): an optional embedded document type to
                which to restrict the returned schema. Must be a subclass of
                :class:`fiftyone.core.odm.BaseEmbeddedDocument`
            include_private (False): whether to include fields that start with
                ``_`` in the returned schema

        Returns:
             a dictionary mapping field names to field types
        """
        if ftype is None:
            ftype = fof.Field

        if not issubclass(ftype, fof.Field):
            raise ValueError(
                "Field type %s must be subclass of %s" % (ftype, fof.Field)
            )

        if embedded_doc_type is not None and not issubclass(
            ftype, fof.EmbeddedDocumentField
        ):
            raise ValueError(
                "embedded_doc_type should only be specified if ftype is a"
                " subclass of %s" % fof.EmbeddedDocumentField
            )

        d = OrderedDict()
        field_names = cls._get_fields_ordered(include_private=include_private)
        for field_name in field_names:
            # pylint: disable=no-member
            field = cls._fields[field_name]
            if not isinstance(field, ftype):
                continue

            if embedded_doc_type is not None and not issubclass(
                field.document_type, embedded_doc_type
            ):
                continue

            d[field_name] = field

        return d

    @classmethod
    def merge_field_schema(cls, schema, expand_schema=True):
        """Merges the field schema into this document.

        Args:
            schema: a dictionary mapping field names to
                :class:`fiftyone.core.fields.Field` instances
            expand_schema (True): whether to add new fields to the schema

        Raises:
            ValueError: if a field in the schema is not compliant with an
                existing field of the same name or a new field is found but
                ``expand_schema == False``
        """
        _schema = cls._fields

        add_fields = []
        for field_name, field in schema.items():
            if field_name == "id":
                continue

            if field_name in _schema:
                validate_fields_match(field_name, field, _schema[field_name])
            else:
                add_fields.append(field_name)

        if not expand_schema and add_fields:
            raise ValueError(
                "%s fields %s do not exist" % (cls._doc_name(), add_fields)
            )

        for field_name in add_fields:
            field = schema[field_name]
            cls._add_field_schema(field_name, **get_field_kwargs(field))

    @classmethod
    def add_field(
        cls,
        field_name,
        ftype,
        embedded_doc_type=None,
        subfield=None,
        fields=None,
        **kwargs,
    ):
        """Adds a new field to the document.

        Args:
            field_name: the field name
            ftype: the field type to create. Must be a subclass of
                :class:`fiftyone.core.fields.Field`
            embedded_doc_type (None): the
                :class:`fiftyone.core.odm.BaseEmbeddedDocument` type of the
                field. Only applicable when ``ftype`` is
                :class:`fiftyone.core.fields.EmbeddedDocumentField`
            subfield (None): the :class:`fiftyone.core.fields.Field` type of
                the contained field. Only applicable when ``ftype`` is
                :class:`fiftyone.core.fields.ListField` or
                :class:`fiftyone.core.fields.DictField`
            fields (None): the field definitions of the
                :class:`fiftyone.core.fields.EmbeddedDocumentField`
                Only applicable when ``ftype`` is
                :class:`fiftyone.core.fields.EmbeddedDocumentField`
        """
        cls._add_field_schema(
            field_name,
            ftype,
            embedded_doc_type=embedded_doc_type,
            subfield=subfield,
            fields=fields,
            **kwargs,
        )

    @classmethod
    def add_implied_field(cls, field_name, value):
        """Adds the field to the document, if necessary, inferring the field
        type from the provided value.

        Args:
            field_name: the field name
            value: the field value
        """
        kwargs = get_implied_field_kwargs(value)

        # pylint: disable=no-member
        if field_name in cls._fields:
            validate_fields_match(field_name, kwargs, cls._fields[field_name])
        else:
            cls.add_field(field_name, **kwargs)

<<<<<<< HEAD
    def set_field(self, field_name, value, create=False):
        if field_name.startswith("_"):
            raise ValueError(
                "Invalid field name '%s'. Field names cannot start with '_'"
                % field_name
            )

        if hasattr(self, field_name) and not self.has_field(field_name):
            raise ValueError("Cannot use reserved keyword '%s'" % field_name)

        if not self.has_field(field_name):
            if create:
                self.add_implied_field(field_name, value)
            else:
                raise ValueError(
                    "%s has no field '%s'" % (self._doc_name(), field_name)
                )

        if isinstance(value, DynamicEmbeddedDocument):
            value._set_parent(self.__class__)

        self.__setattr__(field_name, value)

    def clear_field(self, field_name):
        self.set_field(field_name, None)

=======
>>>>>>> 6e54e086
    @classmethod
    def _rename_fields(cls, field_names, new_field_names):
        """Renames the fields of the documents in this collection.

        Args:
            field_names: an iterable of field names
            new_field_names: an iterable of new field names
        """
        default_fields = get_default_fields(
            cls.__bases__[0], include_private=True
        )
        for field_name in field_names:
            if field_name in default_fields:
                raise ValueError(
                    "Cannot rename default %s field '%s'"
                    % (cls._doc_name(), field_name)
                )

            # pylint: disable=no-member
            if field_name not in cls._fields:
                raise AttributeError(
                    "%s field '%s' does not exist"
                    % (cls._doc_name(), field_name)
                )

        if not field_names:
            return

        for field_name, new_field_name in zip(field_names, new_field_names):
            cls._rename_field_schema(field_name, new_field_name)

        cls._rename_fields_simple(field_names, new_field_names)

    @classmethod
    def _rename_embedded_fields(
        cls, field_names, new_field_names, sample_collection
    ):
        """Renames the embedded field of the documents in this collection.

        Args:
            field_names: an iterable of "embedded.field.names"
            new_field_names: an iterable of "new.embedded.field.names"
            sample_collection: the
                :class:`fiftyone.core.samples.SampleCollection` being operated
                upon
        """
        if not field_names:
            return

        cls._rename_fields_collection(
            field_names, new_field_names, sample_collection
        )

    @classmethod
    def _clone_fields(
        cls, field_names, new_field_names, sample_collection=None
    ):
        """Clones the field(s) of the documents in this collection.

        Args:
            field_names: an iterable of field names
            new_field_names: an iterable of new field names
            sample_collection (None): the
                :class:`fiftyone.core.samples.SampleCollection` being operated
                upon
        """
        if not field_names:
            return

        for field_name in field_names:
            # pylint: disable=no-member
            if field_name not in cls._fields:
                raise AttributeError(
                    "%s field '%s' does not exist"
                    % (cls._doc_name(), field_name)
                )

        for field_name, new_field_name in zip(field_names, new_field_names):
            cls._clone_field_schema(field_name, new_field_name)

        if sample_collection is None:
            cls._clone_fields_simple(field_names, new_field_names)
        else:
            cls._clone_fields_collection(
                field_names, new_field_names, sample_collection
            )

    @classmethod
    def _clone_embedded_fields(
        cls, field_names, new_field_names, sample_collection
    ):
        """Clones the embedded field(s) of the documents in this collection.

        Args:
            field_names: an iterable of "embedded.field.names"
            new_field_names: an iterable of "new.embedded.field.names"
            sample_collection: the
                :class:`fiftyone.core.samples.SampleCollection` being operated
                upon
        """
        if not field_names:
            return

        cls._clone_fields_collection(
            field_names, new_field_names, sample_collection
        )

    @classmethod
    def _clear_fields(cls, field_names, sample_collection=None):
        """Clears the field(s) of the documents in this collection.

        Args:
            field_names: an iterable of field names
            sample_collection (None): the
                :class:`fiftyone.core.samples.SampleCollection` being operated
                upon
        """
        if not field_names:
            return

        if sample_collection is None:
            cls._clear_fields_simple(field_names)
        else:
            cls._clear_fields_collection(field_names, sample_collection)

    @classmethod
    def _clear_embedded_fields(cls, field_names, sample_collection):
        """Clears the embedded field(s) on the documents in this collection.

        Args:
            field_names: an iterable of "embedded.field.names"
            sample_collection: the
                :class:`fiftyone.core.samples.SampleCollection` being operated
                upon
        """
        if not field_names:
            return

        cls._clear_fields_collection(field_names, sample_collection)

    @classmethod
    def _delete_fields(cls, field_names, error_level=0):
        """Deletes the field(s) from the documents in this collection.

        Args:
            field_names: an iterable of field names
            error_level (0): the error level to use. Valid values are:

            -   0: raise error if a field cannot be deleted
            -   1: log warning if a field cannot be deleted
            -   2: ignore fields that cannot be deleted
        """
        default_fields = get_default_fields(
            cls.__bases__[0], include_private=True
        )

        _field_names = []
        for field_name in field_names:
            # pylint: disable=no-member
            if field_name in default_fields:
                fou.handle_error(
                    ValueError(
                        "Cannot delete default field '%s'" % field_name
                    ),
                    error_level,
                )
            elif field_name not in cls._fields:
                fou.handle_error(
                    AttributeError("Field '%s' does not exist" % field_name),
                    error_level,
                )
            else:
                _field_names.append(field_name)

        if not _field_names:
            return

        for field_name in _field_names:
            cls._delete_field_schema(field_name)

        cls._delete_fields_simple(_field_names)

    @classmethod
    def _delete_embedded_fields(cls, field_names):
        """Deletes the embedded field(s) from the documents in this collection.

        Args:
            field_names: an iterable of "embedded.field.names"
        """
        if not field_names:
            return

        cls._delete_fields_simple(field_names)

    @classmethod
    def _rename_fields_simple(cls, field_names, new_field_names):
        rename_expr = {k: v for k, v in zip(field_names, new_field_names)}

        collection_name = cls.__name__
        collection = get_db_conn()[collection_name]
        collection.update_many({}, {"$rename": rename_expr})

    @classmethod
    def _rename_fields_collection(
        cls, field_names, new_field_names, sample_collection
    ):
        from fiftyone import ViewField as F

        if cls._is_frames_doc:
            prefix = sample_collection._FRAMES_PREFIX
            field_names = [prefix + f for f in field_names]
            new_field_names = [prefix + f for f in new_field_names]

        field_roots = set()
        view = sample_collection.view()
        for field_name, new_field_name in zip(field_names, new_field_names):
            field_roots.add(field_name.split(".", 1)[0])
            field_roots.add(new_field_name.split(".", 1)[0])

            new_base = new_field_name.rsplit(".", 1)[0]
            if "." in field_name:
                base, leaf = field_name.rsplit(".", 1)
            else:
                base, leaf = field_name, ""

            expr = F(leaf) if new_base == base else F("$" + field_name)
            view = view.set_field(new_field_name, expr)

        view = view.mongo([{"$unset": field_names}])

        view.save(list(field_roots))

    @classmethod
    def _clone_fields_simple(cls, field_names, new_field_names):
        set_expr = {v: "$" + k for k, v in zip(field_names, new_field_names)}

        collection_name = cls.__name__
        collection = get_db_conn()[collection_name]
        collection.update_many({}, [{"$set": set_expr}])

    @classmethod
    def _clone_fields_collection(
        cls, field_names, new_field_names, sample_collection
    ):
        from fiftyone import ViewField as F

        if cls._is_frames_doc:
            prefix = sample_collection._FRAMES_PREFIX
            field_names = [prefix + f for f in field_names]
            new_field_names = [prefix + f for f in new_field_names]

        new_field_roots = set()
        view = sample_collection.view()
        for field_name, new_field_name in zip(field_names, new_field_names):
            new_field_roots.add(new_field_name.split(".", 1)[0])

            new_base = new_field_name.rsplit(".", 1)[0]
            if "." in field_name:
                base, leaf = field_name.rsplit(".", 1)
            else:
                base, leaf = field_name, ""

            expr = F(leaf) if new_base == base else F("$" + field_name)
            view = view.set_field(new_field_name, expr)

        #
        # Ideally only the embedded field would be merged in, but the `$merge`
        # operator will always overwrite top-level fields of each document, so
        # we limit the damage by projecting onto the modified fields
        #
        view.save(list(new_field_roots))

    @classmethod
    def _clear_fields_simple(cls, field_names):
        collection_name = cls.__name__
        collection = get_db_conn()[collection_name]
        collection.update_many({}, {"$set": {k: None for k in field_names}})

    @classmethod
    def _clear_fields_collection(cls, field_names, sample_collection):
        field_roots = set()
        view = sample_collection.view()
        for field_name in field_names:
            field_roots.add(field_name.split(".", 1)[0])
            view = view.set_field(field_name, None)

        #
        # Ideally only the embedded field would be merged in, but the `$merge`
        # operator will always overwrite top-level fields of each document, so
        # we limit the damage by projecting onto the modified fields
        #
        view.save(list(field_roots))

    @classmethod
    def _delete_fields_simple(cls, field_names):
        collection_name = cls.__name__
        collection = get_db_conn()[collection_name]
        collection.update_many({}, [{"$unset": field_names}])

    @classmethod
    def _declare_field(cls, field, path=None):
        if not path:
            cls._fields[field.name] = field
            if field.name not in cls._fields_ordered:
                cls._fields_ordered += (field.name,)
            setattr(cls, field.name, field)
        else:
            parent = getattr(cls, path[0])
            for field_name in path[1:-1]:
                if isinstance(parent, (fo.DictField, fo.ListField)):
                    parent = parent.field

                parent = parent.get_field_schema()[field_name]

            if isinstance(parent, (fo.DictField, fo.ListField)):
                parent = parent.field

            parent.fields.append(field)

    @classmethod
    def _add_field_schema(
        cls,
        field_name,
        ftype,
        embedded_doc_type=None,
        subfield=None,
        **kwargs,
    ):
        # pylint: disable=no-member
        if field_name in cls._fields:
            raise ValueError(
                "%s field '%s' already exists" % (cls._doc_name(), field_name)
            )

        field = create_field(
            field_name,
            ftype,
            embedded_doc_type=embedded_doc_type,
            subfield=subfield,
            parent=cls,
            **kwargs,
        )

        cls._declare_field(field)
        dataset_doc = cls._dataset_doc()
        fields = dataset_doc[cls._fields_attr()]
        sample_field = SampleFieldDocument.from_field(field)
        fields.append(sample_field)
        dataset_doc.save()

    @classmethod
    def _save_field(cls, field, path):
        dataset_doc = cls._dataset_doc()
        sample_field = SampleFieldDocument.from_field(field)
        top_level_fields = dataset_doc[cls._fields_attr()]
        if len(path) == 1:
            top_level_fields.append(sample_field)
        else:
            for doc_field in top_level_fields:
                if doc_field.name == path[0]:
                    break

            for key in path[1:-1]:
                doc_field = doc_field.get_field_schema()[key]

            doc_field.fields.append(sample_field)

        dataset_doc.save()
        cls._declare_field(field, path)

    @classmethod
    def _rename_field_schema(cls, field_name, new_field_name):
        # pylint: disable=no-member
        field = cls._fields.pop(field_name)

        field.db_field = new_field_name
        field.name = new_field_name

        cls._fields[new_field_name] = field

        cls._fields_ordered = tuple(
            (fn if fn != field_name else new_field_name)
            for fn in cls._fields_ordered
        )
        delattr(cls, field_name)

        try:
            if issubclass(cls, Document):
                setattr(cls, new_field_name, field)
        except TypeError:
            pass

        dataset_doc = cls._dataset_doc()
        fields = getattr(dataset_doc, cls._fields_attr())

        for f in fields:
            if f.name == field_name:
                f.name = new_field_name
                f.db_field = new_field_name

        dataset_doc.save()

    @classmethod
    def _clone_field_schema(cls, field_name, new_field_name):
        # pylint: disable=no-member
        field = cls._fields[field_name]
        cls._add_field_schema(new_field_name, **get_field_kwargs(field))

    @classmethod
    def _delete_field_schema(cls, field_name):
        # pylint: disable=no-member
        del cls._fields[field_name]
        cls._fields_ordered = tuple(
            fn for fn in cls._fields_ordered if fn != field_name
        )
        delattr(cls, field_name)

        dataset_doc = cls._dataset_doc()

        fields = getattr(dataset_doc, cls._fields_attr())

        # This is intentionally implemented without creating a new list, since
        # clips datasets directly use their source dataset's frame fields
        for idx, f in enumerate(fields):
            if f.name == field_name:
                del fields[idx]
                break

        dataset_doc.save()

    def _update(self, object_id, update_doc, filtered_fields=None, **kwargs):
        """Updates an existing document.

        Helper method; should only be used inside
        :meth:`DatasetSampleDocument.save`.
        """
        updated_existing = True

        collection = self._get_collection()

        select_dict = {"_id": object_id}

        extra_updates = self._extract_extra_updates(
            update_doc, filtered_fields
        )

        if update_doc:
            result = collection.update_one(
                select_dict, update_doc, upsert=True
            ).raw_result
            if result is not None:
                updated_existing = result.get("updatedExisting")

        for update, element_id in extra_updates:
            result = collection.update_one(
                select_dict,
                update,
                array_filters=[{"element._id": element_id}],
                upsert=True,
            ).raw_result

            if result is not None:
                updated_existing = updated_existing and result.get(
                    "updatedExisting"
                )

        return updated_existing

    def _extract_extra_updates(self, update_doc, filtered_fields):
        """Extracts updates for filtered list fields that need to be updated
        by ID, not relative position (index).
        """
        extra_updates = []

        #
        # Check for illegal modifications
        # Match the list, or an indexed item in the list, but not a field
        # of an indexed item of the list:
        #   my_detections.detections          <- MATCH
        #   my_detections.detections.1        <- MATCH
        #   my_detections.detections.1.label  <- NO MATCH
        #
        if filtered_fields:
            for d in update_doc.values():
                for k in d.keys():
                    for ff in filtered_fields:
                        if k.startswith(ff) and not k[len(ff) :].lstrip(
                            "."
                        ).count("."):
                            raise ValueError(
                                "Modifying root of filtered list field '%s' "
                                "is not allowed" % k
                            )

        if filtered_fields and "$set" in update_doc:
            d = update_doc["$set"]
            del_keys = []

            for k, v in d.items():
                filtered_field = None
                for ff in filtered_fields:
                    if k.startswith(ff):
                        filtered_field = ff
                        break

                if filtered_field:
                    element_id, el_filter = self._parse_id_and_array_filter(
                        k, filtered_field
                    )
                    extra_updates.append(
                        ({"$set": {el_filter: v}}, element_id)
                    )

                    del_keys.append(k)

            for k in del_keys:
                del d[k]

            if not update_doc["$set"]:
                del update_doc["$set"]

        return extra_updates

    def _parse_id_and_array_filter(self, list_element_field, filtered_field):
        """Converts the ``list_element_field`` and ``filtered_field`` to an
        element object ID and array filter.

        Example::

            Input:
                list_element_field = "test_dets.detections.1.label"
                filtered_field = "test_dets.detections"

            Output:
                ObjectId("5f2062bf27c024654f5286a0")
                "test_dets.detections.$[element].label"
        """
        el = self
        for field_name in filtered_field.split("."):
            el = el[field_name]

        el_fields = (
            list_element_field[len(filtered_field) :].lstrip(".").split(".")
        )
        idx = int(el_fields.pop(0))

        el = el[idx]
        el_filter = ".".join([filtered_field, "$[element]"] + el_fields)

        return el._id, el_filter

    @classmethod
    def _get_fields_ordered(cls, include_private=False, use_db_fields=False):
        fields = cls._fields_ordered

        if not include_private:
            fields = tuple(f for f in fields if not f.startswith("_"))

        if use_db_fields:
            return tuple(cls._fields[f].db_field for f in fields)

        return fields


class NoDatasetMixin(object):
    """Mixin for :class:`fiftyone.core.odm.document.SerializableDocument`
    subtypes that are not backed by a dataset.
    """

    # Subtypes must declare this
    _is_frames_doc = None

    def __getattr__(self, name):
        try:
            return super().__getattr__(name)
        except AttributeError:
            pass

        return self.get_field(name)

    def __setattr__(self, name, value):
        if name.startswith("_"):
            super().__setattr__(name, value)
        else:
            self.set_field(name, value)

    def _get_field_names(self, include_private=False):
        if include_private:
            return tuple(self._data.keys())

        return tuple(f for f in self._data.keys() if not f.startswith("_"))

    def _get_repr_fields(self):
        return self.field_names

    @classmethod
    def _doc_name(cls):
        return "Frame" if cls._is_frames_doc else "Sample"

    @property
    def field_names(self):
        return self._get_field_names(include_private=False)

    @property
    def collection_name(self):
        return None

    @property
    def in_db(self):
        return False

    @staticmethod
    def _get_default(field):
        if field.null:
            return None

        if field.default is not None:
            value = field.default

            if callable(value):
                value = value()

            if isinstance(value, list) and value.__class__ != list:
                value = list(value)
            elif isinstance(value, tuple) and value.__class__ != tuple:
                value = tuple(value)
            elif isinstance(value, dict) and value.__class__ != dict:
                value = dict(value)

            return value

        raise ValueError("Field '%s' has no default" % field)

    def has_field(self, field_name):
        try:
            return field_name in self._data
        except AttributeError:
            # If `_data` is not initialized
            return False

    def get_field(self, field_name):
        try:
            return self._data[field_name]
        except KeyError:
            raise AttributeError(
                "%s has no field '%s'" % (self._doc_name(), field_name)
            )

    def set_field(self, field_name, value, create=False):
        if not create and not self.has_field(field_name):
            raise ValueError(
                "%s has no field '%s'" % (self._doc_name(), field_name)
            )

        if field_name.startswith("_"):
            raise ValueError(
                "Invalid field name '%s'. Field names cannot start with '_'"
                % field_name
            )

        self._data[field_name] = value

    def clear_field(self, field_name):
        if field_name in self.default_fields:
            default_value = self._get_default(self.default_fields[field_name])
            self.set_field(field_name, default_value)
            return

        if not self.has_field(field_name):
            raise ValueError(
                "%s has no field '%s'" % (self._doc_name(), field_name)
            )

        self._data.pop(field_name)

    def to_dict(self, extended=False):
        d = {}
        for k, v in self._data.items():
            # @todo `use_db_field` hack
            if k == "id":
                k = "_id"

            d[k] = _serialize_value(v, extended=extended)

        return d

    @classmethod
    def from_dict(cls, d, extended=False):
        kwargs = {}
        for k, v in d.items():
            # @todo `use_db_field` hack
            if k == "_id":
                k = "id"

            kwargs[k] = _deserialize_value(v)

        return cls(**kwargs)

    def save(self):
        pass

    def reload(self):
        pass

    def delete(self):
        pass


def _serialize_value(value, extended=False):
    if hasattr(value, "to_dict") and callable(value.to_dict):
        # EmbeddedDocumentField
        return value.to_dict(extended=extended)

    if isinstance(value, numbers.Integral):
        # IntField
        return int(value)

    if isinstance(value, numbers.Number):
        # FloatField
        return float(value)

    if type(value) is date:
        # DateField
        return datetime(value.year, value.month, value.day)

    if isinstance(value, np.ndarray):
        # VectorField/ArrayField
        binary = fou.serialize_numpy_array(value)
        if not extended:
            return binary

        # @todo improve this
        return json.loads(json_util.dumps(Binary(binary)))

    if isinstance(value, (list, tuple)):
        # ListField
        return [_serialize_value(v, extended=extended) for v in value]

    if isinstance(value, dict):
        # DictField
        return {
            k: _serialize_value(v, extended=extended) for k, v in value.items()
        }

    return value


def _deserialize_value(value):
    if isinstance(value, dict):
        if "_cls" in value:
            # Serialized embedded document
            _cls = getattr(fo, value["_cls"])
            return _cls.from_dict(value)

        if "$binary" in value:
            # Serialized array in extended format
            binary = json_util.loads(json.dumps(value))
            return fou.deserialize_numpy_array(binary)

        return value

    if isinstance(value, six.binary_type):
        # Serialized array in non-extended format
        return fou.deserialize_numpy_array(value)

    return value<|MERGE_RESOLUTION|>--- conflicted
+++ resolved
@@ -197,6 +197,9 @@
                 % field_name
             )
 
+        if hasattr(self, field_name) and not self.has_field(field_name):
+            raise ValueError("Cannot use reserved keyword '%s'" % field_name)
+
         if not self.has_field(field_name):
             if create:
                 self.add_implied_field(field_name, value)
@@ -206,6 +209,9 @@
                 )
         elif value is not None:
             self._fields[field_name].validate(value)
+
+        if isinstance(value, DynamicEmbeddedDocument):
+            value._set_parent(self.__class__)
 
         super().__setattr__(field_name, value)
 
@@ -357,35 +363,6 @@
         else:
             cls.add_field(field_name, **kwargs)
 
-<<<<<<< HEAD
-    def set_field(self, field_name, value, create=False):
-        if field_name.startswith("_"):
-            raise ValueError(
-                "Invalid field name '%s'. Field names cannot start with '_'"
-                % field_name
-            )
-
-        if hasattr(self, field_name) and not self.has_field(field_name):
-            raise ValueError("Cannot use reserved keyword '%s'" % field_name)
-
-        if not self.has_field(field_name):
-            if create:
-                self.add_implied_field(field_name, value)
-            else:
-                raise ValueError(
-                    "%s has no field '%s'" % (self._doc_name(), field_name)
-                )
-
-        if isinstance(value, DynamicEmbeddedDocument):
-            value._set_parent(self.__class__)
-
-        self.__setattr__(field_name, value)
-
-    def clear_field(self, field_name):
-        self.set_field(field_name, None)
-
-=======
->>>>>>> 6e54e086
     @classmethod
     def _rename_fields(cls, field_names, new_field_names):
         """Renames the fields of the documents in this collection.
