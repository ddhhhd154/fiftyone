"""
Backing document classes for :class:`fiftyone.core.sample.Sample` instances.

Class hierarchy::

    ODMSample
    ├── ODMNoDatasetSample
    └── ODMDatasetSample
        ├── my_custom_dataset
        ├── another_dataset
        └── ...

Design invariants:

-   a :class:`fiftyone.core.sample.Sample` always has a backing
    ``sample._doc``, which is an instance of a subclass of :class:`ODMSample`

-   a :class:`fiftyone.core.dataset.Dataset` always has a backing
    ``dataset._sample_doc_cls`` which is a subclass of
    :class:`ODMDatasetSample``.

**Implementation details**

When a new :class:`fiftyone.core.sample.Sample` is created, its ``_doc``
attribute is an instance of :class:`ODMNoDatasetSample`::

    import fiftyone as fo

    sample = fo.Sample()
    sample._doc  # ODMNoDatasetSample

When a new :class:`fiftyone.core.dataset.Dataset` is created, its
``_sample_doc_cls`` attribute holds a dynamically created subclass of
:class:`ODMDatasetSample` whose name is the name of the dataset::

    dataset = fo.Dataset(name="my_dataset")
    dataset._sample_doc_cls  # my_dataset(ODMDatasetSample)

When a sample is added to a dataset, its ``_doc`` attribute is changed from
type :class:`ODMNoDatasetSample` to type ``dataset._sample_doc_cls``::

    dataset.add_sample(sample)
    sample._doc  # my_dataset(ODMDatasetSample)

| Copyright 2017-2020, Voxel51, Inc.
| `voxel51.com <https://voxel51.com/>`_
|
"""
# pragma pylint: disable=redefined-builtin
# pragma pylint: disable=unused-wildcard-import
# pragma pylint: disable=wildcard-import
from __future__ import absolute_import
from __future__ import division
from __future__ import print_function
from __future__ import unicode_literals
from builtins import *
from future.utils import iteritems, itervalues
import six

# pragma pylint: enable=redefined-builtin
# pragma pylint: enable=unused-wildcard-import
# pragma pylint: enable=wildcard-import

from collections import OrderedDict
from functools import wraps
import json
import numbers
import warnings

from bson import json_util
from bson.binary import Binary
from mongoengine.errors import InvalidQueryError
import numpy as np

import fiftyone as fo
import fiftyone.core.fields as fof
import fiftyone.core.metadata as fom
import fiftyone.core.utils as fou

from .dataset import SampleField
from .document import ODMDocument, ODMEmbeddedDocument, SerializableDocument


def no_delete_default_field(func):
    """Wrapper for :func:`ODMSample.delete_field` that prevents deleting
    default fields of :class:`ODMSample`.

    This is a decorator because the subclasses implement this as either an
    instance or class method.
    """

    @wraps(func)
    def wrapper(cls_or_self, field_name, *args, **kwargs):
        # pylint: disable=no-member
        if field_name in ODMDatasetSample._fields_ordered:
            raise ValueError("Cannot delete default field '%s'" % field_name)

        return func(cls_or_self, field_name, *args, **kwargs)

    return wrapper


class ODMSample(SerializableDocument):
    """Interface for all sample backing documents."""

    @property
    def dataset_name(self):
        """The name of the dataset to which this sample belongs, or ``None`` if
        it has not been added to a dataset.
        """
        return None

    @property
    def in_db(self):
        """Whether the sample has been added to the database."""
        return False

    @property
    def ingest_time(self):
        """The time the sample was added to the database, or ``None`` if it
        has not been added to the database.
        """
        return None

    def has_field(self, field_name):
        """Determines whether the sample has a field of the given name.

        Args:
            field_name: the field name

        Returns:
            True/False
        """
        raise NotImplementedError("Subclass must implement `has_field()`")

    def get_field(self, field_name):
        """Gets the field of the sample.

        Args:
            field_name: the field name

        Returns:
            the field value

        Raises:
            AttributeError: if the field does not exist
        """
        raise NotImplementedError("Subclass must implement `get_field()`")

    def set_field(self, field_name, value, create=False):
        """Sets the value of a field of the sample.

        Args:
            field_name: the field name
            value: the field value
            create (False): whether to create the field if it does not exist

        Raises:
            ValueError: if ``field_name`` is not an allowed field name or does
                not exist and ``create == False``
        """
        raise NotImplementedError("Subclass must implement `set_field()`")

    def clear_field(self, field_name):
        """Clears the value of a field of the sample.

        Args:
            field_name: the field name

        Raises:
            ValueError: if the field does not exist
        """
        raise NotImplementedError("Subclass must implement `clear_field()`")

<<<<<<< HEAD
    @classmethod
    @no_delete_default_field
    def delete_field(cls, field_name):
        """Deletes the field from the sample.

        If the sample is in a dataset, the field will be removed from all
        samples in the dataset.

        Args:
            field_name: the field name

        Raises:
            AttributeError: if the field does not exist
        """
        raise NotImplementedError("Subclass must implement `delete_field()`")
=======
    def save(self):
        """Saves the sample to the database.

        If the sample does not belong to a dataset, this method does nothing.
        """
        pass

    def reload(self):
        """Reloads the sample from the database.

        If the sample does not belong to a dataset, this method does nothing.
        """
        pass

    def delete(self):
        """Deletes the sample from the database.

        If the sample does not belong to a dataset, this method does nothing.
        """
        pass
>>>>>>> 1d1f08f4


class ODMDatasetSample(ODMDocument, ODMSample):
    """Base class for sample documents backing samples in datasets.

    All ``fiftyone.core.dataset.Dataset._sample_doc_cls`` classes inherit from
    this class.
    """

    meta = {"abstract": True}

    # The path to the data on disk
    filepath = fof.StringField(unique=True)

    # The set of tags associated with the sample
    tags = fof.ListField(fof.StringField())

    # Metadata about the sample media
    metadata = fof.EmbeddedDocumentField(fom.Metadata, null=True)

    def __setattr__(self, name, value):
        # pylint: disable=no-member
        has_field = self.has_field(name)

        if name.startswith("_") or (hasattr(self, name) and not has_field):
            super(ODMDatasetSample, self).__setattr__(name, value)
            return

        if not has_field:
            raise ValueError(
                "Adding sample fields using the `sample.field = value` syntax "
                "is not allowed; use `sample['field'] = value` instead"
            )

        if value is not None:
            self._fields[name].validate(value)

        super(ODMDatasetSample, self).__setattr__(name, value)

    @property
    def dataset_name(self):
        return self.__class__.__name__

    @property
    def field_names(self):
        # pylint: disable=no-member
        return tuple(f for f in self._fields_ordered if f != "id")

    @classmethod
    def get_field_schema(cls, ftype=None, embedded_doc_type=None):
        """Returns a schema dictionary describing the fields of this sample.

        If the sample belongs to a dataset, the schema will apply to all
        samples in the dataset.

        Args:
            ftype (None): an optional field type to which to restrict the
                returned schema. Must be a subclass of
                :class:`fiftyone.core.fields.Field`
            embedded_doc_type (None): an optional embedded document type to
                which to restrict the returned schema. Must be a subclass of
                :class:`fiftyone.core.odm.ODMEmbeddedDocument`

        Returns:
             a dictionary mapping field names to field types
        """
        if ftype is None:
            ftype = fof.Field

        if not issubclass(ftype, fof.Field):
            raise ValueError(
                "Field type %s must be subclass of %s" % (ftype, fof.Field)
            )

        if embedded_doc_type and not issubclass(
            ftype, fof.EmbeddedDocumentField
        ):
            raise ValueError(
                "embedded_doc_type should only be specified if ftype is a"
                " subclass of %s" % fof.EmbeddedDocumentField
            )

        d = OrderedDict()
        for field_name in cls._fields_ordered:
            # pylint: disable=no-member
            field = cls._fields[field_name]
            if not isinstance(cls._fields[field_name], ftype):
                continue

            if embedded_doc_type and not issubclass(
                field.document_type, embedded_doc_type
            ):
                continue

            d[field_name] = field

        return d

    def has_field(self, field_name):
        # pylint: disable=no-member
        return field_name in self._fields

    def get_field(self, field_name):
        if not self.has_field(field_name):
            raise AttributeError("Sample has no field '%s'" % field_name)

        return getattr(self, field_name)

    @classmethod
    def add_field(
        cls,
        field_name,
        ftype,
        embedded_doc_type=None,
        subfield=None,
        save=True,
    ):
        """Adds a new field to the sample.

        Args:
            field_name: the field name
            ftype: the field type to create. Must be a subclass of
                :class:`fiftyone.core.fields.Field`
            embedded_doc_type (None): the
                :class:`fiftyone.core.odm.ODMEmbeddedDocument` type of the
                field. Used only when ``ftype`` is
                :class:`fiftyone.core.fields.EmbeddedDocumentField`
            subfield (None): the type of the contained field. Used only when
                ``ftype`` is a list or dict type
        """
        # Additional arg `save` is to prevent saving the fields when reloading
        # a dataset from the database.

        # pylint: disable=no-member
        if field_name in cls._fields:
            raise ValueError("Field '%s' already exists" % field_name)

        field = _create_field(
            field_name,
            ftype,
            embedded_doc_type=embedded_doc_type,
            subfield=subfield,
        )

        cls._fields[field_name] = field
        cls._fields_ordered += (field_name,)
        try:
            if issubclass(cls, ODMDatasetSample):
                # Only set the attribute if it is a class
                setattr(cls, field_name, field)
        except TypeError:
            # Instance, not class, so do not `setattr`
            pass

        if save:
            # Update dataset meta class
            # @todo(Tyler) refactor to avoid local import here
            import fiftyone.core.dataset as fod

            dataset = fod.load_dataset(cls.__name__)
            field = cls._fields[field_name]
            sample_field = SampleField.from_field(field)
            dataset._meta.sample_fields.append(sample_field)
            dataset._meta.save()

    @classmethod
    def add_implied_field(cls, field_name, value):
        """Adds the field to the sample, inferring the field type from the
        provided value.

        Args:
            field_name: the field name
            value: the field value
        """
        # pylint: disable=no-member
        if field_name in cls._fields:
            raise ValueError("Field '%s' already exists" % field_name)

        cls.add_field(field_name, **_get_implied_field_kwargs(value))

    def set_field(self, field_name, value, create=False):
        if field_name.startswith("_"):
            raise ValueError(
                "Invalid field name: '%s'. Field names cannot start with '_'"
                % field_name
            )

        if hasattr(self, field_name) and not self.has_field(field_name):
            raise ValueError("Cannot use reserved keyword '%s'" % field_name)

        if not self.has_field(field_name):
            if create:
                self.add_implied_field(field_name, value)
            else:
                msg = "Sample does not have field '%s'." % field_name
                if value is not None:
                    # don't report this when clearing a field.
                    msg += " Use `create=True` to create a new field."
                raise ValueError(msg)

        self.__setattr__(field_name, value)

    def clear_field(self, field_name):
        self.set_field(field_name, None, create=False)

    @classmethod
    @no_delete_default_field
    def delete_field(cls, field_name):
        """Deletes the field from the sample.

        If the sample is in a dataset, the field will be removed from all
        samples in the dataset.

        Args:
            field_name: the field name

        Raises:
            AttributeError: if the field does not exist
        """
        try:
            # Delete from all samples
            # pylint: disable=no-member
            cls.objects.update(**{"unset__%s" % field_name: None})
        except InvalidQueryError:
            raise AttributeError("Sample has no field '%s'" % field_name)

        # Remove from dataset
        # pylint: disable=no-member
        del cls._fields[field_name]
        cls._fields_ordered = tuple(
            fn for fn in cls._fields_ordered if fn != field_name
        )
        delattr(cls, field_name)

        # Update dataset meta class
        # @todo(Tyler) refactor to avoid local import here
        import fiftyone.core.dataset as fod

        dataset = fod.load_dataset(cls.__name__)
        dataset._meta.sample_fields = [
            sf for sf in dataset._meta.sample_fields if sf.name != field_name
        ]
        dataset._meta.save()


class ODMNoDatasetSample(ODMSample):
    """Backing document for samples that have not been added to a dataset."""

    # pylint: disable=no-member
    default_fields = ODMDatasetSample._fields
    default_fields_ordered = ODMDatasetSample._fields_ordered

    def __init__(self, **kwargs):
        self._data = OrderedDict()

        for field_name in self.default_fields_ordered:

            value = kwargs.pop(field_name, None)

            if value is None:
                value = self._get_default(self.default_fields[field_name])

            self._data[field_name] = value

        self._data.update(kwargs)

    def __getattr__(self, name):
        try:
            return self._data[name]
        except Exception:
            pass

        return super(ODMNoDatasetSample, self).__getattribute__(name)

    def __setattr__(self, name, value):
        if name.startswith("_"):
            super(ODMNoDatasetSample, self).__setattr__(name, value)
            return

        has_field = self.has_field(name)

        if hasattr(self, name) and not has_field:
            super(ODMNoDatasetSample, self).__setattr__(name, value)
            return

        if not has_field:
            raise ValueError(
                "Adding sample fields using the `sample.field = value` syntax "
                "is not allowed; use `sample['field'] = value` instead"
            )

        self._data[name] = value

    @property
    def _to_str_fields(self):
        return self.field_names

    @property
    def field_names(self):
        return tuple(self._data.keys())

    @staticmethod
    def _get_default(field):
        if field.null:
            return None

        if field.default is not None:
            value = field.default

            if callable(value):
                value = value()

            if isinstance(value, list) and value.__class__ != list:
                value = list(value)
            elif isinstance(value, tuple) and value.__class__ != tuple:
                value = tuple(value)
            elif isinstance(value, dict) and value.__class__ != dict:
                value = dict(value)

            return value

        raise ValueError("Field has no default")

    def has_field(self, field_name):
        try:
            return field_name in self._data
        except AttributeError:
            # if `_data` is not initialized
            return False

    def get_field(self, field_name):
        if not self.has_field(field_name):
            raise AttributeError("Sample has no field '%s'" % field_name)

        return getattr(self, field_name)

    def set_field(self, field_name, value, create=False):
        if field_name.startswith("_"):
            raise ValueError(
                "Invalid field name: '%s'. Field names cannot start with '_'"
                % field_name
            )

        if hasattr(self, field_name) and not self.has_field(field_name):
            raise ValueError("Cannot use reserved keyword '%s'" % field_name)

        if not self.has_field(field_name):
            if create:
                # dummy value so that it is identified by __setattr__
                self._data[field_name] = None
            else:
                msg = "Sample does not have field '%s'." % field_name
                if value is not None:
                    # don't report this when clearing a field.
                    msg += " Use `create=True` to create a new field."
                raise ValueError(msg)

        self.__setattr__(field_name, value)

    def clear_field(self, field_name):
        if field_name in self.default_fields:
            default_value = self._get_default(self.default_fields[field_name])
            self.set_field(field_name, default_value)
        else:
            self._data.pop(field_name, None)

    def to_dict(self, extended=False):
        d = {}
        for k, v in iteritems(self._data):
            if hasattr(v, "to_dict"):
                # Embedded document
                d[k] = v.to_dict(extended=extended)
            elif isinstance(v, np.ndarray):
                # Must handle arrays separately, since they are non-primitives

                # @todo cannot support serializing 1D arrays as lists because
                # there is no way for `from_dict` to know that the data should
                # be converted back to a numpy array
                #
                # if v.ndim == 1:
                #     d[k] = v.tolist()
                #

                v_binary = fou.serialize_numpy_array(v)
                if extended:
                    # @todo improve this
                    d[k] = json.loads(json_util.dumps(Binary(v_binary)))
                else:
                    d[k] = v_binary
            else:
                # JSON primitive
                d[k] = v

        return d

    @classmethod
    def from_dict(cls, d, extended=False):
        kwargs = {}
        for k, v in iteritems(d):
            if isinstance(v, dict):
                if "_cls" in v:
                    # Serialized embedded document
                    _cls = getattr(fo, v["_cls"])
                    kwargs[k] = _cls.from_dict(v)
                elif "$binary" in v:
                    # Serialized array in extended format
                    binary = json_util.loads(json.dumps(v))
                    kwargs[k] = fou.deserialize_numpy_array(binary)
                else:
                    kwargs[k] = v
            elif isinstance(v, six.binary_type):
                # Serialized array in non-extended format
                kwargs[k] = fou.deserialize_numpy_array(v)
            else:
                kwargs[k] = v

        return cls(**kwargs)

    def save(self):
        """Saves the sample to the database.

        Because the sample does not belong to a dataset, this method does
        nothing.
        """
        warnings.warn("Calling ODMNoDatasetSample.save() which does nothing")

    def reload(self):
        """Reloads the sample from the database.

        Because the sample does not belong to a dataset, this method does
        nothing.
        """
        warnings.warn("Calling ODMNoDatasetSample.reload() which does nothing")

    def delete(self):
        """Deletes the sample from the database.

        Because the sample does not belong to a dataset, this method does
        nothing.
        """
        warnings.warn("Calling ODMNoDatasetSample.delete() which does nothing")


def _get_implied_field_kwargs(value):
    if isinstance(value, ODMEmbeddedDocument):
        return {
            "ftype": fof.EmbeddedDocumentField,
            "embedded_doc_type": type(value),
        }
    if isinstance(value, bool):
        return {"ftype": fof.BooleanField}
    if isinstance(value, six.integer_types):
        return {"ftype": fof.IntField}
    if isinstance(value, numbers.Number):
        return {"ftype": fof.FloatField}
    if isinstance(value, six.string_types):
        return {"ftype": fof.StringField}
    if isinstance(value, (list, tuple)):
        return {"ftype": fof.ListField}
    if isinstance(value, np.ndarray):
        if value.ndim == 1:
            return {"ftype": fof.VectorField}

        return {"ftype": fof.ArrayField}
    if isinstance(value, dict):
        return {"ftype": fof.DictField}
    raise TypeError("Unsupported field value '%s'" % type(value))


def _create_field(field_name, ftype, embedded_doc_type=None, subfield=None):
    if not issubclass(ftype, fof.Field):
        raise ValueError(
            "Invalid field type '%s'; must be a subclass of '%s'"
            % (ftype, fof.Field)
        )

    kwargs = {"db_field": field_name}

    if issubclass(ftype, fof.EmbeddedDocumentField):
        kwargs.update({"document_type": embedded_doc_type})
        kwargs["null"] = True
    elif issubclass(ftype, (fof.ListField, fof.DictField)):
        if subfield is not None:
            kwargs["field"] = subfield
    else:
        kwargs["null"] = True

    field = ftype(**kwargs)
    field.name = field_name

    return field<|MERGE_RESOLUTION|>--- conflicted
+++ resolved
@@ -171,45 +171,6 @@
             ValueError: if the field does not exist
         """
         raise NotImplementedError("Subclass must implement `clear_field()`")
-
-<<<<<<< HEAD
-    @classmethod
-    @no_delete_default_field
-    def delete_field(cls, field_name):
-        """Deletes the field from the sample.
-
-        If the sample is in a dataset, the field will be removed from all
-        samples in the dataset.
-
-        Args:
-            field_name: the field name
-
-        Raises:
-            AttributeError: if the field does not exist
-        """
-        raise NotImplementedError("Subclass must implement `delete_field()`")
-=======
-    def save(self):
-        """Saves the sample to the database.
-
-        If the sample does not belong to a dataset, this method does nothing.
-        """
-        pass
-
-    def reload(self):
-        """Reloads the sample from the database.
-
-        If the sample does not belong to a dataset, this method does nothing.
-        """
-        pass
-
-    def delete(self):
-        """Deletes the sample from the database.
-
-        If the sample does not belong to a dataset, this method does nothing.
-        """
-        pass
->>>>>>> 1d1f08f4
 
 
 class ODMDatasetSample(ODMDocument, ODMSample):
