"""
Backing document classes for :class:`fiftyone.core.sample.Sample` instances.

Class hierarchy::

    ODMDocument
    └── ODMSample
        ├── ODMNoDatasetSample
        └── ODMDatasetSample
            ├── my_custom_dataset
            ├── another_dataset
            └── ...

Design invariants:

-   a :class:`fiftyone.core.sample.Sample` always has a backing
    ``sample._doc``, which is an instance of a subclass of :class:`ODMSample`

-   a :class:`fiftyone.core.dataset.Dataset` always has a backing
    ``dataset._Doc`` which is a subclass of ``ODMSample``.

Backing documents explained::

    import fiftyone as fo

    #
    # When a sample is instantiated, its `_doc` attribute is an instance
    # of `ODMNoDatasetSample`
    #
    # `sample._doc` is an instance of `ODMNoDatasetSample`
    #
    sample = fo.Sample()

    #
    # When a dataset is created, its `_Doc` attribute holds a dynamically
    # created subclass of `ODMDatasetSample` whose name matches the name of
    # the dataset
    #
    # `dataset._Doc` is a `my_dataset` class
    #
    dataset = fo.Dataset(name="my_dataset")

    #
    # When a sample is added to a dataset, its `sample._doc` is changed from
    # type `ODMNoDatasetSample` to type `dataset._Doc`
    #
    # `sample._doc` is now an instance of `my_dataset`
    #
    dataset.add_sample(sample)

| Copyright 2017-2020, Voxel51, Inc.
| `voxel51.com <https://voxel51.com/>`_
|
"""
# pragma pylint: disable=redefined-builtin
# pragma pylint: disable=unused-wildcard-import
# pragma pylint: disable=wildcard-import
from __future__ import absolute_import
from __future__ import division
from __future__ import print_function
from __future__ import unicode_literals
from builtins import *
from future.utils import iteritems, itervalues

# pragma pylint: enable=redefined-builtin
# pragma pylint: enable=unused-wildcard-import
# pragma pylint: enable=wildcard-import

from collections import OrderedDict
from copy import deepcopy
import logging
import six

from mongoengine import (
    EmbeddedDocument,
    BooleanField,
    IntField,
    StringField,
    ListField,
    DictField,
    EmbeddedDocumentField,
)
from mongoengine.fields import BaseField
from mongoengine.errors import ValidationError

import fiftyone.core.metadata as fom

from .document import ODMDocument


logger = logging.getLogger(__name__)


def nodataset(func):
    """Decorator that provides a more informative error when attempting to call
    a class method on an ODMNoDatasetSample instance that should only be
    called on individual instances.

    This is necessary because fields are shared across all samples in a dataset
    but samples outside of a dataset have their own schema.

    Examples::

            ODMNoDatasetSample.get_field_schema     NoDatasetError
            ODMNoDatasetSample().get_field_schema   OKAY
            ODMDatasetSample.get_field_schema       OKAY
            ODMDatasetSample().get_field_schema     OKAY
    """

    def wrapper(*args, **kwargs):
        try:
            return func(*args, **kwargs)
        except TypeError:
            raise NoDatasetError(
                "You are trying to call a dataset method on a sample that has"
                " not been added to a dataset."
            )

    return wrapper


class ODMSample(ODMDocument):
    """Abstract base class for sample backing documents."""

    meta = {"abstract": True}

    # The path to the data on disk
    filepath = StringField(unique=True)

    # The set of tags associated with the sample
    tags = ListField(StringField())

    # Metadata about the sample media
    metadata = EmbeddedDocumentField(fom.Metadata, null=True)

    @property
    def dataset_name(self):
        """The name of the dataset to which this sample belongs, or ``None`` if
        it has not been added to a dataset.
        """
        raise NotImplementedError("Subclass must implement dataset_name")

    @property
    def field_names(self):
        """An ordered list of the names of the fields of this sample."""
        return self._fields_ordered

    def get_field_schema(self, ftype=None):
        """Gets a dictionary of all fields on this sample (and all samples in
        the same dataset if applicable).

        Args:
            ftype (None): the subclass of ``BaseField`` for primitives or
                ``EmbeddedDocument`` for ``EmbeddedDocumentField`` types

        Returns:
             a dictionary mapping field names to field types
        """
        raise NotImplementedError("Subclass must implement get_field_schema()")

    def add_field(
        self, field_name, ftype, embedded_doc_type=None, subfield=None
    ):
        """Adds a new field to the dataset.

        Args:
            field_name: the name of the field to add
            ftype: the type (subclass of ``BaseField``) of the field to create
            embedded_doc_type (None): the ``EmbeddedDocument`` type. Used only
                when ``ftype == EmbeddedDocumentField``
            subfield (None): the optional contained field for lists and dicts,
                if provided
        """
        raise NotImplementedError("Subclass must implement add_field()")

    def get_field(self, field_name):
        """Gets the field for the sample.

        Args:
            field_name: the name of the field to add

        Returns:
            the field value
        """
        if not isinstance(field_name, six.string_types):
            raise TypeError("Field name must be a string")

        if field_name in self._fields:
            return self.__getattribute__(field_name)

        raise KeyError("Invalid field '%s'" % field_name)

    def set_field(self, field_name, value, create=False):
        """Sets the value of a field of the sample.

        Args:
            field_name: the name of the field to set
            value: the field value
            create (False): whether to create the field if it does not exist

        Raises:
            ValueError: if ``field_name`` is not an allowed field name or does
                not exist and ``create == False``
        """
        if field_name.startswith("_"):
            raise ValueError(
                "Invalid field name: '%s'. Field names cannot start with '_'"
                % field_name
            )

        if hasattr(self, field_name) and field_name not in self._fields:
            raise ValueError("Cannot use reserved keyword '%s'" % field_name)

        if field_name not in self._fields:
            if create:
                self._add_implied_field(field_name, value)
            else:
                raise ValueError(
                    "Sample does not have field '%s'. Use `create=True` to "
                    "create a new field"
                )

        return self.__setattr__(field_name, value)

    def clear_field(self, field_name):
        """Clears the value of a field of the sample.

        Args:
            field_name: the name of the field to clear

        Raises:
            KeyError: if the field name is not valid
        """
        raise NotImplementedError("Subclass must implement clear_field()")

    def delete_field(self, field_name):
        """Deletes the field from the dataset.

        Args:
            field_name: the name of the field to delete
        """
        raise NotImplementedError("Subclass must implement delete_field()")

    @staticmethod
    def _get_field_schema(cls_or_self, ftype=None):
        if ftype is None:
            ftype = BaseField

        if not issubclass(ftype, BaseField) and not issubclass(
            ftype, EmbeddedDocument
        ):
            raise ValueError(
                "ftype must be subclass of %s or %s" % BaseField,
                EmbeddedDocument,
            )

        d = OrderedDict()

        for field_name in cls_or_self._fields_ordered:
            field = cls_or_self._fields[field_name]
            if issubclass(ftype, BaseField):
                if isinstance(field, ftype):
                    d[field_name] = field
            elif isinstance(field, EmbeddedDocumentField):
                if issubclass(field.document_type, ftype):
                    d[field_name] = field

        return d

    @staticmethod
    def _add_field(
        cls_or_self, field_name, ftype, embedded_doc_type=None, subfield=None
    ):
        """Adds a new field to the dataset.

        Args:
            field_name: the name of the field to add
            ftype: the type (subclass of BaseField) of the field to create
            embedded_doc_type (None): the EmbeddedDocument type. Used only when
                ``ftype == EmbeddedDocumentField``
            subfield (None): the optional contained field for lists and dicts,
                if provided
        """
        if field_name in cls_or_self._fields:
            raise ValueError("Field '%s' already exists" % field_name)

        if not issubclass(ftype, BaseField):
            raise ValueError(
                "Invalid field type '%s' is not a subclass of '%s'"
                % (ftype, BaseField)
            )

        kwargs = {"db_field": field_name, "null": True}

        if issubclass(ftype, EmbeddedDocumentField):
            kwargs.update({"document_type": embedded_doc_type})
        elif any(issubclass(ftype, ft) for ft in [ListField, DictField]):
            if subfield is not None:
                kwargs["field"] = subfield

        #
        # Mimicking setting a DynamicField from this code:
        #   https://github.com/MongoEngine/mongoengine/blob/3db9d58dac138dd0e838c524f616ebe3d23db2ff/mongoengine/base/document.py#L170
        #
        field = ftype(**kwargs)
        field.name = field_name
        cls_or_self._fields[field_name] = field
        cls_or_self._fields_ordered += (field_name,)
        try:
            if issubclass(cls_or_self, ODMSample):
                # only set the attribute if it is a class
                setattr(cls_or_self, field_name, field)
        except TypeError:
            # instance, not class, so do not setattr
            pass

    def _add_implied_field(self, field_name, value):
        """Adds the field to the sample, inferring the field type from the
        provided value.
        """
        if field_name not in self._fields:
            raise ValueError(
                "Attempting to add field '%s' that already exists" % field_name
            )

        if isinstance(value, EmbeddedDocument):
            self.add_field(
                field_name,
                EmbeddedDocumentField,
                embedded_doc_type=type(value),
            )
        elif isinstance(value, bool):
            self.add_field(field_name, BooleanField)
        elif isinstance(value, six.integer_types):
            self.add_field(field_name, IntField)
        elif isinstance(value, six.string_types):
            self.add_field(field_name, StringField)
        elif isinstance(value, list) or isinstance(value, tuple):
            # @todo(Tyler) set the subfield of ListField and
            #   ensure all elements are of this type
            self.add_field(field_name, ListField)
        elif isinstance(value, dict):
            self.add_field(field_name, DictField)
        else:
            raise TypeError(
                "Invalid type '%s'; could not be cast to Field" % type(value)
            )


class ODMNoDatasetSample(ODMSample):
    """Backing document for samples that have not been added to a dataset."""

    meta = {"abstract": True}

    def __init__(self, *args, **kwargs):
        # Split kwargs into default and custom
        default_kwargs = {
            k: v for k, v in iteritems(kwargs) if k in self._fields
        }
        custom_kwargs = {
            k: v for k, v in iteritems(kwargs) if k not in self._fields
        }

        # Initialize with default kwargs
        super(ODMNoDatasetSample, self).__init__(*args, **default_kwargs)

        # Make a local copy of the fields, independent of the class fields
        self._nods_fields = deepcopy(self._fields)
        self._nods_fields_ordered = deepcopy(self._fields_ordered)

        # Add the custom fields to the instance
        for field_name, value in iteritems(custom_kwargs):
            self.set_field(field_name, value, create=True)

<<<<<<< HEAD
    @nodataset
    def get_field_schema(self, ftype=None):
        return self._get_field_schema(cls_or_self=self, ftype=ftype)

    @nodataset
    def add_field(
        self, field_name, ftype, embedded_doc_type=None, subfield=None
    ):
        self._add_field(
            cls_or_self=self,
            field_name=field_name,
            ftype=ftype,
            embedded_doc_type=embedded_doc_type,
            subfield=subfield,
        )

    @nodataset
    def delete_field(self, field_name):
        # @todo(Tyler) ODMNoDatasetSample.delete_field
        raise NotImplementedError("TODO TYLER")

    @property
    def dataset_name(self):
        """The name of the dataset to which this sample belongs, or ``None`` if
        it has not been added to a dataset.
        """
        return None

    @property
    def id(self):
        """Samples not in a dataset never have an ID."""
        return None

=======
>>>>>>> 7c792cb2
    def __getattribute__(self, name):
        # Override class attributes '_fields' and '_fields_ordered'
        # with their instance counterparts
        if name == "_fields" and hasattr(self, "_nods_fields"):
            return self._nods_fields

        if name == "_fields_ordered" and hasattr(self, "_nods_fields_ordered"):
            return self._nods_fields_ordered

        return super(ODMNoDatasetSample, self).__getattribute__(name)

    def __setattr__(self, name, value):
        # Override class attributes '_fields' and '_fields_ordered'
        # with their instance counterparts
        if name == "_fields_ordered" and hasattr(self, "_nods_fields_ordered"):
            return self.__setattr__("_nods_fields_ordered", value)

        # @todo(Tyler) this code is not DRY...occurs in 3 spots :( ############
        # all attrs starting with "_" or that exist and are not fields are
        # deferred to super
        if name.startswith("_") or (
            hasattr(self, name) and name not in self.field_names
        ):
            return super().__setattr__(name, value)

        if name not in self.field_names:
            logger.warning(
                "FiftyOne does not allow new fields to be dynamically created "
                "by setting them"
            )
            return super().__setattr__(name, value)
        # @todo(Tyler) END NOT-DRY ############################################

        # @todo(Tyler) this should replace the field rather than validate
        if value is not None:
            try:
                self._fields[name].validate(value)
            except ValidationError:
                # @todo(Tyler)
                raise ValidationError(
                    "Changing a field type is not yet supported"
                )

        result = super(ODMNoDatasetSample, self).__setattr__(name, value)
        if name in self._fields:
            # __set__() is not called because the field is not a class
            # attribute so we must explicitly call it
            field = self._fields[name]
            field.__set__(self, value)

        return result

    @property
    def dataset_name(self):
        return None

    @property
    def id(self):
        return None

    @nodataset
    def get_field_schema(self, ftype=None):
        return self._get_field_schema(cls_or_self=self, ftype=ftype)

    @nodataset
    def add_field(
        self, field_name, ftype, embedded_doc_type=None, subfield=None
    ):
        self._add_field(
            cls_or_self=self,
            field_name=field_name,
            ftype=ftype,
            embedded_doc_type=embedded_doc_type,
            subfield=subfield,
        )


class NoDatasetError(Exception):
    """Exception raised by ODMNoDatasetSample when trying to do something that
    only works for samples already added to a dataset.
    """

    pass


class ODMDatasetSample(ODMSample):
    """Abstract ODMSample class that all
    :class:`fiftyone.core.dataset.Dataset._Doc` classes inherit from.
    Instances of the subclasses are samples, i.e.::

        sample = dataset._Doc(...)

    Samples store all information associated with a particular piece of data in
    a dataset, including basic metadata about the data, one or more sets of
    labels (ground truth, user-provided, or FiftyOne-generated), and additional
    features associated with subsets of the data and/or label sets.
    """

    meta = {"abstract": True}

<<<<<<< HEAD
    @classmethod
    def get_field_schema(cls, ftype=None):
        return cls._get_field_schema(cls_or_self=cls, ftype=ftype)

    @classmethod
    def add_field(
        cls, field_name, ftype, embedded_doc_type=None, subfield=None
    ):
        cls._add_field(
            cls_or_self=cls,
            field_name=field_name,
            ftype=ftype,
            embedded_doc_type=embedded_doc_type,
            subfield=subfield,
        )

    @classmethod
    def delete_field(cls, field_name):
        # delete from all samples
        cls.objects().update(**{"unset__%s" % field_name: None})

        # remove from dataset
        del cls._fields[field_name]
        cls._fields_ordered = tuple(
            fn for fn in cls._fields_ordered if fn != field_name
        )
        delattr(cls, field_name)

    @property
    def dataset_name(self):
        """The name of the dataset to which this sample belongs"""
        return self.__class__.__name__

=======
>>>>>>> 7c792cb2
    def __setattr__(self, name, value):
        # @todo(Tyler) this code is not DRY...occurs in 3 spots :( ############
        # all attrs starting with "_" or that exist and are not fields are
        # deferred to super
        if name.startswith("_") or (
            hasattr(self, name) and name not in self.field_names
        ):
            return super().__setattr__(name, value)

        if name not in self.field_names:
            logger.warning(
                "FiftyOne does not allow new fields to be dynamically created "
                "by setting them"
            )
            return super().__setattr__(name, value)
        # @todo(Tyler) END NOT-DRY ############################################

        # @todo(Tyler) does validate work when value is None?
        if value is not None:
            self._fields[name].validate(value)

        return super(ODMDatasetSample, self).__setattr__(name, value)

    @classmethod
    def get_field_schema(cls, ftype=None):
        return cls._get_field_schema(cls_or_self=cls, ftype=ftype)

    @classmethod
    def add_field(
        cls, field_name, ftype, embedded_doc_type=None, subfield=None
    ):
        cls._add_field(
            cls_or_self=cls,
            field_name=field_name,
            ftype=ftype,
            embedded_doc_type=embedded_doc_type,
            subfield=subfield,
        )

    @property
    def dataset_name(self):
        return self.__class__.__name__<|MERGE_RESOLUTION|>--- conflicted
+++ resolved
@@ -173,6 +173,14 @@
         """
         raise NotImplementedError("Subclass must implement add_field()")
 
+    def delete_field(self, field_name):
+        """Deletes the field from the dataset.
+
+        Args:
+            field_name: the name of the field to delete
+        """
+        raise NotImplementedError("Subclass must implement delete_field()")
+
     def get_field(self, field_name):
         """Gets the field for the sample.
 
@@ -232,14 +240,6 @@
             KeyError: if the field name is not valid
         """
         raise NotImplementedError("Subclass must implement clear_field()")
-
-    def delete_field(self, field_name):
-        """Deletes the field from the dataset.
-
-        Args:
-            field_name: the name of the field to delete
-        """
-        raise NotImplementedError("Subclass must implement delete_field()")
 
     @staticmethod
     def _get_field_schema(cls_or_self, ftype=None):
@@ -372,7 +372,66 @@
         for field_name, value in iteritems(custom_kwargs):
             self.set_field(field_name, value, create=True)
 
-<<<<<<< HEAD
+    def __getattribute__(self, name):
+        # Override class attributes '_fields' and '_fields_ordered'
+        # with their instance counterparts
+        if name == "_fields" and hasattr(self, "_nods_fields"):
+            return self._nods_fields
+
+        if name == "_fields_ordered" and hasattr(self, "_nods_fields_ordered"):
+            return self._nods_fields_ordered
+
+        return super(ODMNoDatasetSample, self).__getattribute__(name)
+
+    def __setattr__(self, name, value):
+        # Override class attributes '_fields' and '_fields_ordered'
+        # with their instance counterparts
+        if name == "_fields_ordered" and hasattr(self, "_nods_fields_ordered"):
+            return self.__setattr__("_nods_fields_ordered", value)
+
+        # @todo(Tyler) this code is not DRY...occurs in 3 spots :( ############
+        # all attrs starting with "_" or that exist and are not fields are
+        # deferred to super
+        if name.startswith("_") or (
+            hasattr(self, name) and name not in self.field_names
+        ):
+            return super().__setattr__(name, value)
+
+        if name not in self.field_names:
+            logger.warning(
+                "FiftyOne does not allow new fields to be dynamically created "
+                "by setting them"
+            )
+            return super().__setattr__(name, value)
+        # @todo(Tyler) END NOT-DRY ############################################
+
+        # @todo(Tyler) this should replace the field rather than validate
+        if value is not None:
+            try:
+                self._fields[name].validate(value)
+            except ValidationError:
+                # @todo(Tyler)
+                raise ValidationError(
+                    "Changing a field type is not yet supported"
+                )
+
+        result = super(ODMNoDatasetSample, self).__setattr__(name, value)
+        if name in self._fields:
+            # __set__() is not called because the field is not a class
+            # attribute so we must explicitly call it
+            field = self._fields[name]
+            field.__set__(self, value)
+
+        return result
+
+    @property
+    def dataset_name(self):
+        return None
+
+    @property
+    def id(self):
+        return None
+
     @nodataset
     def get_field_schema(self, ftype=None):
         return self._get_field_schema(cls_or_self=self, ftype=ftype)
@@ -394,37 +453,31 @@
         # @todo(Tyler) ODMNoDatasetSample.delete_field
         raise NotImplementedError("TODO TYLER")
 
-    @property
-    def dataset_name(self):
-        """The name of the dataset to which this sample belongs, or ``None`` if
-        it has not been added to a dataset.
-        """
-        return None
-
-    @property
-    def id(self):
-        """Samples not in a dataset never have an ID."""
-        return None
-
-=======
->>>>>>> 7c792cb2
-    def __getattribute__(self, name):
-        # Override class attributes '_fields' and '_fields_ordered'
-        # with their instance counterparts
-        if name == "_fields" and hasattr(self, "_nods_fields"):
-            return self._nods_fields
-
-        if name == "_fields_ordered" and hasattr(self, "_nods_fields_ordered"):
-            return self._nods_fields_ordered
-
-        return super(ODMNoDatasetSample, self).__getattribute__(name)
+
+class NoDatasetError(Exception):
+    """Exception raised by ODMNoDatasetSample when trying to do something that
+    only works for samples already added to a dataset.
+    """
+
+    pass
+
+
+class ODMDatasetSample(ODMSample):
+    """Abstract ODMSample class that all
+    :class:`fiftyone.core.dataset.Dataset._Doc` classes inherit from.
+    Instances of the subclasses are samples, i.e.::
+
+        sample = dataset._Doc(...)
+
+    Samples store all information associated with a particular piece of data in
+    a dataset, including basic metadata about the data, one or more sets of
+    labels (ground truth, user-provided, or FiftyOne-generated), and additional
+    features associated with subsets of the data and/or label sets.
+    """
+
+    meta = {"abstract": True}
 
     def __setattr__(self, name, value):
-        # Override class attributes '_fields' and '_fields_ordered'
-        # with their instance counterparts
-        if name == "_fields_ordered" and hasattr(self, "_nods_fields_ordered"):
-            return self.__setattr__("_nods_fields_ordered", value)
-
         # @todo(Tyler) this code is not DRY...occurs in 3 spots :( ############
         # all attrs starting with "_" or that exist and are not fields are
         # deferred to super
@@ -441,74 +494,12 @@
             return super().__setattr__(name, value)
         # @todo(Tyler) END NOT-DRY ############################################
 
-        # @todo(Tyler) this should replace the field rather than validate
+        # @todo(Tyler) does validate work when value is None?
         if value is not None:
-            try:
-                self._fields[name].validate(value)
-            except ValidationError:
-                # @todo(Tyler)
-                raise ValidationError(
-                    "Changing a field type is not yet supported"
-                )
-
-        result = super(ODMNoDatasetSample, self).__setattr__(name, value)
-        if name in self._fields:
-            # __set__() is not called because the field is not a class
-            # attribute so we must explicitly call it
-            field = self._fields[name]
-            field.__set__(self, value)
-
-        return result
-
-    @property
-    def dataset_name(self):
-        return None
-
-    @property
-    def id(self):
-        return None
-
-    @nodataset
-    def get_field_schema(self, ftype=None):
-        return self._get_field_schema(cls_or_self=self, ftype=ftype)
-
-    @nodataset
-    def add_field(
-        self, field_name, ftype, embedded_doc_type=None, subfield=None
-    ):
-        self._add_field(
-            cls_or_self=self,
-            field_name=field_name,
-            ftype=ftype,
-            embedded_doc_type=embedded_doc_type,
-            subfield=subfield,
-        )
-
-
-class NoDatasetError(Exception):
-    """Exception raised by ODMNoDatasetSample when trying to do something that
-    only works for samples already added to a dataset.
-    """
-
-    pass
-
-
-class ODMDatasetSample(ODMSample):
-    """Abstract ODMSample class that all
-    :class:`fiftyone.core.dataset.Dataset._Doc` classes inherit from.
-    Instances of the subclasses are samples, i.e.::
-
-        sample = dataset._Doc(...)
-
-    Samples store all information associated with a particular piece of data in
-    a dataset, including basic metadata about the data, one or more sets of
-    labels (ground truth, user-provided, or FiftyOne-generated), and additional
-    features associated with subsets of the data and/or label sets.
-    """
-
-    meta = {"abstract": True}
-
-<<<<<<< HEAD
+            self._fields[name].validate(value)
+
+        return super(ODMDatasetSample, self).__setattr__(name, value)
+
     @classmethod
     def get_field_schema(cls, ftype=None):
         return cls._get_field_schema(cls_or_self=cls, ftype=ftype)
@@ -539,50 +530,4 @@
 
     @property
     def dataset_name(self):
-        """The name of the dataset to which this sample belongs"""
-        return self.__class__.__name__
-
-=======
->>>>>>> 7c792cb2
-    def __setattr__(self, name, value):
-        # @todo(Tyler) this code is not DRY...occurs in 3 spots :( ############
-        # all attrs starting with "_" or that exist and are not fields are
-        # deferred to super
-        if name.startswith("_") or (
-            hasattr(self, name) and name not in self.field_names
-        ):
-            return super().__setattr__(name, value)
-
-        if name not in self.field_names:
-            logger.warning(
-                "FiftyOne does not allow new fields to be dynamically created "
-                "by setting them"
-            )
-            return super().__setattr__(name, value)
-        # @todo(Tyler) END NOT-DRY ############################################
-
-        # @todo(Tyler) does validate work when value is None?
-        if value is not None:
-            self._fields[name].validate(value)
-
-        return super(ODMDatasetSample, self).__setattr__(name, value)
-
-    @classmethod
-    def get_field_schema(cls, ftype=None):
-        return cls._get_field_schema(cls_or_self=cls, ftype=ftype)
-
-    @classmethod
-    def add_field(
-        cls, field_name, ftype, embedded_doc_type=None, subfield=None
-    ):
-        cls._add_field(
-            cls_or_self=cls,
-            field_name=field_name,
-            ftype=ftype,
-            embedded_doc_type=embedded_doc_type,
-            subfield=subfield,
-        )
-
-    @property
-    def dataset_name(self):
         return self.__class__.__name__