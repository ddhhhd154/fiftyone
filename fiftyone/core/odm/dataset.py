"""
Documents that track datasets and their sample schemas in the database.

| Copyright 2017-2021, Voxel51, Inc.
| `voxel51.com <https://voxel51.com/>`_
|
"""
import eta.core.utils as etau

from fiftyone.core.fields import (
    BooleanField,
    DictField,
    EmbeddedDocumentField,
    EmbeddedDocumentListField,
    IntDictField,
    StringField,
    TargetsField,
    MultiTargetsField,
)

<<<<<<< HEAD
import eta.core.utils as etau

import fiftyone.core.fields as fof

=======
>>>>>>> 563d03bd
from .document import Document, EmbeddedDocument
from .runs import RunDocument


class SampleFieldDocument(EmbeddedDocument):
    """Description of a sample field."""

    name = StringField()
    ftype = StringField()
    subfield = StringField(null=True)
    embedded_doc_type = StringField(null=True)

    @classmethod
    def from_field(cls, field):
        """Creates a :class:`SampleFieldDocument` for a field.

        Args:
            field: a :class:``fiftyone.core.fields.Field`` instance

        Returns:
            a :class:`SampleFieldDocument`
        """
        return cls(
            name=field.name,
            ftype=etau.get_class_name(field),
            subfield=cls._get_attr_repr(field, "field"),
            embedded_doc_type=cls._get_attr_repr(field, "document_type"),
        )

    @classmethod
    def list_from_field_schema(cls, d):
        """Creates a list of :class:`SampleFieldDocument` objects from a field
        schema.

        Args:
             d: a dict generated by
                :func:`fiftyone.core.dataset.Dataset.get_field_schema`

        Returns:
             a list of :class:`SampleFieldDocument` objects
        """
        return [
            cls.from_field(field) for field in d.values() if field.name != "id"
        ]

    def matches_field(self, field):
        """Determines whether this sample field matches the given field.

        Args:
            field: a :class:``fiftyone.core.fields.Field`` instance

        Returns:
            True/False
        """
        if self.name != field.name:
            return False

        if self.ftype != etau.get_class_name(field):
            return False

        if self.subfield and self.subfield != etau.get_class_name(field.field):
            return False

        if (
            self.embedded_doc_type
            and self.embedded_doc_type
            != etau.get_class_name(field.document_type)
        ):
            return False

        return True

    @staticmethod
    def _get_attr_repr(field, attr_name):
        attr = getattr(field, attr_name, None)
        return etau.get_class_name(attr) if attr else None


class DatasetDocument(Document):
    """Backing document for datasets."""

    meta = {"collection": "datasets"}

    media_type = StringField()
    name = StringField(unique=True, required=True)
    sample_collection_name = StringField(unique=True, required=True)
    persistent = BooleanField(default=False)
    info = DictField()
    evaluations = DictField(EmbeddedDocumentField(document_type=RunDocument))
    brain_methods = DictField(EmbeddedDocumentField(document_type=RunDocument))
    sample_fields = EmbeddedDocumentListField(
        document_type=SampleFieldDocument
    )
    default_mask_targets = TargetsField()
    mask_targets = MultiTargetsField()
    frame_fields = EmbeddedDocumentListField(document_type=SampleFieldDocument)
    default_classes = fof.ClassesField()
    classes = fof.DictField(fof.ClassesField())
    version = StringField(required=True, null=True)<|MERGE_RESOLUTION|>--- conflicted
+++ resolved
@@ -14,17 +14,11 @@
     EmbeddedDocumentListField,
     IntDictField,
     StringField,
+    ClassesField,
     TargetsField,
     MultiTargetsField,
 )
 
-<<<<<<< HEAD
-import eta.core.utils as etau
-
-import fiftyone.core.fields as fof
-
-=======
->>>>>>> 563d03bd
 from .document import Document, EmbeddedDocument
 from .runs import RunDocument
 
@@ -121,6 +115,6 @@
     default_mask_targets = TargetsField()
     mask_targets = MultiTargetsField()
     frame_fields = EmbeddedDocumentListField(document_type=SampleFieldDocument)
-    default_classes = fof.ClassesField()
-    classes = fof.DictField(fof.ClassesField())
+    default_classes = ClassesField()
+    classes = DictField(ClassesField())
     version = StringField(required=True, null=True)