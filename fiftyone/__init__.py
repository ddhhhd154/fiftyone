"""
FiftyOne: a powerful package for dataset curation, analysis, and visualization.

See https://voxel51.com/fiftyone for more information.

| Copyright 2017-2022, Voxel51, Inc.
| `voxel51.com <https://voxel51.com/>`_
|
"""
from pkgutil import extend_path as _extend_path
import os as _os

#
# This statement allows multiple `fiftyone.XXX` packages to be installed in the
# same environment and used simultaneously.
#
# https://docs.python.org/3/library/pkgutil.html#pkgutil.extend_path
#
__path__ = _extend_path(__path__, __name__)

import fiftyone.constants as _foc

__version__ = _foc.TEAMS_VERSION

from fiftyone.__public__ import *

<<<<<<< HEAD
=======
import fiftyone.core.uid as _fou
import fiftyone.core.logging as _fol
>>>>>>> c11811ac
import fiftyone.migrations as _fom
import fiftyone.core.storage as _fos
import fiftyone.core.uid as _fou

_fos.init_storage()

_fol.init_logging()

if _os.environ.get("FIFTYONE_DISABLE_SERVICES", "0") != "1":
    _fom.migrate_database_if_necessary()
    _fou.log_import_if_allowed()<|MERGE_RESOLUTION|>--- conflicted
+++ resolved
@@ -24,18 +24,13 @@
 
 from fiftyone.__public__ import *
 
-<<<<<<< HEAD
-=======
-import fiftyone.core.uid as _fou
 import fiftyone.core.logging as _fol
->>>>>>> c11811ac
-import fiftyone.migrations as _fom
 import fiftyone.core.storage as _fos
 import fiftyone.core.uid as _fou
-
-_fos.init_storage()
+import fiftyone.migrations as _fom
 
 _fol.init_logging()
+_fos.init_storage()
 
 if _os.environ.get("FIFTYONE_DISABLE_SERVICES", "0") != "1":
     _fom.migrate_database_if_necessary()
