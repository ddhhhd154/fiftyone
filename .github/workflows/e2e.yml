--- conflicted
+++ resolved
@@ -47,11 +47,7 @@
 
       - name: Run e2e tests
         run: |
-<<<<<<< HEAD
-          set -x
-=======
           FIFTYONE_DATABASE_NAME=cypress python ../fiftyone/server/main.py --address 0.0.0.0 --port 8787 &
->>>>>>> 16de6b46
           yarn install
           yarn start
         working-directory: ./e2e
