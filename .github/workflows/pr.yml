--- conflicted
+++ resolved
@@ -16,16 +16,9 @@
   test:
     uses: ./.github/workflows/test.yml
 
-  test_e2e:
-    uses: ./.github/workflows/e2e.yml
-
   all-tests:
     runs-on: ubuntu-latest
-<<<<<<< HEAD
-    needs: [build, test, test_e2e]
-=======
     needs: [build, e2e, test]
->>>>>>> 36b816a7
     if: always()
     steps:
       - run: sh -c ${{ needs.build.result == 'success' && needs.test.result == 'success' }}