--- conflicted
+++ resolved
@@ -2,7 +2,6 @@
 
 on:
   push:
-<<<<<<< HEAD
     branches:
       - develop
     tags:
@@ -11,12 +10,6 @@
     types: [opened, synchronize]
     branches:
       - develop
-      - release-*
-=======
-    tags:
-      - desktop-v*
-  pull_request:
->>>>>>> e43c00ab
     paths:
       - app/**
       - package/desktop/**
