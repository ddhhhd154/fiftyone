name: Build Teams

on:
  push:
    branches:
      - develop
    tags:
      - docker-build
      - teams-v*
  pull_request:
    types: [opened, synchronize]
    branches:
      - develop

jobs:
  build:
    runs-on: ubuntu-20.04
    steps:
      - name: Clone fiftyone
        uses: actions/checkout@v2
        with:
          submodules: true
      - name: Set up Python 3.8
        uses: actions/setup-python@v2
        with:
          python-version: 3.8
      - name: Install dependencies
        run: |
          pip install --upgrade pip setuptools wheel
      - name: Fetch app dependency cache
        uses: actions/cache@v2
        with:
          path: app/node_modules
          key: npm-${{ hashFiles('app/package.json') }}
          restore-keys: |
            npm-${{ hashFiles('app/package.json') }}
            npm-
      - name: Build app
        run: make app
      - name: Set environment
        env:
          RELEASE_TAG: ${{ github.ref }}
        run: |
          if [[ $RELEASE_TAG =~ ^refs\/tags\/teams-v.*-rc\..*$ ]]; then
             echo "RELEASE_VERSION=$(echo "${{ github.ref }}" | sed "s/^refs\/tags\/teams-v//")" >> $GITHUB_ENV
          fi
      - name: Build python
        run: make python -o app
      - name: Upload dist
        uses: actions/upload-artifact@v2
        with:
          name: dist
          path: dist/
          retention-days: 1

  test:
    runs-on: ${{ matrix.os }}
    needs: [build]
    env:
      FIFTYONE_DO_NOT_TRACK: true
    strategy:
      fail-fast: false
      matrix:
        os:
          - ubuntu-20.04
          - windows-latest
        python:
          - 3.6
          - 3.8
        exclude:
          - os: windows-latest
            python: 3.6
          - os: ubuntu-20.04
            python: 3.6
    defaults:
      run:
        shell: bash
    steps:
      - name: Clone fiftyone
        uses: actions/checkout@v2
      - name: Set up Python ${{ matrix.python }}
        uses: actions/setup-python@v2
        with:
          python-version: ${{ matrix.python }}
      - name: Install pip dependencies
        # use `python -m pip` to work around Windows permission issues when
        # upgrading pip
        run: |
          python -m pip install --upgrade pip setuptools wheel
          mkdir -p pip-cache
          echo "PIP_CACHE_DIR=pip-cache" >> $GITHUB_ENV
      - name: Fetch pip cache
        uses: actions/cache@v2
        with:
          path: pip-cache
          key: pip-${{ runner.os }}-${{ matrix.python }}-${{ hashFiles('setup.py') }}-${{ hashFiles('requirements/*.txt') }}
          restore-keys: |
            pip-${{ runner.os }}-${{ matrix.python }}-${{ hashFiles('setup.py') }}-${{ hashFiles('requirements/*.txt') }}
            pip-${{ runner.os }}-${{ matrix.python }}-${{ hashFiles('setup.py') }}-
            pip-${{ runner.os }}-${{ matrix.python }}-
      - name: Download fiftyone dist
        uses: actions/download-artifact@v2
        with:
          name: dist
          path: downloads
      - name: Fetch DB cache
        uses: actions/cache@v2
        with:
          key: db-${{ runner.os }}-${{ hashFiles('package/db/setup.py') }}
          path: package/db/cache/
      - name: Install fiftyone-db
        working-directory: package/db
        run: |
          python setup.py bdist_wheel
          pip install dist/*.whl
      - name: Install test dependencies (non-Windows)
        if: ${{ !startsWith(matrix.os, 'windows') }}
        run: |
          pip install pytest tensorflow tensorflow-datasets torch torchvision
      - name: Install fiftyone
        run: |
          pip install -r requirements/extras.txt
          pip install -U --pre --extra-index-url https://test.pypi.org/simple/ fiftyone-brain voxel51-eta["storage"]
          pip install -e .
      - name: Install ETA from source
        if: ${{ !startsWith(github.ref, 'refs/heads/rel') && !startsWith(github.ref, 'refs/tags/') }}
        run: |
          echo "Installing ETA from source because github.ref = ${{ github.ref }} (not a release)"
          git clone https://github.com/voxel51/eta eta --depth 1 --branch develop
          cd eta
          python setup.py bdist_wheel
          pip install ./dist/*.whl --force-reinstall
      # obtained from "Windows, pip" instructions at
      # https://pytorch.org/get-started/locally/ - unaware of a way to update
      # the version number automatically, but tests on other platforms should
      # hopefully catch any relevant PyTorch incompatibilities even if the
      # PyTorch version used on Windows is not the latest
      - name: Install test dependencies (Windows)
        if: ${{ startsWith(matrix.os, 'windows') }}
        run: |
          pip install pytest tensorflow tensorflow-datasets
          pip install torch==1.7.1+cpu torchvision==0.8.2+cpu -f https://download.pytorch.org/whl/torch_stable.html
      - name: Configure fiftyone for tests
        id: test_config
        run: |
          python tests/utils/setup_config.py
          python tests/utils/github_actions_flags.py
      - name: Setup FFmpeg
        uses: FedericoCarboni/setup-ffmpeg@v1
      # Important: use pytest_wrapper.py instead of pytest directly to ensure
      # that services shut down cleanly and do not conflict with steps later in
      # this workflow
      - name: Run tests
        run: |
          python tests/utils/pytest_wrapper.py tests/ --verbose \
            --ignore tests/benchmarking/ \
            --ignore tests/isolated/ \
            --ignore tests/utils/ \
            --ignore tests/intensive/ \
            --ignore tests/no_wrapper
      - name: Run no wrapper tests
        run: |
          pytest tests/no_wrapper --verbose
      # Intended to run even if the tests above failed (todo: don't run if the
      # tests were skipped due to an earlier step failing?)
      - name: Run isolated tests
        if: success() || failure()
        run: |
          find tests/isolated/ -name '*.py' -print0 | xargs -0 --verbose -n1 python tests/utils/pytest_wrapper.py --verbose
      # these are somewhat slower/more bandwidth-intensive, so only run them if
      # github_actions_flags.py determined that they should be run
      # Skip: Google Drive unstable
      # - name: Test quickstarts
      #  if: ${{ steps.test_config.outputs.run_integration == 'true' }}
      #  env:
      #    FIFTYONE_EXIT: 1
      #  run: |
      #    fiftyone quickstart --remote
      #    fiftyone quickstart --remote --video

  all-tests:
    needs: test
    if: always()
    runs-on: ubuntu-latest
    steps:
      - run: sh -c ${{ needs.test.result == 'success' }}

  publish:
<<<<<<< HEAD
    needs: [build]
=======
    needs: [build, test]
>>>>>>> 5603c149
    if: startsWith(github.ref, 'refs/tags/teams-v')
    runs-on: ubuntu-20.04
    steps:
      - name: Download dist
        uses: actions/download-artifact@v2
        with:
          name: dist
          path: dist
      - name: Install dependencies
        run: |
          pip3 install twine
      - name: Upload to pypi
        env:
          TWINE_USERNAME: teams-ci
          TWINE_PASSWORD: ${{ secrets.FIFTYONE_TEAMS_PYPI_PASSWORD }}
          TWINE_NON_INTERACTIVE: 1
        run: |
          python3 -m twine upload --repository-url https://pypi.fiftyone.ai dist/*

  build-image:
    needs: [build, test]
    if: startsWith(github.ref, 'refs/tags/v') || github.ref == 'refs/tags/docker-build'
    runs-on: ubuntu-20.04
    steps:
      - name: Clone fiftyone
        uses: actions/checkout@v2
      - name: Download dist
        uses: actions/download-artifact@v2
        with:
          name: dist
          path: dist
      - name: docker
        run: make docker-export -o python
      - name: Upload image
        uses: actions/upload-artifact@v2
        with:
          name: docker-image
          path: fiftyone-teams.tar.gz<|MERGE_RESOLUTION|>--- conflicted
+++ resolved
@@ -186,11 +186,7 @@
       - run: sh -c ${{ needs.test.result == 'success' }}
 
   publish:
-<<<<<<< HEAD
     needs: [build]
-=======
-    needs: [build, test]
->>>>>>> 5603c149
     if: startsWith(github.ref, 'refs/tags/teams-v')
     runs-on: ubuntu-20.04
     steps:
