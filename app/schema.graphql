input Aggregate {
  countValues: CountValues = null
  histogramValues: HistogramValues = null
}

union AggregateResult =
    BooleanAggregation
  | DataAggregation
  | IntAggregation
  | FloatAggregation
  | RootAggregation
  | StringAggregation

interface Aggregation {
  path: String!
  count: Int!
  exists: Int!
}

input AggregationForm {
  dataset: String!
  extendedStages: BSONArray!
  filters: BSON
  groupId: ID
  hiddenLabels: [SelectedLabel!]!
  index: Int
  mixed: Boolean!
  paths: [String!]!
  sampleIds: [ID!]!
  slice: String
  view: BSONArray!
}

union AggregationResponses =
    BoolCountValuesResponse
  | IntCountValuesResponse
  | StrCountValuesResponse
  | DatetimeHistogramValuesResponse
  | FloatHistogramValuesResponse
  | IntHistogramValuesResponse

type AppConfig {
  colorBy: ColorBy!
  colorPool: [String!]!
  colorscale: String!
  gridZoom: Int!
  loopVideos: Boolean!
  notebookHeight: Int!
  plugins: JSON
  showConfidence: Boolean!
  showIndex: Boolean!
  showLabel: Boolean!
  showSkeletons: Boolean!
  showTooltip: Boolean!
<<<<<<< HEAD
  sidebarMode: SidebarMode!
=======
  theme: Theme!
>>>>>>> ecaad15c
  timezone: String
  useFrameNumber: Boolean!
}

scalar BSON

scalar BSONArray

type BoolCountValuesResponse {
  values: [BoolValueCount!]!
}

type BoolValueCount {
  key: Boolean
  value: Int!
<<<<<<< HEAD
}

type BooleanAggregation implements Aggregation {
  path: String!
  count: Int!
  exists: Int!
  false: Int!
  true: Int!
=======
>>>>>>> ecaad15c
}

type BrainRun implements Run {
  key: String!
  version: String
  timestamp: datetime
  config: BrainRunConfig
  viewStages: [String!]
}

type BrainRunConfig implements RunConfig {
  cls: String!
  embeddingsField: String
  method: String
  patchesField: String
}

enum ColorBy {
  field
  instance
  label
}

input CountValues {
  field: String!
}

type DataAggregation implements Aggregation {
  path: String!
  count: Int!
  exists: Int!
}

type Dataset {
  id: ID!
  name: String!
  createdAt: date
  lastLoadedAt: datetime
  persistent: Boolean!
  groupMediaTypes: [Group!]
  groupField: String
  groupSlice: String
  defaultGroupSlice: String
  mediaType: MediaType
  maskTargets: [NamedTargets!]!
  defaultMaskTargets: [Target!]
  sampleFields: [SampleField!]!
  frameFields: [SampleField!]
  brainMethods: [BrainRun!]!
  evaluations: [EvaluationRun!]!
  version: String
  viewCls: String
  defaultSkeleton: KeypointSkeleton
  skeletons: [NamedKeypointSkeleton!]!
  appConfig: DatasetAppConfig
  info: JSON
}

type DatasetAppConfig {
  mediaFields: [String!]!
  plugins: JSON
  sidebarGroups: [SidebarGroup!]
  sidebarMode: SidebarMode
  modalMediaField: String
  gridMediaField: String
}

type DatasetStrConnection {
  pageInfo: DatasetStrPageInfo!
  edges: [DatasetStrEdge!]!
  total: Int
}

type DatasetStrEdge {
  node: Dataset!
  cursor: String!
}

type DatasetStrPageInfo {
  hasNextPage: Boolean!
  hasPreviousPage: Boolean!
  startCursor: String
  endCursor: String
}

type DatetimeHistogramValuesResponse {
  counts: [Int!]!
  edges: [datetime!]!
  other: Int!
}

type EvaluationRun implements Run {
  key: String!
  version: String
  timestamp: datetime
  config: EvaluationRunConfig
  viewStages: [String!]
}

type EvaluationRunConfig implements RunConfig {
  cls: String!
  gtField: String
  predField: String
  method: String
}

type FloatAggregation implements Aggregation {
  path: String!
  count: Int!
  exists: Int!
  inf: Int!
  max: Float
  min: Float
  nan: Int!
  ninf: Int!
}

type FloatHistogramValuesResponse {
  counts: [Int!]!
  edges: [Float!]!
  other: Int!
}

type Group {
  name: String!
  mediaType: MediaType!
}

input GroupElementFilter {
  id: String = null
  slice: String = null
}

input HistogramValues {
  field: String!
}

type ImageSample implements Sample {
  id: ID!
  sample: JSON!
  urls: [MediaURL!]!
  aspectRatio: Float!
}

type IntAggregation implements Aggregation {
  path: String!
  count: Int!
  exists: Int!
  max: Float
  min: Float
}

type IntCountValuesResponse {
  values: [IntValueCount!]!
}

type IntHistogramValuesResponse {
  counts: [Int!]!
  edges: [Float!]!
  other: Int!
}

type IntValueCount {
  key: Int
  value: Int!
}

scalar JSON

type KeypointSkeleton {
  labels: [String!]
  edges: [[Int!]!]!
}

enum MediaType {
  image
  group
  point_cloud
  video
}

type MediaURL {
  field: String!
  url: String
}

type Mutation {
  setDataset(subscription: String!, session: String, name: String): Boolean!
  setSidebarGroups(
    dataset: String!
    stages: BSONArray!
    sidebarGroups: [SidebarGroupInput!]!
  ): Boolean!
  setSelected(
    subscription: String!
    session: String
    selected: [String!]!
  ): Boolean!
  setSelectedLabels(
    subscription: String!
    session: String
    selectedLabels: [SelectedLabel!]!
  ): Boolean!
  setView(
    subscription: String!
    session: String
    view: BSONArray!
    dataset: String!
    form: StateForm
  ): ViewResponse!
  storeTeamsSubmission: Boolean!
  setGroupSlice(
    subscription: String!
    session: String
    view: BSONArray!
    slice: String!
  ): Dataset!
}

type NamedKeypointSkeleton {
  labels: [String!]
  edges: [[Int!]!]!
  name: String!
}

type NamedTargets {
  name: String!
  targets: [Target!]!
}

type PointCloudSample implements Sample {
  id: ID!
  sample: JSON!
  urls: [MediaURL!]!
}

type Query {
  aggregate(
    datasetName: String!
    view: BSONArray!
    aggregations: [Aggregate!]!
  ): [AggregationResponses!]!
  datasets(
    search: String
    first: Int = 200
    after: String = null
  ): DatasetStrConnection!
  aggregations(form: AggregationForm!): [AggregateResult!]!
  colorscale: [[Int!]!]
  config: AppConfig!
  context: String!
  dev: Boolean!
  doNotTrack: Boolean!
  dataset(name: String!, view: BSONArray): Dataset
  samples(
    dataset: String!
    view: BSONArray!
    first: Int = 20
    after: String = null
    filter: SampleFilter = null
  ): SampleItemStrConnection!
  sample(dataset: String!, view: BSONArray!, filter: SampleFilter!): SampleItem
  teamsSubmission: Boolean!
  uid: String!
  version: String!
}

type RootAggregation implements Aggregation {
  path: String!
  count: Int!
  exists: Int!
  slice: Int
  expandedFieldCount: Int!
  frameLabelFieldCount: Int
}

interface Run {
  key: String!
  version: String
  timestamp: datetime
  config: RunConfig
  viewStages: [String!]
}

interface RunConfig {
  cls: String!
}

interface Sample {
  id: ID!
  sample: JSON!
  urls: [MediaURL!]!
}

type SampleField {
  ftype: String!
  path: String!
  subfield: String
  embeddedDocType: String
  dbField: String
  description: String
  info: JSON
}

input SampleFilter {
  id: String = null
  group: GroupElementFilter = null
}

union SampleItem = ImageSample | PointCloudSample | VideoSample

type SampleItemStrConnection {
  pageInfo: SampleItemStrPageInfo!
  edges: [SampleItemStrEdge!]!
  total: Int
}

type SampleItemStrEdge {
  node: SampleItem!
  cursor: String!
}

type SampleItemStrPageInfo {
  hasNextPage: Boolean!
  hasPreviousPage: Boolean!
  startCursor: String
  endCursor: String
}

input SelectedLabel {
  labelId: ID!
  field: String!
  sampleId: ID!
  frameNumber: Int = null
}

type SidebarGroup {
  name: String!
  paths: [String!]
  expanded: Boolean
}

input SidebarGroupInput {
  name: String!
  paths: [String!]
  expanded: Boolean = true
}

enum SidebarMode {
  all
  best
  fast
}

input StateForm {
  addStages: BSONArray = null
  filters: JSON = null
  sampleIds: [String!] = null
  labels: [SelectedLabel!] = null
  extended: BSON = null
  slice: String = null
}

type StrCountValuesResponse {
  values: [StrValueCount!]!
}

type StrValueCount {
  key: String
  value: Int!
<<<<<<< HEAD
}

type StringAggregation implements Aggregation {
  path: String!
  count: Int!
  exists: Int!
  values: [StringAggregationValue!]!
}

type StringAggregationValue {
  count: Int!
  value: String!
=======
>>>>>>> ecaad15c
}

type Target {
  target: Int!
  value: String!
}

enum Theme {
  browser
  dark
  light
}

type VideoSample implements Sample {
  id: ID!
  sample: JSON!
  urls: [MediaURL!]!
  aspectRatio: Float!
  frameRate: Float!
}

type ViewResponse {
  view: BSONArray!
  dataset: Dataset!
}

scalar date

scalar datetime<|MERGE_RESOLUTION|>--- conflicted
+++ resolved
@@ -52,11 +52,8 @@
   showLabel: Boolean!
   showSkeletons: Boolean!
   showTooltip: Boolean!
-<<<<<<< HEAD
   sidebarMode: SidebarMode!
-=======
   theme: Theme!
->>>>>>> ecaad15c
   timezone: String
   useFrameNumber: Boolean!
 }
@@ -72,7 +69,6 @@
 type BoolValueCount {
   key: Boolean
   value: Int!
-<<<<<<< HEAD
 }
 
 type BooleanAggregation implements Aggregation {
@@ -81,8 +77,6 @@
   exists: Int!
   false: Int!
   true: Int!
-=======
->>>>>>> ecaad15c
 }
 
 type BrainRun implements Run {
@@ -453,7 +447,6 @@
 type StrValueCount {
   key: String
   value: Int!
-<<<<<<< HEAD
 }
 
 type StringAggregation implements Aggregation {
@@ -466,8 +459,6 @@
 type StringAggregationValue {
   count: Int!
   value: String!
-=======
->>>>>>> ecaad15c
 }
 
 type Target {
