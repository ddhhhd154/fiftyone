input Aggregation {
  countValues: CountValues = null
  histogramValues: HistogramValues = null
}

union AggregationResponses =
    BoolCountValuesResponse
  | IntCountValuesResponse
  | StrCountValuesResponse
  | DatetimeHistogramValuesResponse
  | FloatHistogramValuesResponse
  | IntHistogramValuesResponse

type AppConfig {
  colorBy: ColorBy!
  colorPool: [String!]!
  colorscale: String!
  gridZoom: Int!
  loopVideos: Boolean!
  notebookHeight: Int!
  plugins: JSON
  showConfidence: Boolean!
  showIndex: Boolean!
  showLabel: Boolean!
  showSkeletons: Boolean!
  showTooltip: Boolean!
  timezone: String
  useFrameNumber: Boolean!
}

scalar BSONArray

type BoolCountValuesResponse {
  values: [BoolValueCount!]!
}

type BoolValueCount {
  value: Int!
  key: Boolean
}

type BrainRun implements Run {
  key: String!
  version: String
  timestamp: DateTime
  config: BrainRunConfig
  viewStages: [String!]
}

type BrainRunConfig implements RunConfig {
  cls: String!
  embeddingsField: String
  method: String
  patchesField: String
}

enum ColorBy {
  field
  instance
  label
}

input CountValues {
  field: String!
}

type Dataset {
  id: ID!
  name: String!
  createdAt: Date
  lastLoadedAt: DateTime
  persistent: Boolean!
  groupMediaTypes: [Group!]
  groupField: String
  groupSlice: String
  defaultGroupSlice: String
  mediaType: MediaType
  maskTargets: [NamedTargets!]!
  defaultMaskTargets: [Target!]
  sampleFields: [SampleField!]!
  frameFields: [SampleField!]
  brainMethods: [BrainRun!]!
  evaluations: [EvaluationRun!]!
  version: String
  viewCls: String
  defaultSkeleton: KeypointSkeleton
  skeletons: [NamedKeypointSkeleton!]!
  appConfig: DatasetAppConfig
  info: JSON
}

type DatasetAppConfig {
  mediaFields: [String!]!
  plugins: JSON
  sidebarGroups: [SidebarGroup!]
  modalMediaField: String
  gridMediaField: String
}

type DatasetStrConnection {
  pageInfo: DatasetStrPageInfo!
  edges: [DatasetStrEdge!]!
  total: Int
}

type DatasetStrEdge {
  node: Dataset!
  cursor: String!
}

type DatasetStrPageInfo {
  hasNextPage: Boolean!
  hasPreviousPage: Boolean!
  startCursor: String
  endCursor: String
}

"""Date (isoformat)"""
scalar Date

"""Date with time (isoformat)"""
scalar DateTime

type DatetimeHistogramValuesResponse {
  counts: [Int!]!
  edges: [DateTime!]!
  other: Int!
}

type EvaluationRun implements Run {
  key: String!
  version: String
  timestamp: DateTime
  config: EvaluationRunConfig
  viewStages: [String!]
}

type EvaluationRunConfig implements RunConfig {
  cls: String!
  gtField: String
  predField: String
  method: String
}

type FloatHistogramValuesResponse {
  counts: [Int!]!
  edges: [Float!]!
  other: Int!
}

type Group {
  name: String!
  mediaType: MediaType!
}

input GroupElementFilter {
  id: String = null
  slice: String = null
}

input HistogramValues {
  field: String!
}

type ImageSample implements Sample {
  id: ID!
  sample: JSON!
  urls: [MediaURL!]!
  aspectRatio: Float!
}

type IntCountValuesResponse {
  values: [IntValueCount!]!
}

type IntHistogramValuesResponse {
  counts: [Int!]!
  edges: [Float!]!
  other: Int!
}

type IntValueCount {
  value: Int!
  key: Int
}

scalar JSON

type KeypointSkeleton {
  labels: [String!]
  edges: [[Int!]!]!
}

enum MediaType {
  image
  group
  point_cloud
  video
}

type MediaURL {
  field: String!
  url: String
}

type Mutation {
  setDataset(subscription: String!, session: String, name: String): Boolean!
  setSelected(subscription: String!, session: String, selected: [String!]!): Boolean!
  setSelectedLabels(subscription: String!, session: String, selectedLabels: [SelectedLabel!]!): Boolean!
  setView(subscription: String!, session: String, view: BSONArray!, dataset: String!): ViewResponse!
  storeTeamsSubmission: Boolean!
  setGroupSlice(subscription: String!, session: String, view: BSONArray!, slice: String!): Dataset!
}

type NamedKeypointSkeleton {
  labels: [String!]
  edges: [[Int!]!]!
  name: String!
}

type NamedTargets {
  name: String!
  targets: [Target!]!
}

type PointCloudSample implements Sample {
  id: ID!
  sample: JSON!
  urls: [MediaURL!]!
}

type Query {
<<<<<<< HEAD
  datasets(search: String, first: Int = 200, after: String = null): DatasetStrConnection!
=======
  aggregate(
    datasetName: String!
    view: BSONArray!
    aggregations: [Aggregation!]!
  ): [AggregationResponses!]!
  datasets(
    search: String
    first: Int = 200
    after: String = null
  ): DatasetStrConnection!
>>>>>>> ed202e63
  colorscale: [[Int!]!]
  config: AppConfig!
  context: String!
  dev: Boolean!
  doNotTrack: Boolean!
  dataset(name: String!, view: BSONArray): Dataset
  samples(dataset: String!, view: BSONArray!, first: Int = 20, after: String = null, filter: SampleFilter = null): SampleItemStrConnection!
  sample(dataset: String!, view: BSONArray!, filter: SampleFilter!): SampleItem
  teamsSubmission: Boolean!
  uid: String!
  version: String!
}

interface Run {
  key: String!
  version: String
  timestamp: DateTime
  config: RunConfig
  viewStages: [String!]
}

interface RunConfig {
  cls: String!
}

interface Sample {
  id: ID!
  sample: JSON!
  urls: [MediaURL!]!
}

type SampleField {
  ftype: String!
  path: String!
  subfield: String
  embeddedDocType: String
  dbField: String
  description: String
  info: JSON
}

input SampleFilter {
  id: String = null
  group: GroupElementFilter = null
}

union SampleItem = ImageSample | PointCloudSample | VideoSample

type SampleItemStrConnection {
  pageInfo: SampleItemStrPageInfo!
  edges: [SampleItemStrEdge!]!
  total: Int
}

type SampleItemStrEdge {
  node: SampleItem!
  cursor: String!
}

type SampleItemStrPageInfo {
  hasNextPage: Boolean!
  hasPreviousPage: Boolean!
  startCursor: String
  endCursor: String
}

input SelectedLabel {
  field: String!
  labelId: String!
  sampleId: String!
  frameNumber: Int = null
}

type SidebarGroup {
  name: String!
  paths: [String!]
}

type StrCountValuesResponse {
  values: [StrValueCount!]!
}

type StrValueCount {
  value: Int!
  key: String
}

type Target {
  target: Int!
  value: String!
}

type VideoSample implements Sample {
  id: ID!
  sample: JSON!
  urls: [MediaURL!]!
  aspectRatio: Float!
  frameRate: Float!
}

type ViewResponse {
  view: BSONArray!
  dataset: Dataset!
}<|MERGE_RESOLUTION|>--- conflicted
+++ resolved
@@ -115,10 +115,14 @@
   endCursor: String
 }
 
-"""Date (isoformat)"""
+"""
+Date (isoformat)
+"""
 scalar Date
 
-"""Date with time (isoformat)"""
+"""
+Date with time (isoformat)
+"""
 scalar DateTime
 
 type DatetimeHistogramValuesResponse {
@@ -205,11 +209,29 @@
 
 type Mutation {
   setDataset(subscription: String!, session: String, name: String): Boolean!
-  setSelected(subscription: String!, session: String, selected: [String!]!): Boolean!
-  setSelectedLabels(subscription: String!, session: String, selectedLabels: [SelectedLabel!]!): Boolean!
-  setView(subscription: String!, session: String, view: BSONArray!, dataset: String!): ViewResponse!
+  setSelected(
+    subscription: String!
+    session: String
+    selected: [String!]!
+  ): Boolean!
+  setSelectedLabels(
+    subscription: String!
+    session: String
+    selectedLabels: [SelectedLabel!]!
+  ): Boolean!
+  setView(
+    subscription: String!
+    session: String
+    view: BSONArray!
+    dataset: String!
+  ): ViewResponse!
   storeTeamsSubmission: Boolean!
-  setGroupSlice(subscription: String!, session: String, view: BSONArray!, slice: String!): Dataset!
+  setGroupSlice(
+    subscription: String!
+    session: String
+    view: BSONArray!
+    slice: String!
+  ): Dataset!
 }
 
 type NamedKeypointSkeleton {
@@ -230,9 +252,6 @@
 }
 
 type Query {
-<<<<<<< HEAD
-  datasets(search: String, first: Int = 200, after: String = null): DatasetStrConnection!
-=======
   aggregate(
     datasetName: String!
     view: BSONArray!
@@ -243,14 +262,19 @@
     first: Int = 200
     after: String = null
   ): DatasetStrConnection!
->>>>>>> ed202e63
   colorscale: [[Int!]!]
   config: AppConfig!
   context: String!
   dev: Boolean!
   doNotTrack: Boolean!
   dataset(name: String!, view: BSONArray): Dataset
-  samples(dataset: String!, view: BSONArray!, first: Int = 20, after: String = null, filter: SampleFilter = null): SampleItemStrConnection!
+  samples(
+    dataset: String!
+    view: BSONArray!
+    first: Int = 20
+    after: String = null
+    filter: SampleFilter = null
+  ): SampleItemStrConnection!
   sample(dataset: String!, view: BSONArray!, filter: SampleFilter!): SampleItem
   teamsSubmission: Boolean!
   uid: String!
