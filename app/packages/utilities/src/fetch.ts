import {
  EventSourceMessage,
  fetchEventSource,
} from "@microsoft/fetch-event-source";
import { isElectron } from "./electron";

import { ServerError } from "./errors";

let fetchOrigin: string;
let fetchFunctionSingleton: FetchFunction;
let fetchHeaders: HeadersInit;
let fetchPathPrefix = "";

export interface FetchFunction {
  <A, R>(
    method: string,
    path: string,
    body?: A,
    result?: "json" | "blob"
  ): Promise<R>;
}

export const getFetchFunction = () => {
  return fetchFunctionSingleton;
};

export const getFetchHeaders = () => {
  return fetchHeaders;
};

export const getFetchOrigin = () => {
  if (window.FIFTYONE_SERVER_ADDRESS) {
    return window.FIFTYONE_SERVER_ADDRESS;
  }
  return fetchOrigin;
};
export function getFetchPathPrefix(): string {
  if (typeof window.FIFTYONE_SERVER_PATH_PREFIX === "string") {
    return window.FIFTYONE_SERVER_PATH_PREFIX;
  }
  return "";
}

export const getFetchParameters = () => {
  return {
    origin: getFetchOrigin(),
    headers: getFetchHeaders(),
    pathPrefix: getFetchPathPrefix(),
  };
};

export const setFetchFunction = (
  origin: string,
  headers: HeadersInit = {},
  pathPrefix = ""
) => {
  fetchHeaders = headers;
  fetchOrigin = origin;
  fetchPathPrefix = pathPrefix;
  const fetchFunction: FetchFunction = async (
    method,
    path,
    body = null,
    result = "json"
  ) => {
    let url: string;
<<<<<<< HEAD
=======
    if (fetchPathPrefix) {
      path = `${fetchPathPrefix}${path}`;
    }
>>>>>>> bf03dde6

    try {
      new URL(path);
      url = path;
    } catch {
      url = `${origin}${path}`;
    }

    const response = await fetch(url, {
      method: method,
      cache: "no-cache",
      headers: {
        "Content-Type": "application/json",
        ...headers,
      },
      mode: "cors",
      body: body ? JSON.stringify(body) : null,
    });

    if (response.status >= 400) {
      const error = await response.json();
      throw new ServerError((error as unknown as { stack: string }).stack);
    }

    return await response[result]();
  };

  fetchFunctionSingleton = fetchFunction;
};

const isWorker =
  // @ts-ignore
  typeof WorkerGlobalScope !== "undefined" && self instanceof WorkerGlobalScope;

export const getAPI = () => {
  if (import.meta.env.VITE_API) {
    return import.meta.env.VITE_API;
  }
  if (window.FIFTYONE_SERVER_ADDRESS) {
    return window.FIFTYONE_SERVER_ADDRESS;
  }
  return isElectron()
    ? `http://${process.env.FIFTYONE_SERVER_ADDRESS || "localhost"}:${
        process.env.FIFTYONE_SERVER_PORT || 5151
      }`
    : window.location.origin;
};

if (!isWorker) {
  setFetchFunction(getAPI(), {}, getFetchPathPrefix());
}

class RetriableError extends Error {}
class FatalError extends Error {}

const polling =
  !isWorker &&
  typeof new URLSearchParams(window.location.search).get("polling") ===
    "string";

export const getEventSource = (
  path: string,
  events: {
    onmessage?: (event: EventSourceMessage) => void;
    onopen?: () => void;
    onclose?: () => void;
    onerror?: (error: Error) => void;
  },
  signal: AbortSignal,
  body = {}
): void => {
  if (polling) {
    pollingEventSource(path, events, signal, body);
  } else {
    if (fetchPathPrefix) {
      path = `${fetchPathPrefix}${path}`;
    }

    fetchEventSource(`${getFetchOrigin()}${path}`, {
      headers: { "Content-Type": "text/event-stream" },
      method: "POST",
      signal,
      body: JSON.stringify(body),
      async onopen(response) {
        if (response.ok) {
          events.onopen && events.onopen();
          return;
        }

        if (response.status !== 429) {
          throw new FatalError();
        }

        throw new RetriableError();
      },
      onmessage(msg) {
        if (msg.event === "FatalError") {
          throw new FatalError(msg.data);
        }
        events.onmessage && events.onmessage(msg);
      },
      onclose() {
        events.onclose && events.onclose();
        throw new RetriableError();
      },
      onerror(err) {
        if (
          err instanceof TypeError &&
          ["Failed to fetch", "network error"].includes(err.message)
        ) {
          events.onclose && events.onclose();
          return;
        }

        events.onerror && events.onerror(err);
      },
      fetch: async (input, init) => {
        try {
          const response = await fetch(input, init);
          if (response.status >= 400) {
            let err;
            try {
              err = await response.json();
            } catch {
              throw new Error(`${response.status} ${response.url}`);
            }

            throw new ServerError((err as unknown as { stack: string }).stack);
          }

          return response;
        } catch (err) {
          throw err;
        }
      },
      openWhenHidden: true,
    });
  }
};

export const sendEvent = async (data: {}) => {
  return await getFetchFunction()("POST", "/event", data);
};

interface PollingEventResponse {
  event: string;
  data: {
    [key: string]: any;
  };
}

const pollingEventSource = (
  path: string,
  events: {
    onmessage?: (event: EventSourceMessage) => void;
    onopen?: () => void;
    onclose?: () => void;
    onerror?: (error: Error) => void;
  },
  signal: AbortSignal,
  body = {},
  opened: boolean = false
): void => {
  if (signal.aborted) {
    return;
  }

  getFetchFunction()("POST", path, { polling: true, ...body })
    .then(({ events: data }: { events: PollingEventResponse[] }) => {
      if (signal.aborted) {
        return;
      }

      if (!opened) {
        events.onopen && events.onopen();
        opened = true;
      }

      data.forEach((e) => {
        events.onmessage &&
          events.onmessage({
            id: null,
            event: e.event,
            data: JSON.stringify(e.data),
          });
      });

      setTimeout(
        () => pollingEventSource(path, events, signal, body, opened),
        2000
      );
    })
    .catch((error) => {
      if (
        error instanceof TypeError &&
        ["Failed to fetch", "network error"].includes(error.message)
      ) {
        events.onclose && events.onclose();
        opened = false;
      } else {
        // todo: use onerror when appropriate? (colab network responses are unreliable)
        events.onclose && events.onclose();
      }

      setTimeout(
        () => pollingEventSource(path, events, signal, body, opened),
        2000
      );
    });
};<|MERGE_RESOLUTION|>--- conflicted
+++ resolved
@@ -64,219 +64,219 @@
     result = "json"
   ) => {
     let url: string;
-<<<<<<< HEAD
-=======
     if (fetchPathPrefix) {
       path = `${fetchPathPrefix}${path}`;
-    }
->>>>>>> bf03dde6
-
-    try {
-      new URL(path);
-      url = path;
-    } catch {
-      url = `${origin}${path}`;
-    }
-
-    const response = await fetch(url, {
-      method: method,
-      cache: "no-cache",
-      headers: {
-        "Content-Type": "application/json",
-        ...headers,
-      },
-      mode: "cors",
-      body: body ? JSON.stringify(body) : null,
-    });
-
-    if (response.status >= 400) {
-      const error = await response.json();
-      throw new ServerError((error as unknown as { stack: string }).stack);
-    }
-
-    return await response[result]();
-  };
-
-  fetchFunctionSingleton = fetchFunction;
-};
-
-const isWorker =
-  // @ts-ignore
-  typeof WorkerGlobalScope !== "undefined" && self instanceof WorkerGlobalScope;
-
-export const getAPI = () => {
-  if (import.meta.env.VITE_API) {
-    return import.meta.env.VITE_API;
-  }
-  if (window.FIFTYONE_SERVER_ADDRESS) {
-    return window.FIFTYONE_SERVER_ADDRESS;
-  }
-  return isElectron()
-    ? `http://${process.env.FIFTYONE_SERVER_ADDRESS || "localhost"}:${
-        process.env.FIFTYONE_SERVER_PORT || 5151
-      }`
-    : window.location.origin;
-};
-
-if (!isWorker) {
-  setFetchFunction(getAPI(), {}, getFetchPathPrefix());
-}
-
-class RetriableError extends Error {}
-class FatalError extends Error {}
-
-const polling =
-  !isWorker &&
-  typeof new URLSearchParams(window.location.search).get("polling") ===
-    "string";
-
-export const getEventSource = (
-  path: string,
-  events: {
-    onmessage?: (event: EventSourceMessage) => void;
-    onopen?: () => void;
-    onclose?: () => void;
-    onerror?: (error: Error) => void;
-  },
-  signal: AbortSignal,
-  body = {}
-): void => {
-  if (polling) {
-    pollingEventSource(path, events, signal, body);
-  } else {
-    if (fetchPathPrefix) {
-      path = `${fetchPathPrefix}${path}`;
-    }
-
-    fetchEventSource(`${getFetchOrigin()}${path}`, {
-      headers: { "Content-Type": "text/event-stream" },
-      method: "POST",
-      signal,
-      body: JSON.stringify(body),
-      async onopen(response) {
-        if (response.ok) {
-          events.onopen && events.onopen();
+
+      try {
+        new URL(path);
+        url = path;
+      } catch {
+        url = `${origin}${path}`;
+      }
+
+      const response = await fetch(url, {
+        method: method,
+        cache: "no-cache",
+        headers: {
+          "Content-Type": "application/json",
+          ...headers,
+        },
+        mode: "cors",
+        body: body ? JSON.stringify(body) : null,
+      });
+
+      if (response.status >= 400) {
+        const error = await response.json();
+        throw new ServerError((error as unknown as { stack: string }).stack);
+      }
+
+      return await response[result]();
+    }
+
+    fetchFunctionSingleton = fetchFunction;
+  };
+
+  const isWorker =
+    // @ts-ignore
+    typeof WorkerGlobalScope !== "undefined" &&
+    self instanceof WorkerGlobalScope;
+
+  export const getAPI = () => {
+    if (import.meta.env.VITE_API) {
+      return import.meta.env.VITE_API;
+    }
+    if (window.FIFTYONE_SERVER_ADDRESS) {
+      return window.FIFTYONE_SERVER_ADDRESS;
+    }
+    return isElectron()
+      ? `http://${process.env.FIFTYONE_SERVER_ADDRESS || "localhost"}:${
+          process.env.FIFTYONE_SERVER_PORT || 5151
+        }`
+      : window.location.origin;
+  };
+
+  if (!isWorker) {
+    setFetchFunction(getAPI(), {}, getFetchPathPrefix());
+  }
+
+  class RetriableError extends Error {}
+  class FatalError extends Error {}
+
+  const polling =
+    !isWorker &&
+    typeof new URLSearchParams(window.location.search).get("polling") ===
+      "string";
+
+  export const getEventSource = (
+    path: string,
+    events: {
+      onmessage?: (event: EventSourceMessage) => void;
+      onopen?: () => void;
+      onclose?: () => void;
+      onerror?: (error: Error) => void;
+    },
+    signal: AbortSignal,
+    body = {}
+  ): void => {
+    if (polling) {
+      pollingEventSource(path, events, signal, body);
+    } else {
+      if (fetchPathPrefix) {
+        path = `${fetchPathPrefix}${path}`;
+      }
+
+      fetchEventSource(`${getFetchOrigin()}${path}`, {
+        headers: { "Content-Type": "text/event-stream" },
+        method: "POST",
+        signal,
+        body: JSON.stringify(body),
+        async onopen(response) {
+          if (response.ok) {
+            events.onopen && events.onopen();
+            return;
+          }
+
+          if (response.status !== 429) {
+            throw new FatalError();
+          }
+
+          throw new RetriableError();
+        },
+        onmessage(msg) {
+          if (msg.event === "FatalError") {
+            throw new FatalError(msg.data);
+          }
+          events.onmessage && events.onmessage(msg);
+        },
+        onclose() {
+          events.onclose && events.onclose();
+          throw new RetriableError();
+        },
+        onerror(err) {
+          if (
+            err instanceof TypeError &&
+            ["Failed to fetch", "network error"].includes(err.message)
+          ) {
+            events.onclose && events.onclose();
+            return;
+          }
+
+          events.onerror && events.onerror(err);
+        },
+        fetch: async (input, init) => {
+          try {
+            const response = await fetch(input, init);
+            if (response.status >= 400) {
+              let err;
+              try {
+                err = await response.json();
+              } catch {
+                throw new Error(`${response.status} ${response.url}`);
+              }
+
+              throw new ServerError(
+                (err as unknown as { stack: string }).stack
+              );
+            }
+
+            return response;
+          } catch (err) {
+            throw err;
+          }
+        },
+        openWhenHidden: true,
+      });
+    }
+  };
+
+  export const sendEvent = async (data: {}) => {
+    return await getFetchFunction()("POST", "/event", data);
+  };
+
+  interface PollingEventResponse {
+    event: string;
+    data: {
+      [key: string]: any;
+    };
+  }
+
+  const pollingEventSource = (
+    path: string,
+    events: {
+      onmessage?: (event: EventSourceMessage) => void;
+      onopen?: () => void;
+      onclose?: () => void;
+      onerror?: (error: Error) => void;
+    },
+    signal: AbortSignal,
+    body = {},
+    opened: boolean = false
+  ): void => {
+    if (signal.aborted) {
+      return;
+    }
+
+    getFetchFunction()("POST", path, { polling: true, ...body })
+      .then(({ events: data }: { events: PollingEventResponse[] }) => {
+        if (signal.aborted) {
           return;
         }
 
-        if (response.status !== 429) {
-          throw new FatalError();
+        if (!opened) {
+          events.onopen && events.onopen();
+          opened = true;
         }
 
-        throw new RetriableError();
-      },
-      onmessage(msg) {
-        if (msg.event === "FatalError") {
-          throw new FatalError(msg.data);
-        }
-        events.onmessage && events.onmessage(msg);
-      },
-      onclose() {
-        events.onclose && events.onclose();
-        throw new RetriableError();
-      },
-      onerror(err) {
+        data.forEach((e) => {
+          events.onmessage &&
+            events.onmessage({
+              id: null,
+              event: e.event,
+              data: JSON.stringify(e.data),
+            });
+        });
+
+        setTimeout(
+          () => pollingEventSource(path, events, signal, body, opened),
+          2000
+        );
+      })
+      .catch((error) => {
         if (
-          err instanceof TypeError &&
-          ["Failed to fetch", "network error"].includes(err.message)
+          error instanceof TypeError &&
+          ["Failed to fetch", "network error"].includes(error.message)
         ) {
           events.onclose && events.onclose();
-          return;
+          opened = false;
+        } else {
+          // todo: use onerror when appropriate? (colab network responses are unreliable)
+          events.onclose && events.onclose();
         }
 
-        events.onerror && events.onerror(err);
-      },
-      fetch: async (input, init) => {
-        try {
-          const response = await fetch(input, init);
-          if (response.status >= 400) {
-            let err;
-            try {
-              err = await response.json();
-            } catch {
-              throw new Error(`${response.status} ${response.url}`);
-            }
-
-            throw new ServerError((err as unknown as { stack: string }).stack);
-          }
-
-          return response;
-        } catch (err) {
-          throw err;
-        }
-      },
-      openWhenHidden: true,
-    });
-  }
-};
-
-export const sendEvent = async (data: {}) => {
-  return await getFetchFunction()("POST", "/event", data);
-};
-
-interface PollingEventResponse {
-  event: string;
-  data: {
-    [key: string]: any;
-  };
-}
-
-const pollingEventSource = (
-  path: string,
-  events: {
-    onmessage?: (event: EventSourceMessage) => void;
-    onopen?: () => void;
-    onclose?: () => void;
-    onerror?: (error: Error) => void;
-  },
-  signal: AbortSignal,
-  body = {},
-  opened: boolean = false
-): void => {
-  if (signal.aborted) {
-    return;
-  }
-
-  getFetchFunction()("POST", path, { polling: true, ...body })
-    .then(({ events: data }: { events: PollingEventResponse[] }) => {
-      if (signal.aborted) {
-        return;
-      }
-
-      if (!opened) {
-        events.onopen && events.onopen();
-        opened = true;
-      }
-
-      data.forEach((e) => {
-        events.onmessage &&
-          events.onmessage({
-            id: null,
-            event: e.event,
-            data: JSON.stringify(e.data),
-          });
+        setTimeout(
+          () => pollingEventSource(path, events, signal, body, opened),
+          2000
+        );
       });
-
-      setTimeout(
-        () => pollingEventSource(path, events, signal, body, opened),
-        2000
-      );
-    })
-    .catch((error) => {
-      if (
-        error instanceof TypeError &&
-        ["Failed to fetch", "network error"].includes(error.message)
-      ) {
-        events.onclose && events.onclose();
-        opened = false;
-      } else {
-        // todo: use onerror when appropriate? (colab network responses are unreliable)
-        events.onclose && events.onclose();
-      }
-
-      setTimeout(
-        () => pollingEventSource(path, events, signal, body, opened),
-        2000
-      );
-    });
+  };
 };