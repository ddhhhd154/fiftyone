--- conflicted
+++ resolved
@@ -21,12 +21,8 @@
         "prettier": "^2.7.1",
         "typescript": "^4.7.4",
         "typescript-plugin-css-modules": "^5.0.2",
-<<<<<<< HEAD
-        "vite": "^3.2.8"
-=======
         "vite": "^3.2.8",
         "vitest": "^1.4.0"
->>>>>>> b13915e1
     },
     "dependencies": {
         "@microsoft/fetch-event-source": "^2.0.1",
