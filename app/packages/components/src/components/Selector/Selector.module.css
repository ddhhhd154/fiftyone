.container {
  font-size: 1.2rem;
  display: flex;
  border-bottom: 1px var(--joy-palette-primary-plainColor) solid;
  overflow: visible;
}

.input {
  overflow: hidden;
  width: 100%;
}

.input input {
  background-color: transparent;
  text-decoration: none !important;
  outline: none;
  border: none;
  color: var(--joy-palette-text-primary);
  font-size: 1.2rem;
  border: none;
  align-items: center;
  font-weight: bold;
  text-overflow: ellipsis;
  width: 100%;
}

.input input:focus {
  border: none;
  outline: none;
  font-weight: bold;
}

.input input::placeholder {
  color: var(--joy-palette-text-secondary);
  font-weight: bold;
}

.resultsContainer {
  background-color: var(--joy-palette-background-level2);
  border: 1px solid var(--joy-palette-primary-plainBorder);
  border-radius: 2px;
<<<<<<< HEAD
  box-shadow: 0 2px 20px var(--joy-palette-background-level2);
=======
  box-shadow: 0 2px 20px var(--joy-palette-custom-shadow);
>>>>>>> 019a13e4
  box-sizing: border-box;
  width: auto;
  overflow: visible;
  position: absolute;
  overflow: auto;
  max-width: 480px;
}

.loadingFooter {
  text-align: right;
  color: var(--joy-palette-text-primary);
  padding: 0 0.25rem;
  font-size: 1rem;
  font-weight: bold;
  display: flex;
  justify-content: center;
  align-content: center;
  flex-direction: column;
  text-decoration: none;
  border-top: 1px solid var(--joy-palette-primary-plainBorder);
}<|MERGE_RESOLUTION|>--- conflicted
+++ resolved
@@ -39,11 +39,7 @@
   background-color: var(--joy-palette-background-level2);
   border: 1px solid var(--joy-palette-primary-plainBorder);
   border-radius: 2px;
-<<<<<<< HEAD
-  box-shadow: 0 2px 20px var(--joy-palette-background-level2);
-=======
   box-shadow: 0 2px 20px var(--joy-palette-custom-shadow);
->>>>>>> 019a13e4
   box-sizing: border-box;
   width: auto;
   overflow: visible;
