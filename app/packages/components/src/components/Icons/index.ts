--- conflicted
+++ resolved
@@ -8,10 +8,7 @@
   IconButton,
   Close,
   Copy,
-<<<<<<< HEAD
-  InfoIcon
-=======
+  InfoIcon,
   JSONIcon,
   HelpIcon,
->>>>>>> ed202e63
 } from "./Icons";