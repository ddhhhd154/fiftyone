import React from "react";
import { PreloadedQuery } from "react-relay";
import { OperationType } from "relay-runtime";

import { RouteData } from "../../routing";

<<<<<<< HEAD
export type Route<
  Operation extends OperationType | undefined = undefined
> = React.FC<
  React.PropsWithChildren<{
    prepared: Operation extends OperationType
      ? PreloadedQuery<Operation>
      : undefined;
    routeData?: RouteData<Operation>;
  }>
>;
=======
export type Route<Operation extends OperationType | undefined = OperationType> =
  React.FC<
    React.PropsWithChildren<{
      prepared?: PreloadedQuery<
        Operation extends undefined ? never : Operation
      >;
      routeData?: RouteData<Operation>;
    }>
  >;
>>>>>>> 6391adff
<|MERGE_RESOLUTION|>--- conflicted
+++ resolved
@@ -4,18 +4,6 @@
 
 import { RouteData } from "../../routing";
 
-<<<<<<< HEAD
-export type Route<
-  Operation extends OperationType | undefined = undefined
-> = React.FC<
-  React.PropsWithChildren<{
-    prepared: Operation extends OperationType
-      ? PreloadedQuery<Operation>
-      : undefined;
-    routeData?: RouteData<Operation>;
-  }>
->;
-=======
 export type Route<Operation extends OperationType | undefined = OperationType> =
   React.FC<
     React.PropsWithChildren<{
@@ -24,5 +12,4 @@
       >;
       routeData?: RouteData<Operation>;
     }>
-  >;
->>>>>>> 6391adff
+  >;