--- conflicted
+++ resolved
@@ -4,37 +4,24 @@
 import { useCallback, useEffect, useMemo } from "react";
 import { useRefetchableFragment } from "react-relay";
 import {
-<<<<<<< HEAD
-=======
-  useRecoilCallback,
->>>>>>> ab947f50
   useRecoilState,
   useRecoilValue,
   useResetRecoilState,
   useSetRecoilState,
 } from "recoil";
-<<<<<<< HEAD
 import {
   disabledField,
   getSubPaths,
   skipField,
 } from "./useSchemaSettings.utils";
 import useSetShowNestedFields from "./schema/useSetShowNestedFields";
-=======
-import { disabledField, skipField } from "./useSchemaSettings.utils";
 import _ from "lodash";
->>>>>>> ab947f50
 
 const SELECT_ALL = "SELECT_ALL";
 
 export default function useSchemaSettings() {
   const [settingModal, setSettingsModal] = useRecoilState(fos.settingsModal);
   const [showMetadata, setShowMetadata] = useRecoilState(fos.showMetadataState);
-<<<<<<< HEAD
-=======
-  const router = useContext(fos.RouterContext);
-  const [setView] = useMutation<foq.setViewMutation>(foq.setView);
->>>>>>> ab947f50
   const dataset = useRecoilValue(fos.dataset);
   const isGroupDataset = dataset?.groupField;
 
@@ -42,15 +29,6 @@
   const datasetName = useRecoilValue(fos.datasetName);
 
   const resetSelectedPaths = useResetRecoilState(fos.selectedPathsState({}));
-<<<<<<< HEAD
-
-  const setViewSchema = useSetRecoilState(fos.viewSchemaState);
-  const setFieldSchema = useSetRecoilState(fos.fieldSchemaState);
-  const [searchTerm, setSearchTerm] = useRecoilState<string>(
-    fos.schemaSearchTerm
-  );
-
-=======
 
   const [filters, setFilters] = useRecoilState(fos.filters);
   const [modalFilters, setModalFilters] = useRecoilState(fos.modalFilters);
@@ -67,53 +45,11 @@
     !_.isEmpty(modalAttributeVisibility) && setModalAttributeVisibility({});
   };
 
-  const setSelectedFieldsStage = useRecoilCallback(
-    ({ snapshot, set }) =>
-      async (value) => {
-        if (!dataset) {
-          return;
-        }
-
-        set(fos.selectedFieldsStageState, value);
-
-        // router is loaded only in OSS
-        if (router.loaded) return;
-        const view = await snapshot.getPromise(fos.view);
-        const subscription = await snapshot.getPromise(fos.stateSubscription);
-        setView({
-          variables: {
-            view: value ? [...view, value] : view,
-            datasetName: dataset.name,
-            form: {},
-            subscription,
-          },
-          onCompleted: ({ setView: { dataset } }) => {
-            // in an embedded context, we update the dataset schema through the
-            // state proxy
-            set(fos.stateProxy, (current) => ({
-              ...(current || {}),
-              dataset,
-            }));
-          },
-        });
-      },
-    [setView, router, dataset]
-  );
-
   const setViewSchema = useSetRecoilState(fos.viewSchemaState);
   const setFieldSchema = useSetRecoilState(fos.fieldSchemaState);
   const [searchTerm, setSearchTerm] = useRecoilState<string>(
     fos.schemaSearchTerm
   );
-  const searchResults = useRecoilValue(fos.schemaSearchResultList);
-  const setSearchResults = useRecoilCallback(
-    ({ set }) =>
-      async (newPaths: string[] = []) => {
-        set(fos.schemaSearchResultList, newPaths);
-      },
-    []
-  );
->>>>>>> ab947f50
   const isVideo = dataset.mediaType === "video";
 
   const [allFieldsChecked, setAllFieldsChecked] = useRecoilState(
@@ -130,23 +66,6 @@
 
   const [lastAppliedPaths, setLastAppliedPaths] = useRecoilState(
     fos.lastAppliedPathsState
-  );
-
-<<<<<<< HEAD
-  const isPatchesView = useRecoilValue(fos.isPatchesView);
-  const isFrameView = useRecoilValue(fos.isFramesView);
-
-  const [expandedPaths, setExpandedPaths] = useRecoilState(
-    fos.expandedPathsState
-  );
-
-=======
-  const [showNestedFields, setShowNestedFieldsRaw] = useRecoilState<boolean>(
-    fos.showNestedFieldsState
-  );
-
-  const [searchMetaFilter, setSearchMetaFilter] = useRecoilState(
-    fos.searchMetaFilterState
   );
 
   const isPatchesView = useRecoilValue(fos.isPatchesView);
@@ -157,7 +76,6 @@
     fos.expandedPathsState
   );
 
->>>>>>> ab947f50
   const [lastActionToggleSelection, setLastActionToggleSelection] =
     useRecoilState(fos.lastActionToggleSelectionState);
 
@@ -200,7 +118,6 @@
     }
   }, [viewSchema, fieldSchema]);
 
-<<<<<<< HEAD
   const { showNestedFields, setShowNestedFields } = useSetShowNestedFields(
     fieldSchema,
     viewSchema
@@ -208,16 +125,6 @@
 
   const [selectedTab, setSelectedTab] = useRecoilState(
     fos.schemaSelectedSettingsTab
-=======
-  const [selectedTab, setSelectedTab] = useRecoilState(
-    fos.schemaSelectedSettingsTab
-  );
-  const filterRuleTab = selectedTab === fos.TAB_OPTIONS_MAP.FILTER_RULE;
-
-  const selectedPathState = fos.selectedPathsState({});
-  const [selectedPaths, setSelectedPaths] = useRecoilState<{}>(
-    selectedPathState
->>>>>>> ab947f50
   );
   const filterRuleTab = selectedTab === fos.TAB_OPTIONS_MAP.FILTER_RULE;
 
@@ -231,9 +138,6 @@
       ? [...datasetSelectedPaths]?.filter(
           ({ path }) =>
             path &&
-<<<<<<< HEAD
-            !disabledField(path, combinedSchema, isGroupDataset, isFrameView)
-=======
             !disabledField(
               path,
               combinedSchema,
@@ -243,7 +147,6 @@
               isVideo,
               isPatchesView
             )
->>>>>>> ab947f50
         )
       : [];
   }, [
@@ -257,15 +160,8 @@
     selectedPaths,
   ]);
 
-<<<<<<< HEAD
   const excludedPathsState = fos.excludedPathsState({});
   const [excludedPaths, setExcludedPaths] = useRecoilState(excludedPathsState);
-=======
-  const excludePathsState = fos.excludedPathsState({});
-  const [excludedPaths, setExcludedPaths] = useRecoilState<{}>(
-    excludePathsState
-  );
->>>>>>> ab947f50
 
   const mergedSchema = useMemo(
     () => ({ ...viewSchema, ...fieldSchema }),
@@ -319,14 +215,10 @@
             path,
             finalSchemaKeyByPath,
             isGroupDataset,
-<<<<<<< HEAD
-            isFrameView
-=======
             isFrameView,
             isClipsView,
             isVideo,
             isPatchesView
->>>>>>> ab947f50
           ) || filterRuleTab;
 
         const fullPath =
@@ -417,30 +309,6 @@
     setSearchTerm("");
   }, [datasetName, viewPaths, fieldSchema]);
 
-<<<<<<< HEAD
-=======
-  const getSubPaths = useCallback(
-    (path: string) => {
-      if (!datasetName) {
-        return new Set();
-      }
-      const subPaths = new Set<string>();
-      subPaths.add(getPath(path));
-      Object.keys(mergedSchema).forEach((currPath: string) => {
-        const ftype = mergedSchema?.[currPath]?.ftype;
-        if (
-          currPath.startsWith(path + ".") &&
-          !skipField(currPath, mergedSchema)
-        ) {
-          subPaths.add(getPath(currPath));
-        }
-      });
-      return subPaths;
-    },
-    [mergedSchema, datasetName, isGroupDataset]
-  );
-
->>>>>>> ab947f50
   useEffect(() => {
     if (!isEmpty(fieldSchema) && datasetName && !selectedPaths?.[datasetName]) {
       const combinedSchema = new Set([
@@ -549,9 +417,6 @@
         }
         const res = Object.values(combinedSchema)
           .filter((f) =>
-<<<<<<< HEAD
-            disabledField(f.path, combinedSchema, isGroupDataset, isFrameView)
-=======
             disabledField(
               f.path,
               combinedSchema,
@@ -561,7 +426,6 @@
               isVideo,
               isPatchesView
             )
->>>>>>> ab947f50
           )
           .map((f) => f.path);
 
@@ -583,11 +447,8 @@
     filterRuleTab,
     combinedSchema,
     isPatchesView,
-<<<<<<< HEAD
-=======
     isClipsView,
     isVideo,
->>>>>>> ab947f50
   ]);
 
   const setAllFieldsCheckedWrapper = useCallback(
@@ -653,10 +514,7 @@
     showMetadata,
     showNestedFields,
     toggleSelection,
-<<<<<<< HEAD
     mergedSchema,
-=======
     resetAttributeFilters,
->>>>>>> ab947f50
   };
 }