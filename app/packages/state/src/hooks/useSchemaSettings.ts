import * as foq from "@fiftyone/relay";
import * as fos from "@fiftyone/state";
import { buildSchema } from "@fiftyone/state";
import {
  DETECTION_FILED,
<<<<<<< HEAD
  DYNAMIC_EMBEDDED_DOCUMENT_FIELD_V2,
  EMBEDDED_DOCUMENT_FIELD,
=======
  DYNAMIC_EMBEDDED_DOCUMENT_PATH,
  EMBEDDED_DOCUMENT_FIELD,
  JUST_FIELD,
>>>>>>> 99dedbae
  LIST_FIELD,
  Schema,
  UNSUPPORTED_FILTER_TYPES,
} from "@fiftyone/utilities";
import { JUST_FIELD } from "@fiftyone/utilities";
import { isEmpty, keyBy } from "lodash";
import { useCallback, useContext, useEffect, useMemo } from "react";
import { useMutation, useRefetchableFragment } from "react-relay";
import {
  atom,
  atomFamily,
  useRecoilCallback,
  useRecoilState,
  useRecoilValue,
  useResetRecoilState,
  useSetRecoilState,
} from "recoil";
import { disabledField } from "./useSchemaSettings.utils";

export const TAB_OPTIONS_MAP = {
  SELECTION: "Selection",
  FILTER_RULE: "Filter rule",
};

export const TAB_OPTIONS = Object.values(TAB_OPTIONS_MAP);
const SELECT_ALL = "SELECT_ALL";

const skipField = (path: string, ftype: string, schema: {}) => {
  const parentPath = path.substring(0, path.lastIndexOf("."));

  return (
    UNSUPPORTED_FILTER_TYPES.includes(ftype) ||
    ftype === JUST_FIELD ||
    (parentPath &&
      schema[parentPath]?.embeddedDocType === DETECTION_FILED &&
      path.endsWith(".bounding_box")) ||
    path.endsWith(".index")
  );
};

export const schemaSearchTerm = atom<string>({
  key: "schemaSearchTerm",
  default: "",
});

export const showNestedFieldsState = atom<boolean>({
  key: "showNestedFieldsState",
  default: false,
});

export const schemaSelectedSettingsTab = atom<string>({
  key: "schemaSelectedSettingsTab",
  default: TAB_OPTIONS_MAP.SELECTION,
});

export const settingsModal = atom<{ open: boolean } | null>({
  key: "settingsModal",
  default: {
    open: false,
  },
});

export const allFieldsCheckedState = atom<boolean>({
  key: "allFieldsCheckedState",
  default: true,
});

export const expandedPathsState = atom<{} | null>({
  key: "expandedPathsState",
  default: null,
});

export const schemaSearchRestuls = atom<string[]>({
  key: "schemaSearchRestuls",
  default: [],
  effects: [
    ({ onSet, getPromise, setSelf }) => {
      onSet(async (newPaths = []) => {
        const viewSchema = await getPromise(viewSchemaState);
        const fieldSchema = await getPromise(fieldSchemaState);
        const combinedSchema = { ...fieldSchema, ...viewSchema };

        const greenPaths = [...newPaths]
          .filter(
            (path) =>
              path &&
              combinedSchema?.[
                path.startsWith("frames.") ? path.replace("frames.", "") : path
              ]?.ftype &&
              !skipField(path, combinedSchema?.[path]?.ftype, combinedSchema)
          )
          .map((path) =>
            path.startsWith("frames.") ? path.replace("frames.", "") : path
          );

        setSelf(greenPaths);
      });
    },
  ],
});

// tracks action and value - currently used for (un)select all action
export const lastActionToggleSelectionState = atom<Record<
  string,
  boolean
> | null>({
  key: "lastActionToggleSelectionState",
  default: null,
});

export const selectedPathsState = atomFamily({
  key: "selectedPathsState",
  default: (param: {}) => param,
  effects: [
    ({ onSet, getPromise, setSelf }) => {
      onSet(async (newPathsMap) => {
        const dataset = await getPromise(fos.dataset);
        const viewSchema = await getPromise(viewSchemaState);
        const fieldSchema = await getPromise(fieldSchemaState);
        const combinedSchema = { ...fieldSchema, ...viewSchema };
        const isImage = dataset.mediaType === "image";
        const isVideo = dataset.mediaType === "video";

        const mapping = {};
        Object.keys(combinedSchema).forEach((path) => {
          if (isImage) {
            mapping[path] = path;
          }
          if (isVideo && viewSchema) {
            Object.keys(viewSchema).forEach((path) => {
              mapping[path] = `frames.${path}`;
            });
          }
        });

        const newPaths = newPathsMap?.[dataset?.name] || [];
        const greenPaths = [...newPaths]
          .filter((path) => {
            const skip = skipField(
              path,
              viewSchema?.[path]?.ftype ||
                viewSchema?.[path.replace("frames.", "")]?.ftype ||
                fieldSchema?.[path]?.ftype,
              combinedSchema
            );
            return !!path && !skip;
          })
          .map((path) => mapping?.[path] || path);

        setSelf({
          [dataset?.name]: new Set(greenPaths),
        });
      });
    },
  ],
});

export const excludedPathsState = atomFamily({
  key: "excludedPathsState",
  default: (param: {}) => param,
  effects: [
    ({ onSet, getPromise, setSelf }) => {
      onSet(async (newPathsMap) => {
        const viewSchema = await getPromise(viewSchemaState);
        const fieldSchema = await getPromise(fieldSchemaState);
        const dataset = await getPromise(fos.dataset);
        const showNestedField = await getPromise(showNestedFieldsState);
        const searchResults = await getPromise(schemaSearchRestuls);
        const isVideo = dataset.mediaType === "video";
        const isImage = dataset.mediaType === "image";
        const isInSearchMode = !!searchResults?.length;

        if (!dataset) {
          return;
        }

        const combinedSchema = { ...fieldSchema, ...viewSchema };
        const mapping = {};
        Object.keys(combinedSchema).forEach((path) => {
          if (isImage) {
            mapping[path] = path;
          }
          if (isVideo && viewSchema) {
            Object.keys(viewSchema).forEach((path) => {
              mapping[path] = `frames.${path}`;
            });
          }
        });

        const newPaths = newPathsMap?.[dataset?.name] || [];
        const greenPaths = [...newPaths]
          .filter((path) => {
            const rawPath = path.replace("frames.", "");
            return (
              !!rawPath &&
              !skipField(
                rawPath,
                combinedSchema?.[rawPath]?.ftype,
                combinedSchema
              ) &&
              !disabledField(path, combinedSchema, dataset?.groupField)
            );
          })
          .map((path) => mapping?.[path] || path);

        // if top level only, count should be top-level too
        // if nested fields are shown, exclude more granular
        let finalGreenPaths = greenPaths;
        if (!showNestedField && !isInSearchMode) {
          finalGreenPaths = greenPaths.filter((path) =>
            isVideo
              ? (path.split(".").length === 2 && path.startsWith("frames.")) ||
                !path.includes(".")
              : !path.includes(".")
          );
        }

        const shouldFilterTopLevelFields = showNestedField || isInSearchMode;
        finalGreenPaths = shouldFilterTopLevelFields
          ? finalGreenPaths.filter((path) => {
              const isEmbeddedOrListType = [
                EMBEDDED_DOCUMENT_FIELD,
                LIST_FIELD,
              ].includes(combinedSchema[path]?.ftype);

              // embedded document could break an exclude_field() call causing mongo query issue.
              const hasDynamicEmbeddedDocument = [
<<<<<<< HEAD
                DYNAMIC_EMBEDDED_DOCUMENT_FIELD_V2,
=======
                DYNAMIC_EMBEDDED_DOCUMENT_PATH,
>>>>>>> 99dedbae
              ].includes(combinedSchema[path]?.embeddedDocType);

              const isTopLevelPath = isVideo
                ? !(
                    path.split(".").length === 2 && path.startsWith("frames.")
                  ) || !path.includes(".")
                : !path.includes(".");

              return !(
                isEmbeddedOrListType &&
                hasDynamicEmbeddedDocument &&
                isTopLevelPath
              );
            })
          : finalGreenPaths;

        // filter out subpaths if a parent (or higher) path is also in the list
        const finalGreenPathsSet = new Set(finalGreenPaths);
        if (showNestedField) {
          finalGreenPaths = finalGreenPaths.filter((path) => {
            let tmp = path;
            while (tmp.indexOf(".") > 0) {
              const parentPath = tmp.substring(0, tmp.lastIndexOf("."));
              if (finalGreenPathsSet.has(parentPath) || path === parentPath) {
                return false;
              }
              tmp = parentPath;
            }
            return true;
          });
        }

        setSelf({
          [dataset.name]: new Set(finalGreenPaths),
        });
      });
    },
  ],
});
export const schemaState = atom<Schema>({
  key: "schemaState",
  default: null,
});

export const viewSchemaState = atom({
  key: "viewSchemaState",
  default: null,
});
export const fieldSchemaState = atom({
  key: "fieldSchemaState",
  default: null,
});
export const showMetadataState = atom({
  key: "showMetadataState",
  default: false,
});
export const includeNestedFieldsState = atom({
  key: "includeNestedFieldsState",
  default: true,
});
export const affectedPathCountState = atom({
  key: "affectedPathCountState",
  default: 0,
});
export const searchMetaFilterState = atom({
  key: "searchMetaFilterState",
  default: {},
});
export const lastAppliedPathsState = atom({
  key: "lastAppliedExcludedPathsState",
  default: {
    excluded: [],
    selected: [],
  },
});

export const selectedFieldsStageState = atom<any>({
  key: "selectedFieldsStageState",
  default: undefined,
  effects: [
    ({ onSet }) => {
      onSet((value) => {
        const context = fos.getContext();
        if (context.loaded) {
          context.history.replace(
            `${context.history.location.pathname}${context.history.location.search}`,
            {
              ...context.history.location.state,
              selectedFieldsStage: value || null,
            }
          );
        }
      });
    },
  ],
});

export default function useSchemaSettings() {
  const [settingModal, setSettingsModal] = useRecoilState(settingsModal);
  const [showMetadata, setShowMetadata] = useRecoilState(showMetadataState);
  const router = useContext(fos.RouterContext);
  const [setView] = useMutation<foq.setViewMutation>(foq.setView);
  const dataset = useRecoilValue(fos.dataset);
  const isGroupDataset = dataset?.groupField;

  const resetTextFilter = useResetRecoilState(fos.textFilter(false));
  const datasetName = useRecoilValue(fos.datasetName);

  const resetSelectedPaths = useResetRecoilState(selectedPathsState({}));

  const setSelectedFieldsStage = useRecoilCallback(
    ({ snapshot, set }) =>
      async (value) => {
        if (!dataset) {
          return;
        }

        set(selectedFieldsStageState, value);

        // router is loaded only in OSS
        if (router.loaded) return;
        const view = await snapshot.getPromise(fos.view);
        const subscription = await snapshot.getPromise(fos.stateSubscription);
        setView({
          variables: {
            view: value ? [...view, value] : view,
            datasetName: dataset.name,
            form: {},
            subscription,
          },
          onCompleted: ({ setView: { dataset } }) => {
            // in an embedded context, we update the dataset schema through the
            // state proxy
            set(fos.stateProxy, (current) => ({
              ...(current || {}),
              dataset,
            }));
          },
        });
      },
    [setView, router, dataset]
  );

  const setViewSchema = useSetRecoilState(viewSchemaState);
  const setFieldSchema = useSetRecoilState(fieldSchemaState);
  const [searchTerm, setSearchTerm] = useRecoilState<string>(schemaSearchTerm);
  const [searchResults, setSearchResults] = useRecoilState(schemaSearchRestuls);
  const isVideo = dataset.mediaType === "video";

  const setSchema = useSetRecoilState(schemaState);
  useEffect(() => {
    if (datasetName) {
      setSchema(
        dataset
          ? buildSchema(dataset.sampleFields, dataset.frameFields, true)
          : null
      );
    }
  }, [datasetName]);

  const [allFieldsChecked, setAllFieldsChecked] = useRecoilState(
    allFieldsCheckedState
  );

  const [includeNestedFields, setIncludeNestedFieldsRaw] = useRecoilState(
    includeNestedFieldsState
  );

  const [affectedPathCount, setAffectedPathCount] = useRecoilState(
    affectedPathCountState
  );

  const [lastAppliedPaths, setLastAppliedPaths] = useRecoilState(
    lastAppliedPathsState
  );

  const [showNestedFields, setShowNestedFieldsRaw] = useRecoilState<boolean>(
    showNestedFieldsState
  );

  const [searchMetaFilter, setSearchMetaFilter] = useRecoilState(
    searchMetaFilterState
  );

  const [expandedPaths, setExpandedPaths] = useRecoilState(expandedPathsState);

  const [lastActionToggleSelection, setLastActionToggleSelection] =
    useRecoilState(lastActionToggleSelectionState);

  const vStages = useRecoilValue(fos.view);
  const [data, refetch] = useRefetchableFragment<
    foq.viewSchemaFragmentQuery,
    foq.viewSchemaFragmentQuery$data
  >(foq.viewSchema, null);

  useEffect(() => {
    if (datasetName && vStages) {
      refetch(
        { name: datasetName, viewStages: vStages || [] },
        {
          fetchPolicy: "store-and-network",
          onComplete: (err) => {
            if (err) {
              console.error("failed to fetch view schema", err);
            }
          },
        }
      );
    }
  }, [vStages, datasetName]);

  const { fieldSchema: fieldSchemaRaw, frameFieldSchema } =
    data?.schemaForViewStages || {};

  const viewSchema = keyBy(frameFieldSchema, "path");
  const fieldSchema = keyBy(fieldSchemaRaw, "path");
  const combinedSchema = { ...viewSchema, ...fieldSchema };
  const allPaths = !isEmpty(combinedSchema) ? Object.keys(combinedSchema) : [];

  useEffect(() => {
    if (viewSchema && !isEmpty(viewSchema)) {
      setViewSchema(viewSchema);
    }
    if (fieldSchema && !isEmpty(fieldSchema)) {
      setFieldSchema(fieldSchema);
    }
  }, [viewSchema, fieldSchema]);

  const [selectedTab, setSelectedTab] = useRecoilState(
    schemaSelectedSettingsTab
  );
  const filterRuleTab = selectedTab === TAB_OPTIONS_MAP.FILTER_RULE;

  const selectedPathState = selectedPathsState({});
  const [selectedPaths, setSelectedPaths] = useRecoilState<{}>(
    selectedPathState
  );
  // disabled paths are filtered
  const datasetSelectedPaths = selectedPaths[datasetName] || new Set();
  const enabledSelectedPaths =
    datasetSelectedPaths?.size && combinedSchema
      ? [...datasetSelectedPaths]?.filter(
          ({ path }) =>
            path && !disabledField(path, combinedSchema, isGroupDataset)
        )
      : [];

  const excludePathsState = excludedPathsState({});
  const [excludedPaths, setExcludedPaths] = useRecoilState<{}>(
    excludePathsState
  );

  const setShowNestedFields = useCallback(
    (val: boolean) => {
      const newExcludePaths = new Set();
      if (val) {
        excludedPaths?.[datasetName]?.forEach((path) => {
          const subPaths = [...getSubPaths(path)];
          subPaths.forEach((path) => {
            newExcludePaths.add(path);
          });
        });
      } else {
        excludedPaths?.[datasetName]?.forEach((path) => {
          if (
            isVideo
              ? (path.split(".")?.length === 2 && path.startsWith("frames.")) ||
                !path.includes(".")
              : !path.includes(".")
          ) {
            newExcludePaths.add(path);
          }
        });
      }

      setExcludedPaths({ [datasetName]: newExcludePaths });
      setShowNestedFieldsRaw(val);
    },
    [showNestedFields, excludedPaths]
  );

  const [finalSchema, finalSchemaKeyByPath] = useMemo(() => {
    if (!datasetName || !selectedPaths?.[datasetName] || isEmpty(fieldSchema))
      return [[], {}];
    let finalSchemaKeyByPath = {};
    if (isVideo) {
      Object.keys(viewSchema).forEach((fieldPath) => {
        finalSchemaKeyByPath[fieldPath] = viewSchema[fieldPath];
      });
      Object.keys(fieldSchema).forEach((fieldPath) => {
        finalSchemaKeyByPath[fieldPath] = fieldSchema[fieldPath];
      });
    } else {
      finalSchemaKeyByPath = !isEmpty(viewSchema) ? viewSchema : fieldSchema;
    }

    const resSchema = Object.keys(finalSchemaKeyByPath)
      .sort()
      .filter((path) => {
        if (path === "undefined") return false;
        return true;
      })
      .map((path: string) => {
        const pathLabel = path.split(".");
        const hasFrames = path?.startsWith("frames.");
        const count = pathLabel?.length - (hasFrames ? 1 : 0);
        const rawPath = path.replace("frames.", "");
        const pathLabelFinal = searchResults.length
          ? isVideo && viewSchema?.[rawPath]
            ? `frames.${path}`
            : path
          : isVideo && viewSchema?.[rawPath]
          ? `frames.${pathLabel[pathLabel.length - 1]}`
          : pathLabel[pathLabel.length - 1];

        const ftype = finalSchemaKeyByPath[path].ftype;
        const skip = skipField(path, ftype, finalSchemaKeyByPath);
        const disabled =
          disabledField(path, finalSchemaKeyByPath, isGroupDataset) ||
          filterRuleTab;

        const fullPath =
          isVideo && viewSchema?.[path] ? `frames.${path}` : path;

        const isInSearchResult = searchResults.includes(path);
        const isSelected =
          (filterRuleTab && isInSearchResult) ||
          (!filterRuleTab &&
            selectedPaths?.[datasetName] &&
            selectedPaths[datasetName] instanceof Set &&
            selectedPaths[datasetName]?.has(fullPath));

        return {
          path,
          count,
          isSelected,
          pathLabelFinal,
          skip,
          disabled,
          info: finalSchemaKeyByPath[path].info,
          description: finalSchemaKeyByPath[path].description,
          name: finalSchemaKeyByPath[path].name,
        };
      })
      .filter((val) => {
        const rawPath = val.path?.startsWith("frames.")
          ? val.path.replace("frames.", "")
          : val.path;
        return (!filterRuleTab && showNestedFields) ||
          (filterRuleTab && searchResults.length && includeNestedFields)
          ? true
          : !rawPath.includes(".");
      })
      .sort((item, item2) =>
        filterRuleTab && searchResults.length
          ? searchResults.includes(item.path)
            ? -1
            : 1
          : !showNestedFields
          ? item.disabled
            ? 1
            : -1
          : item.path > item2.path
          ? 1
          : item.disabled
          ? 1
          : -1
      );

    return [resSchema, finalSchemaKeyByPath];
  }, [
    searchTerm,
    selectedPaths,
    excludedPaths,
    showNestedFields,
    viewSchema,
    selectedTab,
    searchResults,
    datasetName,
    fieldSchema,
    includeNestedFields,
  ]);

  const [searchSchemaFieldsRaw] = useMutation<foq.searchSelectFieldsMutation>(
    foq.searchSelectFields
  );

  const viewPaths = useMemo(() => Object.keys(viewSchema), [viewSchema]);
  const getPath = useCallback(
    (path: string) => {
      if (dataset && viewSchema) {
        return dataset.mediaType === "video" && viewSchema?.[path]
          ? `frames.${path}`
          : path;
      }
      return path;
    },
    [viewSchema, dataset]
  );

  const mergedSchema = useMemo(
    () => ({ ...viewSchema, ...fieldSchema }),
    [viewSchema, fieldSchema]
  );

  const searchSchemaFields = useCallback(
    (object) => {
      if (!mergedSchema) {
        return;
      }
      searchSchemaFieldsRaw({
        variables: { datasetName, metaFilter: object },
        onCompleted: (data) => {
          if (data) {
            const { searchSelectFields = [] } = data;
            const res = (searchSelectFields as string[])
              .map((p) => p.replace("._cls", ""))
              .filter((pp) => !pp.startsWith("_"));
            setSearchResults(res);
            setSearchMetaFilter(object);

            const shouldExcludePaths = Object.keys(mergedSchema)
              .filter((path) => !searchSelectFields?.includes(path))
              .filter((path) => {
                const childPathsInSearchResults = searchSelectFields.filter(
                  (pp) => pp.startsWith(`${path}.`)
                );
                return !childPathsInSearchResults.length;
              });
            setExcludedPaths({ [datasetName]: shouldExcludePaths });

            const shouldSelectPaths = Object.keys(mergedSchema)
              .filter((path) => searchSelectFields?.includes(path))
              .filter((path) => {
                const childPathsInSearchResults = searchSelectFields.filter(
                  (pp) => pp.startsWith(`${path}.`)
                );
                return !childPathsInSearchResults.length;
              });
            setSelectedPaths({ [datasetName]: new Set(shouldSelectPaths) });
          }
        },
        onError: (e) => {
          console.error("failed to search schema fields", e);
        },
      });
    },
    [datasetName, mergedSchema]
  );

  const setIncludeNestedFields = useCallback(
    (val: boolean) => {
      if (searchMetaFilter) {
        const currentMetaFilter = { ...searchMetaFilter };
        currentMetaFilter["include_nested_fields"] = val;
        searchSchemaFields(currentMetaFilter);
        setIncludeNestedFieldsRaw(val);
      }
    },
    [searchMetaFilter]
  );

  const resetExcludedPaths = useCallback(() => {
    setSelectedPaths({
      [datasetName]: new Set([...viewPaths, ...Object.keys(fieldSchema)]),
    });
    setExcludedPaths({ [datasetName]: new Set() });
    setSearchResults([]);
    setSearchTerm("");
  }, [datasetName, viewPaths, fieldSchema]);

  const getSubPaths = useCallback(
    (path: string) => {
      if (!datasetName) {
        return new Set();
      }
      const subPaths = new Set<string>();
      subPaths.add(getPath(path));
      Object.keys(mergedSchema).forEach((currPath: string) => {
        const ftype = mergedSchema?.[currPath]?.ftype;
        if (
          currPath.startsWith(path + ".") &&
          !skipField(currPath, ftype, mergedSchema)
        ) {
          subPaths.add(getPath(currPath));
        }
      });
      return subPaths;
    },
    [mergedSchema, datasetName, isGroupDataset]
  );

  useEffect(() => {
    if (!isEmpty(fieldSchema) && datasetName && !selectedPaths?.[datasetName]) {
      const combinedSchema = new Set([
        ...Object.keys(viewSchema),
        ...Object.keys(fieldSchema),
      ]);
      setSelectedPaths(() => ({
        [datasetName]: combinedSchema,
      }));
      if (
        !lastAppliedPaths.selected?.length &&
        !lastAppliedPaths.excluded?.length
      ) {
        setLastAppliedPaths({
          selected: [...combinedSchema],
          excluded: [],
        });
      }
    }
  }, [viewSchema, fieldSchema]);

  const toggleSelection = useCallback(
    (rawPath: string, checked: boolean) => {
      if (!selectedPaths || !rawPath || !datasetName) return;
      const pathAndSubPaths = getSubPaths(rawPath);
      if (!pathAndSubPaths.size) {
        return;
      }

      if (checked) {
        const newSelectedPaths = new Set(
          [...selectedPaths[datasetName]].filter(
            (path) => !pathAndSubPaths.has(path)
          )
        );
        const newExcludePaths = new Set([
          ...(excludedPaths[datasetName] || []),
          ...pathAndSubPaths,
        ]);
        setExcludedPaths({ [datasetName]: newExcludePaths });
        setSelectedPaths({ [datasetName]: newSelectedPaths });
      } else {
        const union = new Set<string>([
          ...selectedPaths[datasetName],
          ...pathAndSubPaths,
        ]);
        const datasetExcludedPathsMap = new Set([
          ...(excludedPaths[datasetName] || []),
        ]);
        pathAndSubPaths.forEach((excludePath) => {
          datasetExcludedPathsMap.delete(excludePath);
        });
        setExcludedPaths({
          [datasetName]: datasetExcludedPathsMap,
        });
        setSelectedPaths({ [datasetName]: union });
      }
      setAllFieldsChecked(false);
    },
    [selectedPaths, viewPaths, datasetName, excludedPaths]
  );

  const bareFinalSchema = useMemo(
    () =>
      mergedSchema
        ? finalSchema.filter((field) => {
            return !skipField(
              field.path,
              mergedSchema?.[field.path],
              mergedSchema
            );
          })
        : finalSchema,
    [mergedSchema, finalSchema, isGroupDataset]
  );

  useEffect(() => {
    if (!allPaths?.length || !combinedSchema) return;
    if (lastActionToggleSelection) {
      const val = lastActionToggleSelection[SELECT_ALL];

      if (val) {
        setExcludedPaths({ [datasetName]: new Set() });
        setSelectedPaths({ [datasetName]: new Set([...allPaths]) });
      } else {
        if (includeNestedFields && filterRuleTab) {
          setExcludedPaths({ [datasetName]: new Set(allPaths) });
        } else {
          const topLevelPaths = (allPaths || []).filter((path) =>
            path.startsWith("frames.")
              ? !path.replace("frames.", "").includes(".")
              : !path.includes(".")
          );
          setExcludedPaths({ [datasetName]: new Set(topLevelPaths) });
        }
        const res = Object.values(combinedSchema)
          .filter((f) => disabledField(f.path, combinedSchema, isGroupDataset))
          .map((f) => f.path);

        setSelectedPaths({
          [datasetName]: new Set(res),
        });
      }

      setLastActionToggleSelection(null);
    }
  }, [
    lastActionToggleSelection,
    allPaths,
    setLastActionToggleSelection,
    setExcludedPaths,
    datasetName,
    setSelectedPaths,
    includeNestedFields,
    filterRuleTab,
    combinedSchema,
  ]);

  const setAllFieldsCheckedWrapper = useCallback(
    (val: boolean) => {
      setAllFieldsChecked(val);
      setLastActionToggleSelection({ SELECT_ALL: val });
    },
    [finalSchema]
  );

  // updates the affected fields count
  useEffect(() => {
    if (finalSchema?.length && excludedPaths?.[datasetName]) {
      if (filterRuleTab && searchResults?.length) {
        setAffectedPathCount(
          Object.keys(bareFinalSchema)?.length - searchResults.length
        );
      } else {
        setAffectedPathCount(excludedPaths[datasetName].size);
      }
    }
  }, [
    finalSchema,
    filterRuleTab,
    searchResults,
    excludedPaths,
    datasetName,
    selectedPaths,
  ]);

  return {
    affectedPathCount,
    allFieldsChecked,
    datasetName,
    enabledSelectedPaths,
    excludedPaths,
    expandedPaths,
    filterRuleTab,
    finalSchema,
    finalSchemaKeyByPath,
    includeNestedFields,
    isFilterRuleActive: filterRuleTab,
    isVideo: dataset?.mediaType === "video",
    lastAppliedPaths,
    resetExcludedPaths,
    resetSelectedPaths,
    resetTextFilter,
    searchMetaFilter,
    searchResults,
    searchSchemaFields,
    searchTerm,
    selectedPaths,
    selectedTab,
    setAllFieldsChecked: setAllFieldsCheckedWrapper,
    setExcludedPaths,
    setExpandedPaths,
    setIncludeNestedFields,
    setLastAppliedPaths,
    setSearchResults,
    setSearchTerm,
    setSelectedFieldsStage,
    setSelectedPaths,
    setSelectedTab,
    setSettingsModal,
    setShowMetadata,
    setShowNestedFields,
    settingModal,
    showMetadata,
    showNestedFields,
    toggleSelection,
  };
}<|MERGE_RESOLUTION|>--- conflicted
+++ resolved
@@ -3,19 +3,13 @@
 import { buildSchema } from "@fiftyone/state";
 import {
   DETECTION_FILED,
-<<<<<<< HEAD
-  DYNAMIC_EMBEDDED_DOCUMENT_FIELD_V2,
-  EMBEDDED_DOCUMENT_FIELD,
-=======
   DYNAMIC_EMBEDDED_DOCUMENT_PATH,
   EMBEDDED_DOCUMENT_FIELD,
   JUST_FIELD,
->>>>>>> 99dedbae
   LIST_FIELD,
   Schema,
   UNSUPPORTED_FILTER_TYPES,
 } from "@fiftyone/utilities";
-import { JUST_FIELD } from "@fiftyone/utilities";
 import { isEmpty, keyBy } from "lodash";
 import { useCallback, useContext, useEffect, useMemo } from "react";
 import { useMutation, useRefetchableFragment } from "react-relay";
@@ -238,11 +232,7 @@
 
               // embedded document could break an exclude_field() call causing mongo query issue.
               const hasDynamicEmbeddedDocument = [
-<<<<<<< HEAD
-                DYNAMIC_EMBEDDED_DOCUMENT_FIELD_V2,
-=======
                 DYNAMIC_EMBEDDED_DOCUMENT_PATH,
->>>>>>> 99dedbae
               ].includes(combinedSchema[path]?.embeddedDocType);
 
               const isTopLevelPath = isVideo
