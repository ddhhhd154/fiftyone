--- conflicted
+++ resolved
@@ -25,12 +25,9 @@
   similarityParameters,
   extendedSelection,
   selectedMediaField,
-<<<<<<< HEAD
   sidebarMode,
   groupStatistics,
-=======
   theme,
->>>>>>> ecaad15c
 } from "../recoil";
 
 import * as viewAtoms from "../recoil/view";
