--- conflicted
+++ resolved
@@ -7,11 +7,6 @@
 
 export default function useSavedViews() {
   const datasetNameValue = useRecoilValue(fos.datasetName);
-<<<<<<< HEAD
-  const refresh = useRecoilRefresher_UNSTABLE(fos.savedViewsSelector);
-  const send = fos.useSendEvent(true);
-=======
->>>>>>> ccb1a271
   const onError = useErrorHandler();
   const subscription = useRecoilValue(fos.stateSubscription);
 
