--- conflicted
+++ resolved
@@ -2,10 +2,6 @@
 export * from "./hooks";
 export * from "./recoil";
 export * from "./session";
-<<<<<<< HEAD
 export * from "./teams";
 export * from "./utils";
-=======
-export * from "./utils";
-export * from "./utils-types";
->>>>>>> 12aec6e9
+export * from "./utils-types";