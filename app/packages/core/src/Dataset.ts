import * as fos from "@fiftyone/state";
import { stateProxy } from "@fiftyone/state";
import { toCamelCase } from "@fiftyone/utilities";
import React, { useState } from "react";
import { usePreloadedQuery } from "react-relay";
import { useRecoilValue } from "recoil";
import { graphql } from "relay-runtime";
import {
  DatasetQuery,
  DatasetQuery$data,
} from "./__generated__/DatasetQuery.graphql";

export const DatasetSavedViewsFragment = graphql`
  fragment DatasetSavedViewsFragment on Query
  @refetchable(queryName: "DatasetSavedViewsFragmentQuery") {
    savedViews(datasetName: $name) {
      id
      datasetId
      name
      slug
      description
      color
      viewStages
      createdAt
      lastModifiedAt
      lastLoadedAt
    }
  }
`;

export const DatasetNodeQuery = graphql`
  query DatasetQuery(
    $name: String!
    $view: BSONArray = null
    $savedViewSlug: String = null
  ) {
    ...DatasetSavedViewsFragment
    dataset(name: $name, view: $view, savedViewSlug: $savedViewSlug) {
      stages(slug: $savedViewSlug)
      id
      name
      mediaType
      defaultGroupSlice
      groupField
      groupMediaTypes {
        name
        mediaType
      }
      appConfig {
        gridMediaField
        mediaFields
        modalMediaField
        plugins
        sidebarGroups {
          expanded
          paths
          name
        }
        sidebarMode
      }
      sampleFields {
        ftype
        subfield
        embeddedDocType
        path
        dbField
        description
        info
      }
      frameFields {
        ftype
        subfield
        embeddedDocType
        path
        dbField
        description
        info
      }
      maskTargets {
        name
        targets {
          target
          value
        }
      }
      defaultMaskTargets {
        target
        value
      }
      evaluations {
        key
        version
        timestamp
        viewStages
        config {
          cls
          predField
          gtField
        }
      }
      brainMethods {
        key
        version
        timestamp
        viewStages
        config {
          cls
          embeddingsField
          method
          patchesField
        }
      }
      savedViews {
        id
        datasetId
        name
        slug
        description
        color
        viewStages
      }
      lastLoadedAt
      createdAt
      skeletons {
        name
        labels
        edges
      }
      defaultSkeleton {
        labels
        edges
      }
      version
      viewCls
      viewName
      savedViewSlug
<<<<<<< HEAD
      appConfig {
        gridMediaField
        mediaFields
        modalMediaField
        plugins
        sidebarGroups {
          name
          paths
        }
        sidebarMode
      }
=======
>>>>>>> 9101ec1e
      info
    }
  }
`;

export const DatasetQueryRef = React.createContext<
  DatasetQuery$data | undefined
>(undefined);

export const usePreLoadedDataset = (
  queryRef
): [DatasetQuery$data["dataset"], boolean] => {
  const [ready, setReady] = useState(false);

  const { dataset } = usePreloadedQuery<DatasetQuery>(
    DatasetNodeQuery,
    queryRef
  );
  const update = fos.useStateUpdate();
  const router = React.useContext(fos.RouterContext);
  const stateProxyValue = useRecoilValue(stateProxy);

  React.useLayoutEffect(() => {
    let { viewName, stages: view, ...rest } = dataset;

    const params = new URLSearchParams(router.history.location.search);
    if (!viewName && !view && params.has("view")) {
      params.delete("view");
      const search = params.toString();
      router.history.replace(
        `${router.pathname}?${search.length ? `?${search}` : ""}`
      );
    }

    if (
      !router.state &&
      typeof window !== "undefined" &&
      window.history.state?.view
    ) {
      view = window.history.state.view;
    }

    const { colorscale, config, state } = router?.state || {};

    if (dataset) {
      update(() => {
        return {
          colorscale,
          config: config
            ? (toCamelCase(config) as fos.State.Config)
            : undefined,
<<<<<<< HEAD
          dataset: fos.transformDataset(rest),
=======
          dataset: fos.transformDataset(
            stateProxyValue ? stateProxyValue.dataset : rest
          ),
>>>>>>> 9101ec1e
          state: { view, viewName, ...state, ...(stateProxyValue || {}) },
        };
      });
      setReady(true);
    }
  }, [dataset, router, stateProxyValue]);

  return [dataset, ready];
};<|MERGE_RESOLUTION|>--- conflicted
+++ resolved
@@ -134,20 +134,6 @@
       viewCls
       viewName
       savedViewSlug
-<<<<<<< HEAD
-      appConfig {
-        gridMediaField
-        mediaFields
-        modalMediaField
-        plugins
-        sidebarGroups {
-          name
-          paths
-        }
-        sidebarMode
-      }
-=======
->>>>>>> 9101ec1e
       info
     }
   }
@@ -199,13 +185,9 @@
           config: config
             ? (toCamelCase(config) as fos.State.Config)
             : undefined,
-<<<<<<< HEAD
-          dataset: fos.transformDataset(rest),
-=======
           dataset: fos.transformDataset(
             stateProxyValue ? stateProxyValue.dataset : rest
           ),
->>>>>>> 9101ec1e
           state: { view, viewName, ...state, ...(stateProxyValue || {}) },
         };
       });
