import * as fos from "@fiftyone/state";
import { toCamelCase } from "@fiftyone/utilities";
import { useContext, useLayoutEffect, useState } from "react";
import { graphql, usePreloadedQuery, useQueryLoader } from "react-relay";

import {
  DatasetQuery,
  DatasetQuery$data,
} from "./__generated__/DatasetQuery.graphql";

const DatasetQuery = graphql`
  query DatasetQuery($name: String!, $view: BSONArray = null) {
    dataset(name: $name, view: $view) {
      id
      name
      mediaType
      defaultGroupSlice
      groupField
      groupMediaTypes {
        name
        mediaType
      }
      appConfig {
        gridMediaField
        mediaFields
        plugins
        sidebarGroups {
          expanded
          paths
          name
        }
      }
      sampleFields {
        ftype
        subfield
        embeddedDocType
        path
        dbField
        description
        info
      }
      frameFields {
        ftype
        subfield
        embeddedDocType
        path
        dbField
      }
      maskTargets {
        name
        targets {
          target
          value
        }
      }
      defaultMaskTargets {
        target
        value
      }
      evaluations {
        key
        version
        timestamp
        viewStages
        config {
          cls
          predField
          gtField
        }
      }
      brainMethods {
        key
        version
        timestamp
        viewStages
        config {
          cls
          embeddingsField
          method
          patchesField
        }
      }
      lastLoadedAt
      createdAt
      skeletons {
        name
        labels
        edges
      }
      defaultSkeleton {
        labels
        edges
      }
      version
      viewCls
      appConfig {
        mediaFields
        gridMediaField
        plugins
        sidebarGroups {
          name
          paths
        }
        sidebarMode
      }
      info
    }
  }
`;

export function usePrepareDataset(dataset, setReady) {
  const update = fos.useStateUpdate();
  const router = useContext(fos.RouterContext);

  useLayoutEffect(() => {
<<<<<<< HEAD
    const { colorscale, config, state } = router.state;
=======
    const { colorscale, config, state } = router?.state || {};
>>>>>>> 64b4abaa
    if (dataset) {
      update(() => {
        return {
          colorscale,
          config: config
            ? (toCamelCase(config) as fos.State.Config)
            : undefined,
          dataset: fos.transformDataset(dataset),
          state,
        };
      });
      setReady(true);
    }
  }, [dataset, router]);
}
export function usePreLoadedDataset(
  queryRef
): [DatasetQuery$data["dataset"], boolean] {
  const [ready, setReady] = useState(false);

  const { dataset } = usePreloadedQuery<DatasetQuery>(DatasetQuery, queryRef);
  usePrepareDataset(dataset, setReady);
  return [dataset, ready];
}
export function useDatasetLoader() {
  const [queryRef, loadQuery] = useQueryLoader(DatasetQuery);
  return [
    queryRef,
    (name) => {
      loadQuery({ name });
    },
  ];
}<|MERGE_RESOLUTION|>--- conflicted
+++ resolved
@@ -113,11 +113,7 @@
   const router = useContext(fos.RouterContext);
 
   useLayoutEffect(() => {
-<<<<<<< HEAD
-    const { colorscale, config, state } = router.state;
-=======
     const { colorscale, config, state } = router?.state || {};
->>>>>>> 64b4abaa
     if (dataset) {
       update(() => {
         return {
