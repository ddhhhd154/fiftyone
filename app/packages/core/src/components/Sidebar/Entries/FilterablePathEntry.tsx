import React, { Suspense, useLayoutEffect, useMemo } from "react";
import { Checkbox } from "@mui/material";
import {
  KeyboardArrowDown,
  KeyboardArrowUp,
  VisibilityOff,
} from "@mui/icons-material";
import { useSpring } from "@react-spring/web";
import {
  atomFamily,
  DefaultValue,
  selectorFamily,
  useRecoilState,
  useRecoilValue,
  useRecoilValueLoadable,
} from "recoil";

import {
  BOOLEAN_FIELD,
  DATE_FIELD,
  DATE_TIME_FIELD,
  DETECTION,
  DETECTIONS,
  Field,
  FLOAT_FIELD,
  FRAME_NUMBER_FIELD,
  FRAME_SUPPORT_FIELD,
  INT_FIELD,
  KEYPOINTS,
  LABELS,
  LABELS_PATH,
  LIST_FIELD,
  meetsFieldType,
  OBJECT_ID_FIELD,
  STRING_FIELD,
  VALID_KEYPOINTS,
  VALID_PRIMITIVE_TYPES,
  withPath,
} from "@fiftyone/utilities";

import {
  BooleanFieldFilter,
  NumericFieldFilter,
  StringFieldFilter,
} from "../../Filters";

import { PathEntryCounts } from "./EntryCounts";
import RegularEntry from "./RegularEntry";
import { NameAndCountContainer, PillButton } from "../../utils";
import { useTheme } from "@fiftyone/components";
import { KeypointSkeleton } from "@fiftyone/looker/src/state";
import * as fos from "@fiftyone/state";
import Color from "color";
<<<<<<< HEAD
import { pathIsExpanded } from "./utils";
=======
import FieldLabelAndInfo from "../../FieldLabelAndInfo";

const canExpand = selectorFamily<boolean, { path: string; modal: boolean }>({
  key: "sidebarCanExpand",
  get:
    ({ modal, path }) =>
    ({ get }) => {
      return get(fos.count({ path, extended: false, modal })) > 0;
    },
});
>>>>>>> 81f215de

const FILTERS = {
  [BOOLEAN_FIELD]: BooleanFieldFilter,
  [DATE_FIELD]: NumericFieldFilter,
  [DATE_TIME_FIELD]: NumericFieldFilter,
  [FLOAT_FIELD]: NumericFieldFilter,
  [FRAME_NUMBER_FIELD]: NumericFieldFilter,
  [FRAME_SUPPORT_FIELD]: NumericFieldFilter,
  [INT_FIELD]: NumericFieldFilter,
  [OBJECT_ID_FIELD]: StringFieldFilter,
  [STRING_FIELD]: StringFieldFilter,
};

const EXCLUDED = {
  [withPath(LABELS_PATH, DETECTION)]: ["bounding_box"],
  [withPath(LABELS_PATH, DETECTIONS)]: ["bounding_box"],
};

const getFilterData = (
  path: string,
  modal: boolean,
  parent: Field,
  fields: Field[],
  skeleton: (field: string) => KeypointSkeleton | null
): {
  ftype: string;
  path: string;
  modal: boolean;
  named?: boolean;
  listField: boolean;
}[] => {
  if (!parent) {
    return [];
  }

  if (meetsFieldType(parent, { ftype: VALID_PRIMITIVE_TYPES })) {
    let ftype = parent.ftype;
    const listField = ftype === LIST_FIELD;
    if (listField) {
      ftype = parent.subfield;
    }

    return [
      {
        ftype,
        path,
        modal,
        named: false,
        listField,
      },
    ];
  }

  const label = LABELS.includes(parent.embeddedDocType);
  const excluded = EXCLUDED[parent.embeddedDocType] || [];

  const extra: {
    ftype: string;
    path: string;
    modal: boolean;
    named?: boolean;
    listField: boolean;
  }[] = [];

  if (VALID_KEYPOINTS.includes(parent.embeddedDocType)) {
    let p = path;
    if (withPath(LABELS_PATH, KEYPOINTS) === parent.embeddedDocType) {
      p = path.split(".").slice(0, -1).join(".");
    }

    if (skeleton(p)) {
      extra.push({
        path: [path, "points"].join("."),
        modal,
        named: true,
        ftype: STRING_FIELD,
        listField: false,
      });
    }
  }

  return fields
    .filter(({ name, ftype, subfield }) => {
      if (ftype === LIST_FIELD) {
        ftype = subfield;
      }

      return (
        !label ||
        (name !== "tags" &&
          !excluded.includes(name) &&
          VALID_PRIMITIVE_TYPES.includes(ftype))
      );
    })
    .map(({ ftype, subfield, name }) => {
      const listField = ftype === LIST_FIELD;

      if (listField) {
        ftype = subfield;
      }

      return {
        path: [path, name].join("."),
        modal,
        ftype,
        named: true,
        listField,
      };
    })
    .concat(extra);
};

const hiddenPathLabels = selectorFamily<string[], string>({
  key: "hiddenPathLabels",
  get:
    (path) =>
    ({ get }) => {
      const data = get(fos.pathHiddenLabelsMap);
      const sampleId = get(fos.modal).sample._id;

      if (data[sampleId]) {
        return data[sampleId][path] || [];
      }

      return [];
    },
  set:
    (path) =>
    ({ set, get }, value) => {
      const data = get(fos.pathHiddenLabelsMap);
      const sampleId = get(fos.modal).sample._id;

      set(fos.pathHiddenLabelsMap, {
        ...data,
        [sampleId]: {
          ...data[sampleId],
          [path]: value instanceof DefaultValue ? [] : value,
        },
      });
    },
});

const useHidden = (path: string) => {
  const [hidden, set] = useRecoilState(hiddenPathLabels(path));

  const num = hidden.length;

  return num ? (
    <PillButton
      text={num.toLocaleString()}
      icon={<VisibilityOff />}
      onClick={() => set([])}
      open={false}
      highlight={false}
      style={{
        height: "1.5rem",
        lineHeight: "1rem",
        padding: "0.25rem 0.5rem",
        margin: "0 0.5rem",
      }}
    />
  ) : null;
};

const FilterableEntry = React.memo(
  ({
    entryKey,
    modal,
    path,
    onFocus,
    onBlur,
    disabled = false,
    trigger,
  }: {
    disabled?: boolean;
    entryKey: string;
    group: string;
    modal: boolean;
    path: string;
    onFocus?: () => void;
    onBlur?: () => void;
    trigger: (
      event: React.MouseEvent<HTMLDivElement>,
      key: string,
      cb: () => void
    ) => void;
  }) => {
    const theme = useTheme();

    const skeleton = useRecoilValue(fos.getSkeleton);
    const expandedPath = useRecoilValue(fos.expandPath(path));
    const [expanded, setExpanded] = useRecoilState(
      pathIsExpanded({ modal, path: expandedPath })
    );
    const Arrow = expanded ? KeyboardArrowUp : KeyboardArrowDown;
    const color = disabled
      ? theme.background.level2
      : useRecoilValue(fos.pathColor({ path, modal }));
    const fields = useRecoilValue(
      fos.fields({
        path: expandedPath,
        ftype: VALID_PRIMITIVE_TYPES,
      })
    );

    const field = useRecoilValue(fos.field(path));
    const data = useMemo(
      () => getFilterData(expandedPath, modal, field, fields, skeleton),
      [field, fields, expandedPath, modal, skeleton]
    );
    const fieldIsFiltered = useRecoilValue(
      fos.fieldIsFiltered({ path, modal })
    );
    const [active, setActive] = useRecoilState(
      fos.activeField({ modal, path })
    );
    const hidden = modal ? useHidden(path) : null;

    if (!field) {
      return null;
    }

    return (
      <RegularEntry
        backgroundColor={
          fieldIsFiltered
            ? Color(color).alpha(0.25).string()
            : theme.background.level1
        }
        color={color}
        entryKey={entryKey}
        clickable={true}
        heading={
          <>
            {!disabled && (
              <Checkbox
                disableRipple={true}
                checked={active}
                title={`Show ${path}`}
                style={{
                  color: active ? color : theme.text.secondary,
                  marginLeft: 2,
                  padding: 0,
                }}
                key="checkbox"
              />
            )}
<<<<<<< HEAD
            <NameAndCountContainer>
              <span key="path">{path}</span>
              {hidden}
              <PathEntryCounts key="count" modal={modal} path={expandedPath} />
              {!disabled && (
                <Arrow
                  key="arrow"
                  style={{ cursor: "pointer", margin: 0 }}
                  onClick={(event) => {
                    event.preventDefault();
                    event.stopPropagation();
                    setExpanded(!expanded);
                  }}
                  onMouseDown={(event) => {
                    event.stopPropagation();
                    event.preventDefault();
                  }}
                />
              )}
            </NameAndCountContainer>
=======
            <FieldLabelAndInfo
              field={field}
              color={color}
              expandedPath={expandedPath}
              template={({
                label,
                hoverHanlders,
                FieldInfoIcon,
                hoverTarget,
                container,
              }) => (
                <NameAndCountContainer ref={container}>
                  <span key="path">
                    <span ref={hoverTarget} {...hoverHanlders}>
                      {label}
                    </span>
                  </span>
                  {hidden}
                  <PathEntryCounts
                    key="count"
                    modal={modal}
                    path={expandedPath}
                  />

                  {!disabled &&
                    expandable.state !== "loading" &&
                    expandable.contents && (
                      <Arrow
                        key="arrow"
                        style={{ cursor: "pointer", margin: 0 }}
                        onClick={(event) => {
                          event.preventDefault();
                          event.stopPropagation();
                          setExpanded(!expanded);
                        }}
                        onMouseDown={(event) => {
                          event.stopPropagation();
                          event.preventDefault();
                        }}
                      />
                    )}
                </NameAndCountContainer>
              )}
            />
>>>>>>> 81f215de
          </>
        }
        onHeaderClick={!disabled ? () => setActive(!active) : undefined}
        trigger={trigger}
      >
        {expanded &&
          data.map(({ ftype, listField, ...props }) => {
            return React.createElement(FILTERS[ftype], {
              key: props.path,
              onFocus,
              onBlur,
              title: listField ? `${LIST_FIELD}(${ftype})` : ftype,
              ...props,
            });
          })}
      </RegularEntry>
    );
  }
);

export default React.memo(FilterableEntry);<|MERGE_RESOLUTION|>--- conflicted
+++ resolved
@@ -51,20 +51,8 @@
 import { KeypointSkeleton } from "@fiftyone/looker/src/state";
 import * as fos from "@fiftyone/state";
 import Color from "color";
-<<<<<<< HEAD
 import { pathIsExpanded } from "./utils";
-=======
 import FieldLabelAndInfo from "../../FieldLabelAndInfo";
-
-const canExpand = selectorFamily<boolean, { path: string; modal: boolean }>({
-  key: "sidebarCanExpand",
-  get:
-    ({ modal, path }) =>
-    ({ get }) => {
-      return get(fos.count({ path, extended: false, modal })) > 0;
-    },
-});
->>>>>>> 81f215de
 
 const FILTERS = {
   [BOOLEAN_FIELD]: BooleanFieldFilter,
@@ -312,39 +300,11 @@
                 key="checkbox"
               />
             )}
-<<<<<<< HEAD
-            <NameAndCountContainer>
-              <span key="path">{path}</span>
-              {hidden}
-              <PathEntryCounts key="count" modal={modal} path={expandedPath} />
-              {!disabled && (
-                <Arrow
-                  key="arrow"
-                  style={{ cursor: "pointer", margin: 0 }}
-                  onClick={(event) => {
-                    event.preventDefault();
-                    event.stopPropagation();
-                    setExpanded(!expanded);
-                  }}
-                  onMouseDown={(event) => {
-                    event.stopPropagation();
-                    event.preventDefault();
-                  }}
-                />
-              )}
-            </NameAndCountContainer>
-=======
             <FieldLabelAndInfo
               field={field}
               color={color}
               expandedPath={expandedPath}
-              template={({
-                label,
-                hoverHanlders,
-                FieldInfoIcon,
-                hoverTarget,
-                container,
-              }) => (
+              template={({ label, hoverHanlders, hoverTarget, container }) => (
                 <NameAndCountContainer ref={container}>
                   <span key="path">
                     <span ref={hoverTarget} {...hoverHanlders}>
@@ -357,28 +317,24 @@
                     modal={modal}
                     path={expandedPath}
                   />
-
-                  {!disabled &&
-                    expandable.state !== "loading" &&
-                    expandable.contents && (
-                      <Arrow
-                        key="arrow"
-                        style={{ cursor: "pointer", margin: 0 }}
-                        onClick={(event) => {
-                          event.preventDefault();
-                          event.stopPropagation();
-                          setExpanded(!expanded);
-                        }}
-                        onMouseDown={(event) => {
-                          event.stopPropagation();
-                          event.preventDefault();
-                        }}
-                      />
-                    )}
+                  {!disabled && (
+                    <Arrow
+                      key="arrow"
+                      style={{ cursor: "pointer", margin: 0 }}
+                      onClick={(event) => {
+                        event.preventDefault();
+                        event.stopPropagation();
+                        setExpanded(!expanded);
+                      }}
+                      onMouseDown={(event) => {
+                        event.stopPropagation();
+                        event.preventDefault();
+                      }}
+                    />
+                  )}
                 </NameAndCountContainer>
               )}
             />
->>>>>>> 81f215de
           </>
         }
         onHeaderClick={!disabled ? () => setActive(!active) : undefined}
