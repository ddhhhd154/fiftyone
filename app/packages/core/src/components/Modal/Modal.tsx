import { HelpPanel, JSONPanel } from "@fiftyone/components";
import { OPERATOR_PROMPT_AREAS, OperatorPromptArea } from "@fiftyone/operators";
import * as fos from "@fiftyone/state";
import React, { useCallback, useMemo, useRef } from "react";
import ReactDOM from "react-dom";
import { useRecoilCallback, useRecoilValue } from "recoil";
import styled from "styled-components";
import { ModalActionsRow } from "../Actions";
import Sidebar from "../Sidebar";
import ModalNavigation from "./ModalNavigation";
import { ModalSpace } from "./ModalSpace";
import { TooltipInfo } from "./TooltipInfo";
import { useLookerHelpers, useTooltipEventHandler } from "./hooks";
import { modalContext } from "./modal-context";
import { useModalSidebarRenderEntry } from "./use-sidebar-render-entry";

const ModalWrapper = styled.div`
  position: fixed;
  top: 0;
  left: 0;
  width: 100%;
  height: 100%;
  z-index: 1000; // do not set more than 1300 (operator panel)
  align-items: center;
  display: flex;
  justify-content: center;
  background-color: ${({ theme }) => theme.neutral.softBg};
`;

const ModalContainer = styled.div`
  background-color: ${({ theme }) => theme.background.level2};
  border: 1px solid ${({ theme }) => theme.primary.plainBorder};
  position: relative;
  display: flex;
  justify-content: center;
  overflow: hidden;
  box-shadow: 0 20px 25px -20px #000;
  z-index: 10001;
`;

const SpacesContainer = styled.div`
  width: 100%;
  height: 100%;
  display: flex;
  flex-direction: column;
  overflow: hidden;
  z-index: 1501;
`;

const SidebarPanelBlendInDiv = styled.div`
  height: 2em;
  background-color: #262626;
  width: 100%;
  margin-bottom: 1px;
  flex-shrink: 0;
`;

const SidebarContainer = styled.div`
  display: flex;
  flex-direction: column;
  align-items: center;
  justify-content: flex-start;
`;

const Modal = () => {
  const wrapperRef = useRef<HTMLDivElement>(null);

  const clearModal = fos.useClearModal();

  const onClickModalWrapper = useCallback(
    (e: React.MouseEvent) => {
      if (e.target === wrapperRef.current) {
        clearModal();
      }
    },
    [clearModal]
  );

  const renderEntry = useModalSidebarRenderEntry();

  const { jsonPanel, helpPanel } = useLookerHelpers();

  const select = fos.useSelectSample();

  const modalCloseHandler = useRecoilCallback(
    ({ snapshot, set }) =>
      async () => {
        const isTooltipCurrentlyLocked = await snapshot.getPromise(
          fos.isTooltipLocked
        );
        if (isTooltipCurrentlyLocked) {
          set(fos.isTooltipLocked, false);
          return;
        }

        jsonPanel.close();
        helpPanel.close();

        const isFullScreen = await snapshot.getPromise(fos.fullscreen);

        if (isFullScreen) {
          set(fos.fullscreen, false);
          return;
        }

        clearModal();
        activeLookerRef.current?.removeEventListener(
          "close",
          modalCloseHandler
        );
      },
    [clearModal, jsonPanel, helpPanel]
  );

  const keysHandler = useRecoilCallback(
    ({ snapshot, set }) =>
      async (e: KeyboardEvent) => {
        const active = document.activeElement;
        if (active?.tagName === "INPUT") {
          if ((active as HTMLInputElement).type === "text") {
            return;
          }
        }

        if (e.altKey && e.code === "Space") {
          const hoveringSampleId = (
            await snapshot.getPromise(fos.hoveredSample)
          )?._id;
          if (hoveringSampleId) {
            select(hoveringSampleId);
          } else {
            const modalSampleId = await snapshot.getPromise(fos.modalSampleId);
            if (modalSampleId) {
              select(modalSampleId);
            }
          }
        } else if (e.key === "s") {
          set(fos.sidebarVisible(true), (prev) => !prev);
        } else if (e.key === "f") {
          set(fos.fullscreen, (prev) => !prev);
        } else if (e.key === "x") {
          const current = await snapshot.getPromise(fos.modalSelector);
          set(fos.selectedSamples, (selected) => {
            const newSelected = new Set([...Array.from(selected)]);
            if (current?.id) {
              if (newSelected.has(current.id)) {
                newSelected.delete(current.id);
              } else {
                newSelected.add(current.id);
              }
            }

            return newSelected;
          });
        } else if (e.key === "Escape") {
          if (activeLookerRef.current) {
            // we handle close logic in modal + other places
            return;
          }

          await modalCloseHandler();
        }
      },
    []
  );

  fos.useEventHandler(document, "keyup", keysHandler);

  const isFullScreen = useRecoilValue(fos.fullscreen);

  const { closePanels } = useLookerHelpers();

  const screenParams = useMemo(() => {
    return isFullScreen
      ? { width: "100%", height: "100%" }
      : { width: "95%", height: "calc(100% - 70px)", borderRadius: "8px" };
  }, [isFullScreen]);

  const activeLookerRef = useRef<fos.Lookers>();

  const addTooltipEventHandler = useTooltipEventHandler();
  const removeTooltipEventHanlderRef = useRef<ReturnType<
    typeof addTooltipEventHandler
  > | null>(null);

  const onLookerSet = useCallback(
    (looker: fos.Lookers) => {
      looker.addEventListener("close", modalCloseHandler);

<<<<<<< HEAD
=======
      // remove previous event listener
      removeTooltipEventHanlderRef.current?.();
      removeTooltipEventHanlderRef.current = addTooltipEventHandler(looker);
    },
    [modalCloseHandler, addTooltipEventHandler]
  );

>>>>>>> cbd52763
  const setActiveLookerRef = useCallback(
    (looker: fos.Lookers) => {
      activeLookerRef.current = looker;
      onLookerSet(looker);
    },
    [onLookerSet]
  );

  return ReactDOM.createPortal(
    <modalContext.Provider
      value={{
        activeLookerRef,
        setActiveLookerRef,
      }}
    >
      <ModalWrapper
        ref={wrapperRef}
        onClick={onClickModalWrapper}
        data-cy="modal"
      >
        <ModalActionsRow />
        <TooltipInfo />
        <ModalContainer style={{ ...screenParams }}>
          <OperatorPromptArea area={OPERATOR_PROMPT_AREAS.DRAWER_LEFT} />
          <ModalNavigation closePanels={closePanels} />
          <SpacesContainer>
            <ModalSpace />
          </SpacesContainer>
          <SidebarContainer>
            <SidebarPanelBlendInDiv />
            <Sidebar render={renderEntry} modal={true} />
          </SidebarContainer>
          <OperatorPromptArea area={OPERATOR_PROMPT_AREAS.DRAWER_RIGHT} />

          {jsonPanel.isOpen && (
            <JSONPanel
              containerRef={jsonPanel.containerRef}
              onClose={() => jsonPanel.close()}
              onCopy={() => jsonPanel.copy()}
              json={jsonPanel.json}
            />
          )}
          {helpPanel.isOpen && (
            <HelpPanel
              containerRef={helpPanel.containerRef}
              onClose={() => helpPanel.close()}
              items={helpPanel.items}
            />
          )}
        </ModalContainer>
      </ModalWrapper>
    </modalContext.Provider>,
    document.getElementById("modal") as HTMLDivElement
  );
};

export default React.memo(Modal);<|MERGE_RESOLUTION|>--- conflicted
+++ resolved
@@ -187,8 +187,6 @@
     (looker: fos.Lookers) => {
       looker.addEventListener("close", modalCloseHandler);
 
-<<<<<<< HEAD
-=======
       // remove previous event listener
       removeTooltipEventHanlderRef.current?.();
       removeTooltipEventHanlderRef.current = addTooltipEventHandler(looker);
@@ -196,7 +194,6 @@
     [modalCloseHandler, addTooltipEventHandler]
   );
 
->>>>>>> cbd52763
   const setActiveLookerRef = useCallback(
     (looker: fos.Lookers) => {
       activeLookerRef.current = looker;
