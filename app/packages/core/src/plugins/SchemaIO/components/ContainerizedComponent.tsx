import { Box, Paper, PaperProps } from "@mui/material";
import React, { PropsWithChildren } from "react";
import {
  getMarginSx,
  getPaddingSx,
  isCompositeView,
  overlayToSx,
} from "../utils";
import { ViewPropsType } from "../utils/types";
<<<<<<< HEAD
import { usePanelEvent } from "@fiftyone/operators";
import { usePanelId } from "@fiftyone/spaces";
=======
import { has } from "lodash";
>>>>>>> c717875e

export default function ContainerizedComponent(props: ContainerizedComponent) {
  const { schema, children, path } = props;
  const container = schema?.view?.container;
  let containerizedChildren = children;
  if (container) {
    const Container = containersByName[container.name];
    if (Container) {
      containerizedChildren = (
        <Container {...container} path={path}>
          {children}
        </Container>
      );
    } else {
      console.warn(`Container ${container.name} can not be found`);
    }
  }

  if (isCompositeView(schema)) {
    const hasOverlay = !!schema?.view?.overlay;
    const sxForOverlay = overlayToSx[schema?.view?.overlay] || {};
    if (hasOverlay) {
      sxForOverlay.zIndex = 999;
    }
    return (
      <Box sx={{ position: "relative", ...sxForOverlay }}>
        {containerizedChildren}
      </Box>
    );
  }

  return containerizedChildren;
}

function PaperContainer(props: PaperContainerProps) {
  const {
    elevation = 1,
    children,
    rounded = true,
    on_click,
    params = {},
    path,
    prompt,
    ...paperProps
  } = props;
  const panelId = usePanelId();
  const handleClick = usePanelEvent();
  const computedParams = { ...params, path };
  const roundedSx = rounded ? {} : { borderRadius: 0 };
  const paddingSx = getPaddingSx(props);
  const marginSx = getMarginSx(props);
  const hoverProps = on_click
    ? {
        "&:hover": {
          cursor: "pointer",
          backgroundColor: (theme) => theme.palette.action.hover,
        },
      }
    : {};

  return (
    <Paper
      sx={{
        p: 1,
        m: 0.5,
        transition: "background 0.25s ease",
        ...roundedSx,
        ...paddingSx,
        ...marginSx,
        ...hoverProps,
      }}
      elevation={elevation}
      onClick={() => {
        if (on_click) {
          handleClick(panelId, {
            params: computedParams,
            operator: on_click,
            prompt,
          });
        }
      }}
      {...paperProps}
    >
      {children}
    </Paper>
  );
}

function OutlinedContainer(props: PaperContainerProps) {
  return <PaperContainer {...props} variant="outlined" elevation={0} />;
}

const containersByName = { PaperContainer, OutlinedContainer };

type ContainerizedComponent = PropsWithChildren<ViewPropsType>;

type PaperContainerProps = PropsWithChildren<
  PaperProps & { rounded?: boolean; [key: string]: any }
>;<|MERGE_RESOLUTION|>--- conflicted
+++ resolved
@@ -7,12 +7,9 @@
   overlayToSx,
 } from "../utils";
 import { ViewPropsType } from "../utils/types";
-<<<<<<< HEAD
 import { usePanelEvent } from "@fiftyone/operators";
 import { usePanelId } from "@fiftyone/spaces";
-=======
 import { has } from "lodash";
->>>>>>> c717875e
 
 export default function ContainerizedComponent(props: ContainerizedComponent) {
   const { schema, children, path } = props;
