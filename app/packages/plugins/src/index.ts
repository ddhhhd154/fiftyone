import { useOperators } from "@fiftyone/operators";
import * as fos from "@fiftyone/state";
import * as fou from "@fiftyone/utilities";
import { getFetchFunction, getFetchParameters } from "@fiftyone/utilities";
import * as _ from "lodash";
import React, { FunctionComponent, useEffect, useMemo, useState } from "react";
import * as recoil from "recoil";
import { wrapCustomComponent } from "./components";
import "./externalize";
import { pluginsLoaderAtom } from "./state";

declare global {
  interface Window {
    __fo_plugin_registry__: PluginComponentRegistry;
  }
}

function usingRegistry() {
  if (!window.__fo_plugin_registry__) {
    window.__fo_plugin_registry__ = new PluginComponentRegistry();
  }
  return window.__fo_plugin_registry__;
}

/**
 * Adds a plugin to the registry. This is called by the plugin itself.
 * @param registration The plugin registration
 */
export function registerComponent<T>(
  registration: PluginComponentRegistration<T>
) {
  if (!registration.activator) {
    registration.activator = () => true;
  }
  usingRegistry().register(registration);
}

/**
 * Remove a plugin from the registry.
 * @param name The name of the plugin
 */
export function unregisterComponent(name: string) {
  usingRegistry().unregister(name);
}

/**
 * Subscribe to plugin registry's "subscribe" and "unsubscribe" event.
 * @param handler The event handler called with the event type
 * @returns A function to unsubscribe
 */
export function subscribeToRegistry(handler: RegistryEventHandler) {
  return usingRegistry().subscribe(handler);
}

/**
 * Get a list of plugins match the given `type`.
 * @param type The type of plugin to list
 * @returns A list of plugins
 */
export function getByType(type: PluginComponentType) {
  return usingRegistry().getByType(type);
}

async function fetchPluginsMetadata(): Promise<PluginDefinition[]> {
  const result = await getFetchFunction()("GET", "/plugins");
  if (result && result.plugins) {
    return result.plugins.map((p) => new PluginDefinition(p));
  }
  throw new Error("Failed to fetch plugins metadata");
}

class PluginDefinition {
  name: string;
  version: string;
  license: string;
  description: string;
  fiftyone_compatibility: string;
  operators: string[];
  jsBundle: string | null;
  pyEntry: string | null;
  jsBundleExists: boolean;
  jsBundleServerPath: string | null;
  jsBundleHash: string | null;
  serverPath: string;
  hasPy: boolean;
  hasJS: boolean;

  constructor(json: any) {
    const serverPathPrefix = fou.getFetchPathPrefix();
    this.name = json.name;
    this.version = json.version;
    this.license = json.license;
    this.description = json.description;
    this.fiftyone_compatibility = json.fiftyone_compatibility;
    this.operators = json.operators;
    this.jsBundle = json.js_bundle;
    this.pyEntry = json.py_entry;

    this.jsBundleExists = json.js_bundle_exists;
    this.jsBundleServerPath = `${serverPathPrefix}${json.js_bundle_server_path}`;
    this.jsBundleHash = json.js_bundle_hash;
    this.hasPy = json.has_py;
    this.hasJS = json.has_js;
    this.serverPath = `${serverPathPrefix}${json.server_path}`;
  }
}

export async function loadPlugins() {
  const plugins = await fetchPluginsMetadata();
  const { pathPrefix } = getFetchParameters();
  for (const plugin of plugins) {
    usingRegistry().registerPluginDefinition(plugin);
    if (plugin.hasJS) {
      const name = plugin.name;
      const scriptPath = plugin.jsBundleServerPath;
      const cacheKey = plugin.jsBundleHash ? `?h=${plugin.jsBundleHash}` : "";
      if (usingRegistry().hasScript(name)) {
        console.debug(`Plugin "${name}": already loaded`);
        continue;
      }
      try {
        await loadScript(name, pathPrefix + scriptPath + cacheKey);
      } catch (e) {
        console.error(`Plugin "${name}": failed to load!`);
        console.error(e);
      }
    }
  }
}
async function loadScript(name, url) {
  console.debug(`Plugin "${name}": loading script...`);
  return new Promise<void>((resolve, reject) => {
    const onDone = (e) => {
      script.removeEventListener("load", onDone);
      script.removeEventListener("error", onDone);
      console.debug(`Plugin "${name}": loaded!`);
      if (e?.type === "load") {
        resolve();
      } else {
        reject(new Error(`Plugin "${name}": Failed to load script ${url}`));
      }
      usingRegistry().registerScript(name);
    };
    const script = document.createElement("script");
    script.type = "application/javascript";
    script.src = url;
    script.async = true;
    document.head.prepend(script);
    script.addEventListener("load", onDone);
    script.addEventListener("error", onDone);
  });
}

/**
 * A react hook for loading the plugin system.
 */
export function usePlugins() {
  const datasetName = recoil.useRecoilValue(fos.datasetName);
  const [state, setState] = recoil.useRecoilState(pluginsLoaderAtom);
  const notify = fos.useNotification();
  const {
    ready: operatorsReady,
    hasError: operatorHasError,
    isLoading: operatorIsLoading,
  } = useOperators(datasetName === null);

  useEffect(() => {
    loadPlugins()
      .catch(() => {
        notify({
          msg:
            "Failed to initialize Python plugins. You may not be able to use" +
            " panels, operators, and other artifacts of plugins installed.",
          variant: "error",
        });
        setState("error");
      })
      .then(() => {
        setState("ready");
      });
  }, [setState]);

  return {
    isLoading: state === "loading" || operatorIsLoading,
    hasError: state === "error" || operatorHasError,
    ready: state === "ready" && operatorsReady,
  };
}

export function usePlugin(
  type: PluginComponentType
): PluginComponentRegistration[] {
  return usingRegistry().getByType(type);
}

/**
 * Get a plugin definition by name.
 * @param name The name of the plugin
 * @returns The plugin definition
 */
export function usePluginDefinition(name: string): PluginDefinition {
  return getPluginDefinition(name);
}

/**
 * Get a plugin definition by name.
 * @param name The name of the plugin
 * @returns The plugin definition
 */
export function getPluginDefinition(name: string): PluginDefinition {
  const pluginDefinition = usingRegistry().getPluginDefinition(name);
  if (!pluginDefinition) {
    throw new Error(`Plugin "${name}" not found`);
  }
  return pluginDefinition;
}

/**
 * Get the absolute path to a file within a plugin directory.
 * @param name The name of the plugin
 * @param path The path to the file within the plugin directory
 * @returns An absolute path to the file
 */
export function getAbsolutePluginPath(name: string, path: string): string {
  const pluginDefinition = getPluginDefinition(name);
  if (pluginDefinition) {
    return `${pluginDefinition.serverPath}/${path}`;
  }
}

/** a utility for safely calling plugin defined activator functions */
export function safePluginActivator(
  plugin: PluginComponentRegistration,
  ctx: any
): boolean {
  if (typeof plugin.activator === "function") {
    try {
      return plugin.activator(ctx);
    } catch (e) {
      console.error(`Error activating plugin ${plugin.name}`, e);
    }
  }
  return false;
}

/**
 * A react hook that returns a list of active plugins.
 *
 * @param type The type of plugin to list
 * @param ctx Argument passed to the plugin's activator function
 * @returns A list of active plugins
 */
export function useActivePlugins(type: PluginComponentType, ctx: any) {
  const [plugins, setPlugins] = useState<PluginComponentRegistration[]>(
    usingRegistry()
      .getByType(type)
      .filter((p) => {
        return safePluginActivator(p, ctx);
      })
  );

  useEffect(() => {
    const unsubscribe = subscribeToRegistry(() => {
      const refreshedPlugins = usingRegistry()
        .getByType(type)
        .filter((p) => {
          return safePluginActivator(p, ctx);
        });

      setPlugins(refreshedPlugins);
    });

    return () => {
      unsubscribe();
    };
  }, [type, ctx]);

  return plugins;
}

/**
 * A react hook that returns a component plugin by name if exist.
 * @param name The name of the plugin
 * @param ctx Argument passed to the plugin's activator function
 * @returns The plugin component or `undefined`
 */
export function usePluginComponent(name: string, ctx?: unknown) {
  const plugins = useActivePlugins(PluginComponentType.Component, ctx);
  return plugins.find((p) => p.name === name);
}

/**
 * The type of plugin component.
 *
 * - `Panel` - A panel that can be added to `@fiftyone/spaces`
 * - `Plot` - **deprecated** - A plot that can be added as a panel
 */
export enum PluginComponentType {
  Plot = 1,
  Panel = 2,
  Component = 3,

  /**
   * DO NOT CHANGE THE VALUES OF THESE ENUMS for backward compatibility.
   * Changing these values WILL break existing plugins.
   */
}

type CategoryID = "import" | "curate" | "analyze" | "custom";

export enum Categories {
  Import = "import",
  Curate = "curate",
  Analyze = "analyze",
  Custom = "custom",
}

export function getCategoryLabel(category: CategoryID): string {
  switch (category) {
    case "import":
      return "Import";
    case "curate":
      return "Curate";
    case "analyze":
      return "Analyze";
    default:
      return "Custom";
  }
}

export function getCategoryForPanel(panel: PluginComponentRegistration) {
  return panel.panelOptions?.category || "custom";
}

type PluginActivator = (props: any) => boolean;

type PanelOptions = {
  /**
   * Whether to allow multiple instances of the plugin.
   *
   * Defaults to `false`.
   */
  allowDuplicates?: boolean;

  /**
   * Priority of the panel as it shows up in panel selector dropdown.
   * Panels are sorted by priority in ascending order.
   */
  priority?: number;

  /**
   * Markdown help text for the plugin.
   */
  helpMarkdown?: string;

  /** Surfaces where plugin is made available.
   * If this is not provided, the plugin will be available in grid only.
   */
  surfaces?: "grid" | "modal" | "grid modal";

  /**
   * Content displayed on the right side of the label in the panel title bar.
   */
  TabIndicator?: React.ComponentType;

  /**
<<<<<<< HEAD
   * The category of the plugin
=======
   * The category of the plugin.
   *
   * Defaults to `custom`.
>>>>>>> a07b12cb
   */
  category?: CategoryID;

  /**
   * Whether the plugin is in beta.
   * This is used to highlight beta plugins.
   *
   * Defaults to `false`.
   */
  beta?: boolean;

  /**
   * Whether the plugin is new.
   * This is used to highlight new plugins.
   *
   * Defaults to `false`.
   */
  isNew?: boolean;
};

type PluginComponentProps<T> = T & {
  panelNode?: unknown;
  dimensions?: unknown;
  isModalPanel?: boolean;
};

/**
 * A plugin registration.
 */
export interface PluginComponentRegistration<T extends {} = {}> {
  /**
   * The name of the plugin
   */
  name: string;

  /**
   * The optional label of the plugin to display to the user
   */
  label: string;

  /**
   * Primary icon for the plugin, also used in panel title bar
   */
  Icon?: React.ComponentType;

  /**
   * The React component to render for the plugin
   */
  component: FunctionComponent<PluginComponentProps<T>>;

  /** The plugin type */
  type: PluginComponentType;

  /**
   * A function that returns true if the plugin should be active
   */
  activator: PluginActivator;

  /**
   * Options for the panel
   */
  panelOptions?: PanelOptions;
}

const DEFAULT_ACTIVATOR = () => true;

function assert(ok, msg, printWarningOnly = false) {
  const failed = ok === false || ok === null || ok === undefined;
  if (failed && printWarningOnly) console.warn(msg);
  else if (failed) throw new Error(msg);
}
function warn(ok, msg) {
  assert(ok, msg, true);
}
const REQUIRED = ["name", "type", "component"];
class PluginComponentRegistry {
  private data = new Map<string, PluginComponentRegistration>();
  private pluginDefinitions = new Map<string, PluginDefinition>();
  private scripts = new Set<string>();
  private subscribers = new Set<RegistryEventHandler>();
  registerScript(name: string) {
    this.scripts.add(name);
  }
  registerPluginDefinition(pluginDefinition: PluginDefinition) {
    this.pluginDefinitions.set(pluginDefinition.name, pluginDefinition);
  }
  getPluginDefinition(name: string) {
    return this.pluginDefinitions.get(name);
  }
  hasScript(name: string) {
    return this.scripts.has(name);
  }
  register(registration: PluginComponentRegistration) {
    const { name } = registration;

    if (typeof registration.activator !== "function") {
      registration.activator = DEFAULT_ACTIVATOR;
    }

    for (let fieldName of REQUIRED) {
      assert(
        registration[fieldName],
        `${fieldName} is required to register a Plugin Component`
      );
    }
    warn(
      !this.data.has(name),
      `${name} is already a registered Plugin Component`
    );
    warn(
      registration.type !== PluginComponentType.Plot,
      `${name} is a Plot Plugin Component. This is deprecated. Please use "Panel" instead.`
    );

    const wrappedRegistration = {
      ...registration,
      component: wrapCustomComponent(registration.component),
    };

    this.data.set(name, wrappedRegistration);

    this.notifyAllSubscribers("register");
  }
  unregister(name: string): boolean {
    this.notifyAllSubscribers("unregister");
    return this.data.delete(name);
  }
  getByType(type: PluginComponentType) {
    const results = [];
    for (const registration of this.data.values()) {
      if (registration.type === type) {
        results.push(registration);
      }
    }

    return results;
  }
  clear() {
    this.data.clear();
  }
  subscribe(handler: RegistryEventHandler) {
    this.subscribers.add(handler);
    return () => {
      this.subscribers.delete(handler);
    };
  }
  notifySubscriber(event: RegistryEvent, subscriber: RegistryEventHandler) {
    subscriber(event);
  }
  notifyAllSubscribers(event: RegistryEvent) {
    for (const handler of this.subscribers) {
      this.notifySubscriber(event, handler);
    }
  }
}

export function usePluginSettings<T>(
  pluginName: string,
  defaults?: Partial<T>
): T {
  const datasetAppConfig = recoil.useRecoilValue(fos.datasetAppConfig);
  const appConfig = recoil.useRecoilValue(fos.config);

  const settings = useMemo(() => {
    const datasetPlugins = _.get(datasetAppConfig, "plugins", {});
    const appConfigPlugins = _.get(appConfig, "plugins", {});

    return _.merge<T | {}, Partial<T>, Partial<T>>(
      { ...defaults },
      _.get(appConfigPlugins, pluginName, {}),
      _.get(datasetPlugins, pluginName, {})
    );
  }, [appConfig, pluginName, defaults, datasetAppConfig]);

  return settings as T;
}

export * from "./state";

type RegistryEvent = "register" | "unregister";
type RegistryEventHandler = (event: RegistryEvent) => void;<|MERGE_RESOLUTION|>--- conflicted
+++ resolved
@@ -364,13 +364,9 @@
   TabIndicator?: React.ComponentType;
 
   /**
-<<<<<<< HEAD
-   * The category of the plugin
-=======
    * The category of the plugin.
    *
    * Defaults to `custom`.
->>>>>>> a07b12cb
    */
   category?: CategoryID;
 
@@ -388,7 +384,7 @@
    *
    * Defaults to `false`.
    */
-  isNew?: boolean;
+  isNew: boolean;
 };
 
 type PluginComponentProps<T> = T & {
