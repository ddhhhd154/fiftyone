import React, { FunctionComponent, useEffect, useState } from "react";
import ReactDOM from "react-dom";
import { getFetchFunction } from "@fiftyone/utilities";
import * as recoil from "recoil";
import * as fos from "@fiftyone/state";
import * as _ from "lodash";
declare global {
  interface Window {
    __fo_plugin_registry__: PluginComponentRegistry;
    React: any;
    ReactDOM: any;
    recoil: any;
    __fos__: any;
  }
}

// required for plugins to use the same instance of React
window.React = React;
window.ReactDOM = ReactDOM;
window.recoil = recoil;
window.__fos__ = fos;

function usingRegistry() {
  if (!window.__fo_plugin_registry__)
    window.__fo_plugin_registry__ = new PluginComponentRegistry();
  return window.__fo_plugin_registry__;
}

export function registerComponent(registration: PluginComponentRegistration) {
  if (!registration.activator) {
    registration.activator = () => true;
  }
  usingRegistry().register(registration);
}
export function unregisterComponent(name: string) {
  usingRegistry().unregister(name);
}
export function getByType(type: PluginComponentType) {
  return usingRegistry().getByType(type);
}

type PluginDescription = {
  scriptPath: string;
  name: string;
};
type PluginSetting = {
  [settingName: string]: any;
  enabled?: boolean;
};
type PluginSettings = { [pluginName: string]: PluginSetting };
type PluginFetchResult = {
  plugins: PluginDescription[];
  settings?: PluginSettings;
};
async function fetchPluginsMetadata(): Promise<PluginFetchResult> {
  return getFetchFunction()("GET", "/plugins");
  const res = await fetch("/plugins", { method: "GET" });
  return res.json();
}

let _settings = null;
export async function loadPlugins() {
  const { plugins, settings } = await fetchPluginsMetadata();
  window.__fo_plugin_settings__ = settings;
  for (const { scriptPath, name } of plugins) {
    const pluginSetting = settings && settings[name];
    if (!pluginSetting || pluginSetting.enabled !== false) {
      await loadScript(name, scriptPath);
    }
  }
}
async function loadScript(name, url) {
  return new Promise<void>((resolve, reject) => {
    const onDone = (e) => {
      script.removeEventListener("load", onDone);
      script.removeEventListener("error", onDone);
      if (e.type === "load") {
        resolve();
      } else {
        reject(new Error(`Plugin "${name}": Failed to script ${url}`));
      }
    };
    const script = document.createElement("script");
    script.type = "application/javascript";
    script.src = url;
    script.async = true;
    document.head.prepend(script);
    script.addEventListener("load", onDone);
    script.addEventListener("error", onDone);
  });
}

export function usePlugins() {
  const [state, setState] = useState("loading");
  useEffect(() => {
    loadPlugins()
      .catch(() => {
        setState("error");
      })
      .then(() => {
        setState("ready");
      });
  }, []);

  return {
    isLoading: state === "loading",
    hasError: state === "error",
    ready: state === "ready",
  };
}

export function usePlugin(
  type: PluginComponentType
): PluginComponentRegistration[] {
  return usingRegistry().getByType(type);
}

export function useActivePlugins(type: PluginComponentType, ctx: any) {
  return usePlugin(type).filter((p) => {
    if (typeof p.activator === "function") {
      return p.activator(ctx);
    }
    return false;
  });
}

export enum PluginComponentType {
  Visualizer,
  Plot,
}

type PluginActivator = (props: any) => boolean;
interface PluginComponentRegistration {
  name: string;
  label?: string;
  component: FunctionComponent;
  type: PluginComponentType;
  activator: PluginActivator;
}

const DEFAULT_ACTIVATOR = () => true;

function assert(ok, msg) {
  if (ok === false || ok === null || ok === undefined) throw new Error(msg);
}
const REQUIRED = ["name", "type", "component"];
class PluginComponentRegistry {
  private data = new Map<string, PluginComponentRegistration>();
  register(registration: PluginComponentRegistration) {
    const { name } = registration;

    if (typeof registration.activator !== "function") {
      registration.activator = DEFAULT_ACTIVATOR;
    }

    for (let fieldName of REQUIRED) {
      assert(
        registration[fieldName],
        `${fieldName} is required to register a Plugin Component`
      );
    }
    assert(
      !this.data.has(name),
      `${name} is already a registered Plugin Component`
    );
    this.data.set(name, registration);
  }
  unregister(name: string): boolean {
    return this.data.delete(name);
  }
  getByType(type: PluginComponentType) {
    const results = [];
    for (const registration of this.data.values()) {
      if (registration.type === type) {
        results.push(registration);
      }
    }

    return results;
  }
}

export function usePluginSettings(pluginName: string): any {
  const dataset = recoil.useRecoilValue(fos.dataset);
  const appConfig = recoil.useRecoilValue(fos.appConfig);
  const datasetPlugins = _.get(dataset, "appConfig.plugins", {});
  const appConfigPlugins = _.get(appConfig, "plugins", {});

  const settings = _.merge(
    _.get(appConfigPlugins, pluginName, {}),
    _.get(datasetPlugins, pluginName, {})
  );
<<<<<<< HEAD
  console.info("plugin settings", settings);
=======
>>>>>>> 84dd6369

  return settings;
}<|MERGE_RESOLUTION|>--- conflicted
+++ resolved
@@ -190,10 +190,6 @@
     _.get(appConfigPlugins, pluginName, {}),
     _.get(datasetPlugins, pluginName, {})
   );
-<<<<<<< HEAD
-  console.info("plugin settings", settings);
-=======
->>>>>>> 84dd6369
 
   return settings;
 }