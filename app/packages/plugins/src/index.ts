import * as fos from "@fiftyone/state";
import { getFetchFunction, getFetchOrigin } from "@fiftyone/utilities";
import * as _ from "lodash";
import React, { FunctionComponent, useEffect, useMemo, useState } from "react";
import ReactDOM from "react-dom";
import * as recoil from "recoil";
import * as foc from "@fiftyone/components";
import * as fou from "@fiftyone/utilities";
declare global {
  interface Window {
    __fo_plugin_registry__: PluginComponentRegistry;
    React: any;
    ReactDOM: any;
    recoil: any;
    __fos__: any;
    __foc__: any;
    __fou__: any;
  }
}

if (typeof window !== "undefined") {
  // required for plugins to use the same instance of React
  window.React = React;
  window.ReactDOM = ReactDOM;
  window.recoil = recoil;
  window.__fos__ = fos;
  window.__foc__ = foc;
  window.__fou__ = fou;
<<<<<<< HEAD
}

if (typeof window !== "undefined") {
  // required for plugins to use the same instance of React
  window.React = React;
  window.ReactDOM = ReactDOM;
  window.recoil = recoil;
  window.__fos__ = fos;
=======
>>>>>>> a42c2e16
}

function usingRegistry() {
  if (!window.__fo_plugin_registry__) {
    window.__fo_plugin_registry__ = new PluginComponentRegistry();
  }
  return window.__fo_plugin_registry__;
}

/**
 * Adds a plugin to the registry. This is called by the plugin itself.
 * @param registration The plugin registration
 */
export function registerComponent<T>(
  registration: PluginComponentRegistration<T>
) {
  if (!registration.activator) {
    registration.activator = () => true;
  }
  usingRegistry().register(registration);
}

/**
 * Remove a plugin from the registry.
 * @param name The name of the plugin
 */
export function unregisterComponent(name: string) {
  usingRegistry().unregister(name);
}

/**
 * Get a list of plugins match the given `type`.
 * @param type The type of plugin to list
 * @returns A list of plugins
 */
export function getByType(type: PluginComponentType) {
  return usingRegistry().getByType(type);
}

type PluginDescription = {
  scriptPath: string;
  name: string;
};
type PluginSetting = {
  [settingName: string]: any;
  enabled?: boolean;
};
type PluginSettings = { [pluginName: string]: PluginSetting };
type PluginFetchResult = {
  plugins: PluginDescription[];
  settings?: PluginSettings;
};
async function fetchPluginsMetadata(): Promise<PluginFetchResult> {
  return getFetchFunction()("GET", "/plugins");
  const res = await fetch("/plugins", { method: "GET" });
  return res.json();
}

let _settings = null;
export async function loadPlugins() {
  const { plugins, settings } = await fetchPluginsMetadata();
  window.__fo_plugin_settings__ = settings;
  for (const { scriptPath, name } of plugins) {
    const pluginSetting = settings && settings[name];
    if (!pluginSetting || pluginSetting.enabled !== false) {
      await loadScript(name, `${getFetchOrigin()}${scriptPath}`);
    }
  }
}
async function loadScript(name, url) {
  return new Promise<void>((resolve, reject) => {
    const onDone = (e) => {
      script.removeEventListener("load", onDone);
      script.removeEventListener("error", onDone);
      if (e.type === "load") {
        resolve();
      } else {
        reject(new Error(`Plugin "${name}": Failed to script ${url}`));
      }
    };
    const script = document.createElement("script");
    script.type = "application/javascript";
    script.src = url;
    script.async = true;
    document.head.prepend(script);
    script.addEventListener("load", onDone);
    script.addEventListener("error", onDone);
  });
}

/**
 * A react hook for loading the plugin system.
 */
export function usePlugins() {
  const [state, setState] = useState("loading");
  useEffect(() => {
    loadPlugins()
      .catch(() => {
        setState("error");
      })
      .then(() => {
        setState("ready");
      });
  }, []);

  return {
    isLoading: state === "loading",
    hasError: state === "error",
    ready: state === "ready",
  };
}

export function usePlugin(
  type: PluginComponentType
): PluginComponentRegistration[] {
  return usingRegistry().getByType(type);
}

/**
 * A react hook that returns a list of active plugins.
 *
 * @param type The type of plugin to list
 * @param ctx Argument passed to the plugin's activator function
 * @returns A list of active plugins
 */
export function useActivePlugins(type: PluginComponentType, ctx: any) {
  return useMemo(
    () =>
      usePlugin(type).filter((p) => {
        if (typeof p.activator === "function") {
          return p.activator(ctx);
        }
        return false;
      }),
    [ctx]
  );
}

/**
 * The type of plugin component.
 *
 * - `Panel` - A panel that can be added to `@fiftyone/spaces`
 * - `Plot` - **deprecated** - A plot that can be added as a panel
 * - `Visualizer` - Visualizes sample data
 */
export enum PluginComponentType {
  Visualizer,
  Plot,
  Panel,
}

type PluginActivator = (props: any) => boolean;

type PanelOptions = {
  allowDuplicates?: boolean;
};

type PluginComponentProps<T> = T & {
  panelNode?: unknown;
};

/**
 * A plugin registration.
 */
export interface PluginComponentRegistration<T extends {} = {}> {
  /**
   * The name of the plugin
   */
  name: string;
  /**
   * The optional label of the plugin to display to the user
   */
  label: string;
  Icon?: React.ComponentType;
  /**
   * The React component to render
   */
  component: FunctionComponent<PluginComponentProps<T>>;
  /** The plugin type */
  type: PluginComponentType;
  /**
   * A function that returns true if the plugin should be active
   */
  activator: PluginActivator;
  panelOptions?: PanelOptions;
}

const DEFAULT_ACTIVATOR = () => true;

function assert(ok, msg, printWarningOnly = false) {
  const failed = ok === false || ok === null || ok === undefined;
  if (failed && printWarningOnly) console.warn(msg);
  else if (failed) throw new Error(msg);
}
function warn(ok, msg) {
  assert(ok, msg, true);
}
const REQUIRED = ["name", "type", "component"];
class PluginComponentRegistry {
  private data = new Map<string, PluginComponentRegistration>();
  register(registration: PluginComponentRegistration) {
    const { name } = registration;

    if (typeof registration.activator !== "function") {
      registration.activator = DEFAULT_ACTIVATOR;
    }

    for (let fieldName of REQUIRED) {
      assert(
        registration[fieldName],
        `${fieldName} is required to register a Plugin Component`
      );
    }
    warn(
      !this.data.has(name),
      `${name} is already a registered Plugin Component`
    );
    warn(
      registration.type === PluginComponentType.Plot,
      `${name} is a Plot Plugin Component. This is deprecated. Please use "Panel" instead.`
    );
    this.data.set(name, registration);
  }
  unregister(name: string): boolean {
    return this.data.delete(name);
  }
  getByType(type: PluginComponentType) {
    const results = [];
    for (const registration of this.data.values()) {
      if (registration.type === type) {
        results.push(registration);
      }
    }

    return results;
  }
  clear() {
    this.data.clear();
  }
}

export function usePluginSettings<T>(
  pluginName: string,
  defaults?: Partial<T>
): T {
  const dataset = recoil.useRecoilValue(fos.dataset);
  const appConfig = recoil.useRecoilValue(fos.config);

  const settings = useMemo(() => {
    const datasetPlugins = _.get(dataset, "appConfig.plugins", {});
    const appConfigPlugins = _.get(appConfig, "plugins", {});

    return _.merge<T | {}, Partial<T>, Partial<T>>(
      { ...defaults },
      _.get(appConfigPlugins, pluginName, {}),
      _.get(datasetPlugins, pluginName, {})
    );
  }, [dataset, appConfig, pluginName, defaults]);

  return settings as T;
}<|MERGE_RESOLUTION|>--- conflicted
+++ resolved
@@ -26,17 +26,6 @@
   window.__fos__ = fos;
   window.__foc__ = foc;
   window.__fou__ = fou;
-<<<<<<< HEAD
-}
-
-if (typeof window !== "undefined") {
-  // required for plugins to use the same instance of React
-  window.React = React;
-  window.ReactDOM = ReactDOM;
-  window.recoil = recoil;
-  window.__fos__ = fos;
-=======
->>>>>>> a42c2e16
 }
 
 function usingRegistry() {
