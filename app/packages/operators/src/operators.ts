import { getFetchFunction, ServerError } from "@fiftyone/utilities";
import { CallbackInterface } from "recoil";
import * as types from "./types";
import { stringifyError } from "./utils";

class InvocationRequest {
  constructor(public operatorURI: string, public params: any = {}) {}
  static fromJSON(json: any) {
    return new InvocationRequest(
      json.operator_uri || json.operator_name,
      json.params
    );
  }
  toJSON() {
    return {
      operatorURI: this.operatorURI,
      params: this.params,
    };
  }
}

export class Executor {
  constructor(public requests: InvocationRequest[], public logs: string[]) {
    this.requests = requests || [];
    this.logs = logs || [];
  }
  queueRequests() {
    const requests = this.requests;
    if (requests.length === 0) {
      return;
    }
    const queue = getInvocationRequestQueue();
    for (const request of requests) {
      queue.add(request);
    }
  }
  static fromJSON(json: any) {
    return new Executor(
      json.requests.map((r: any) => InvocationRequest.fromJSON(r)),
      json.logs
    );
  }
  trigger(operatorURI: string, params: any = {}) {
    operatorURI = resolveOperatorURI(operatorURI);
    this.requests.push(new InvocationRequest(operatorURI, params));
  }
  log(message: string) {
    this.logs.push(message);
  }
}

export class ExecutionContext {
  public state: CallbackInterface;
  constructor(
    public params: any = {},
    public _currentContext: any,
    public hooks: any = {},
    public executor: Executor = null
  ) {
    this.state = _currentContext.state;
  }
  public delegationTarget: string = null;
  public requestDelegation: boolean = false;
  trigger(operatorURI: string, params: any = {}) {
    if (!this.executor) {
      throw new Error(
        "Cannot trigger operator from outside of an execution context"
      );
    }
    this.executor.requests.push(new InvocationRequest(operatorURI, params));
  }
  log(message: string) {
    if (!this.executor) {
      throw new Error("Cannot log from outside of an execution context");
    }
    this.executor.log(message);
  }
}

function isObjWithContent(obj: any) {
  if (obj === null) return false;
  return typeof obj === "object" && Object.keys(obj).length > 0;
}

export class OperatorResult {
  constructor(
    public operator: Operator,
    public result: any = {},
    public executor: Executor = null,
    public error: any,
    public delegated: boolean = false
  ) {}
  hasOutputContent() {
    if (this.delegated) return false;
    return isObjWithContent(this.result) || isObjWithContent(this.error);
  }
  toJSON() {
    return {
      result: this.result,
      error: this.error,
      executor: this.executor,
    };
  }
}

export type OperatorConfigOptions = {
  name: string;
  label?: string;
  description?: string;
  executeAsGenerator?: boolean;
  dynamic?: boolean;
  unlisted?: boolean;
  onStartup?: boolean;
  canExecute?: boolean;
  disableSchemaValidation?: boolean;
  icon?: string;
  darkIcon?: string;
  lightIcon?: string;
  resolveExecutionOptionsOnChange?: boolean;
};
export class OperatorConfig {
  public name: string;
  public label: string;
  public description: string;
  public executeAsGenerator: boolean;
  public dynamic: boolean;
  public unlisted: boolean;
  public onStartup: boolean;
  public canExecute = true;
  public disableSchemaValidation = false;
  public icon = null;
  public darkIcon = null;
  public lightIcon = null;
  public resolveExecutionOptionsOnChange = false;
  constructor(options: OperatorConfigOptions) {
    this.name = options.name;
    this.label = options.label || options.name;
    this.description = options.description;
    this.executeAsGenerator = options.executeAsGenerator || false;
    this.dynamic = options.dynamic || false;
    this.unlisted = options.unlisted || false;
    this.onStartup = options.onStartup || false;
    this.canExecute = options.canExecute === false ? false : true;
    this.disableSchemaValidation =
      options.disableSchemaValidation === true ? true : false;
    this.icon = options.icon;
    this.darkIcon = options.darkIcon;
    this.lightIcon = options.lightIcon;
    this.resolveExecutionOptionsOnChange =
      options.resolveExecutionOptionsOnChange || false;
  }
  static fromJSON(json) {
    return new OperatorConfig({
      name: json.name,
      label: json.label,
      description: json.description,
      executeAsGenerator: json.execute_as_generator,
      dynamic: json.dynamic,
      unlisted: json.unlisted,
      onStartup: json.on_startup,
      canExecute: json.can_execute,
      disableSchemaValidation: json.disable_schema_validation,
      icon: json.icon,
      darkIcon: json.dark_icon,
      lightIcon: json.light_icon,
      resolveExecutionOptionsOnChange: json.resolve_execution_options_on_change,
    });
  }
}

export class Operator {
  public definition: types.Object;
  constructor(
    public pluginName: string,
    public _builtIn: boolean = false,
    public _config: OperatorConfig = null
  ) {
    this._config = _config;
    this.definition = new types.Object();
    this.definition.defineProperty("inputs", new types.Object());
    this.definition.defineProperty("outputs", new types.Object());
  }

  get config(): OperatorConfig {
    return this._config;
  }
  get name(): string {
    return this.config.name;
  }
  get label(): string {
    return this.config.label;
  }
  get uri() {
    return `${this.pluginName || "@voxel51/operators"}/${this.name}`;
  }
  get unlisted() {
    return this.config.unlisted;
  }
  async needsUserInput(ctx: ExecutionContext) {
    const inputs = await this.resolveInput(ctx);
    return inputs && inputs.type && inputs.type.properties.size > 0;
  }
  needsResolution() {
    return this.config.dynamic;
  }
  needsOutputResolution() {
    return this.config.dynamic;
  }
  async needsOutput(ctx: ExecutionContext, result: OperatorResult) {
    const outputs = await this.resolveOutput(ctx, result);
    const hasOutputContent = result.hasOutputContent();
    if (!outputs || !outputs.type) return false;
    const outputType = outputs.type as types.Object;
    if (outputType.properties.size > 0 && hasOutputContent) {
      return true;
    }
    if (result.error) {
      return true;
    }
    return false;
  }
  useHooks(ctx: ExecutionContext) {
    // This can be overridden to use hooks in the execute function
    return {};
  }
  async resolveInput(ctx: ExecutionContext) {
    if (this.config.dynamic && this.isRemote) {
      return resolveRemoteType(this.uri, ctx, "inputs");
    } else if (this.isRemote) {
      return this.definition.getProperty("inputs");
    }
    return null;
  }
  async resolveOutput(ctx: ExecutionContext, result: OperatorResult) {
    if (this.config.dynamic && this.isRemote) {
      return resolveRemoteType(this.uri, ctx, "outputs", result);
    } else if (this.isRemote) {
      return this.definition.getProperty("outputs");
    }
    return null;
  }
  async resolvePlacement(
    ctx: ExecutionContext
  ): Promise<void | types.Placement> {}
  async execute(ctx: ExecutionContext) {
    throw new Error(`Operator ${this.uri} does not implement execute`);
  }
  public isRemote: boolean = false;
  static fromRemoteJSON(json: any) {
    const operator = this.fromJSON(json);
    operator.isRemote = true;
    return operator;
  }
  static fromJSON(json: any) {
    const { inputs, outputs } = json.definition.properties;
    const config = OperatorConfig.fromJSON(json.config);
    const operator = new Operator(json.plugin_name, json._builtin, config);
    if (inputs) {
      operator.definition.addProperty(
        "inputs",
        types.Property.fromJSON(inputs)
      );
    }
    if (outputs) {
      operator.definition.addProperty(
        "outputs",
        types.Property.fromJSON(outputs)
      );
    }
    return operator;
  }
}

class OperatorRegistry {
  private operators: Map<string, Operator> = new Map();
  register(operator: Operator) {
    this.operators.set(operator.uri, operator);
  }
  getOperator(uri: string): Operator {
    return this.operators.get(uri);
  }
  operatorExists(uri: string) {
    return this.operators.has(uri);
  }
}

const localRegistry = new OperatorRegistry();
const remoteRegistry = new OperatorRegistry();
export let initializationErrors = [];

export function registerOperator(
  OperatorType: typeof Operator,
  pluginName: string
) {
  const operator = new OperatorType(pluginName);
  localRegistry.register(operator);
}

export function _registerBuiltInOperator(OperatorType: typeof Operator) {
  const operator = new OperatorType("@voxel51/operators", true);
  localRegistry.register(operator);
}

export async function loadOperatorsFromServer(datasetName: string) {
  initializationErrors = [];
  try {
    const { operators, errors } = await getFetchFunction()(
      "POST",
      "/operators",
      { dataset_name: datasetName }
    );
    const operatorInstances = operators.map((d: any) =>
      Operator.fromRemoteJSON(d)
    );
    for (const operator of operatorInstances) {
      remoteRegistry.register(operator);
    }
    const pyErrors = errors || [];
    if (pyErrors.length > 0) {
      console.error("Error loading python plugins:");
      for (const error of pyErrors) {
        initializationErrors.push({
          reason: "Error loading python plugins",
          details: stringifyError(error),
        });
        console.error(error);
      }
    }
  } catch (e) {
    initializationErrors.push({
      reason: "Error loading operators from server",
      details: stringifyError(e),
    });
    if (e instanceof ServerError) {
      const errorBody = e.bodyResponse;
      if (errorBody && errorBody.kind === "Server Error") {
        console.error("Error loading operators from server:");
        console.error(errorBody.stack);
      } else {
        console.error("Unknown error loading operators from server", errorBody);
      }
    } else {
      console.error(e);
      throw e;
    }
  }
}

export function getLocalOrRemoteOperator(operatorURI) {
  let operator;
  let isRemote = false;
  if (localRegistry.operatorExists(operatorURI)) {
    operator = localRegistry.getOperator(operatorURI);
  } else if (remoteRegistry.operatorExists(operatorURI)) {
    operator = remoteRegistry.getOperator(operatorURI);
    isRemote = true;
  } else {
    throw new Error(`Operator "${operatorURI}" not found`);
  }
  return { operator, isRemote };
}

export function listLocalAndRemoteOperators() {
  const localOperators = Array.from(localRegistry.operators.values());
  const remoteOperators = Array.from(remoteRegistry.operators.values());
  return {
    localOperators,
    remoteOperators,
    allOperators: [...localOperators, ...remoteOperators],
  };
}

export async function executeStartupOperators() {
  const { allOperators } = listLocalAndRemoteOperators();
  const startupOperators = allOperators.filter(
    (o) => o.config.onStartup === true
  );
  for (const operator of startupOperators) {
    if (operator.config.canExecute) executeOperator(operator.uri);
  }
}

enum MessageType {
  SUCCESS = "success",
  ERROR = "error",
}

class ExecutionResult {
  constructor(result) {
    this.result = result;
  }
  fromJSON(json) {
    return new ExecutionResult(json.result);
  }
}
class GeneratedMessage {
  constructor(type: MessageType, cls, body) {
    this.type = type;
    this.cls = cls;
    this.body = body;
  }
  public type: MessageType;
  public cls: typeof InvocationRequest | typeof ExecutionResult;
  public body: any;
  static fromJSON(json) {
    let cls = null;
    switch (json.cls) {
      case "InvocationRequest":
        cls = InvocationRequest;
        break;
      case "ExecutionResult":
        cls = ExecutionResult;
        break;
    }
    const type =
      json.type === "SUCCESS" ? MessageType.SUCCESS : MessageType.ERROR;
    return new GeneratedMessage(type, cls, json.body);
  }
}

function formatSelectedLabels(selectedLabels = {}) {
  const labels = [];
  for (const labelId of Object.keys(selectedLabels)) {
    const label = selectedLabels[labelId];
    labels.push({
      ...label,
      label_id: labelId,
      sample_id: label.sampleId,
      frame_number: label.frameNumber,
    });
  }
  return labels;
}

async function executeOperatorAsGenerator(
  operator: Operator,
  ctx: ExecutionContext
) {
  const currentContext = ctx._currentContext;
  const parser = await getFetchFunction()(
    "POST",
    "/operators/execute/generator",
    {
      operator_uri: operator.uri,
      params: ctx.params,
      dataset_name: currentContext.datasetName,
<<<<<<< HEAD
      delegation_target: ctx.delegationTarget,
      request_delegation: ctx.requestDelegation,
=======
      delegation_target: currentContext.delegationTarget,
>>>>>>> af5ff4c4
      extended: currentContext.extended,
      view: currentContext.view,
      filters: currentContext.filters,
      selected: currentContext.selectedSamples
        ? Array.from(currentContext.selectedSamples)
        : [],
      selected_labels: formatSelectedLabels(currentContext.selectedLabels),
      current_sample: currentContext.currentSample,
      request_delegation: ctx.requestDelegation,
    },
    "json-stream"
  );

  // Add the parser to the abortable operation queue
  const abortQueue = getAbortableOperationQueue();
  abortQueue.add(operator.uri, ctx.params, parser);

  const result = { result: {} };
  const onChunk = (chunk) => {
    if (chunk?.delegated) {
      result.delegated = chunk?.delegated;
    }
    if (chunk?.error) {
      result.error = chunk?.error;
    }
    const message = GeneratedMessage.fromJSON(chunk);
    if (message.cls == InvocationRequest) {
      executeOperator(message.body.operator_uri, message.body.params);
    } else if (message.cls == ExecutionResult) {
      result.result = message.body;
    }
  };
  await parser.parse(onChunk);
  abortQueue.remove(operator.uri);
  // Should we wait for all triggered operators finish execution?
  // e.g. await Promise.all(triggerPromises)
  return result;
}

export function resolveOperatorURI(operatorURI) {
  if (operatorURI.includes("/")) return operatorURI;
  return `@voxel51/operators/${operatorURI}`;
}

export async function executeOperator(operatorURI, params: any = {}) {
  operatorURI = resolveOperatorURI(operatorURI);
  const queue = getInvocationRequestQueue();
  const request = new InvocationRequest(operatorURI, params);
  queue.add(request);
}

export async function executeOperatorWithContext(
  operatorURI,
  ctx: ExecutionContext
) {
  operatorURI = resolveOperatorURI(operatorURI);
  const { operator, isRemote } = getLocalOrRemoteOperator(operatorURI);
  const currentContext = ctx._currentContext;

  let result;
  let error;
  let executor;
  let delegated = false;

  if (isRemote) {
    if (operator.config.executeAsGenerator) {
      try {
        const serverResult = await executeOperatorAsGenerator(operator, ctx);
        result = serverResult.result;
        delegated = serverResult.delegated;
        error = serverResult.error;
      } catch (e) {
        const isAbortError =
          e.name === "AbortError" || e instanceof DOMException;
        if (!isAbortError) {
          error = e;
          console.error(`Error executing operator ${operatorURI}:`);
          console.error(error);
        }
      }
    } else {
      const serverResult = await getFetchFunction()(
        "POST",
        "/operators/execute",
        {
          operator_uri: operatorURI,
          params: ctx.params,
          dataset_name: currentContext.datasetName,
          extended: currentContext.extended,
          view: currentContext.view,
          filters: currentContext.filters,
          selected: currentContext.selectedSamples
            ? Array.from(currentContext.selectedSamples)
            : [],
          selected_labels: formatSelectedLabels(currentContext.selectedLabels),
          current_sample: currentContext.currentSample,
          delegation_target: ctx.delegationTarget,
          request_delegation: ctx.requestDelegation,
        }
      );
      result = serverResult.result;
      error = serverResult.error;
      executor = serverResult.executor;
      delegated = serverResult.delegated;
    }
  } else {
    try {
      result = await operator.execute(ctx);
      executor = ctx.executor;
    } catch (e) {
      error = e;
      console.error(`Error executing operator ${operatorURI}:`);
      console.error(error);
    }
  }

  if (executor && !(executor instanceof Executor)) {
    executor = Executor.fromJSON(executor);
  }

  if (executor) executor.queueRequests();

  return new OperatorResult(operator, result, executor, error, delegated);
}

export async function resolveRemoteType(
  operatorURI,
  ctx: ExecutionContext,
  target: "inputs" | "outputs",
  results: OperatorResult = null
) {
  const currentContext = ctx._currentContext;
  const typeAsJSON = await getFetchFunction()(
    "POST",
    "/operators/resolve-type",
    {
      operator_uri: operatorURI,
      target,
      params: ctx.params,
      dataset_name: currentContext.datasetName,
      extended: currentContext.extended,
      view: currentContext.view,
      filters: currentContext.filters,
      selected: currentContext.selectedSamples
        ? Array.from(currentContext.selectedSamples)
        : [],
      selected_labels: formatSelectedLabels(currentContext.selectedLabels),
      results: results ? results.result : null,
      delegated: results ? results.delegated : null,
      current_sample: currentContext.currentSample,
    }
  );

  if (typeAsJSON && typeAsJSON.error) {
    throw new Error(typeAsJSON.error);
  }
  if (typeAsJSON && (typeAsJSON.name || typeAsJSON.type)) {
    return types.Property.fromJSON(typeAsJSON);
  }
  return null;
}

const parseDateOrNull = (raw, fieldName) => {
  return raw[fieldName]?.$date ? new Date(raw[fieldName].$date) : null;
};

class Orchestrator {
  constructor(
    public id: string,
    public instanceID: string,
    public description: string = null,
    public availableOperators: string[],
    public createdAt: Date,
    public updatedAt: Date = null,
    public deactivatedAt: Date = null
  ) {}
  static fromJSON(raw: any) {
    return new Orchestrator(
      raw.id,
      raw.instance_id,
      raw.description,
      raw.available_operators,
      parseDateOrNull(raw, "created_at"),
      parseDateOrNull(raw, "updated_at"),
      parseDateOrNull(raw, "deactivated_at")
    );
  }
}
class ExecutionOptions {
  constructor(
    public orchestratorRegistrationEnabled: boolean,
    public allowImmediateExecution: boolean,
    public allowDelegatedExecution: boolean,
    public availableOrchestrators: Orchestrator[] = [],
    public defaultChoiceToDelegated: boolean = false
  ) {}
}

export async function resolveExecutionOptions(
  operatorURI,
  ctx: ExecutionContext
) {
  const currentContext = ctx._currentContext;
  const executionOptionsAsJSON = await getFetchFunction()(
    "POST",
    "/operators/resolve-execution-options",
    {
      operator_uri: operatorURI,
      params: ctx.params,
      dataset_name: currentContext.datasetName,
      extended: currentContext.extended,
      view: currentContext.view,
      filters: currentContext.filters,
      selected: currentContext.selectedSamples
        ? Array.from(currentContext.selectedSamples)
        : [],
      selected_labels: formatSelectedLabels(currentContext.selectedLabels),
    }
  );

  return new ExecutionOptions(
    executionOptionsAsJSON.orchestrator_registration_enabled,
    executionOptionsAsJSON.allow_immediate_execution,
    executionOptionsAsJSON.allow_delegated_execution,
    executionOptionsAsJSON?.available_orchestrators?.map(
      Orchestrator.fromJSON
    ) || [],
    executionOptionsAsJSON.default_choice_to_delegated
  );
}
export async function fetchRemotePlacements(ctx: ExecutionContext) {
  const currentContext = ctx._currentContext;
  const result = await getFetchFunction()(
    "POST",
    "/operators/resolve-placements",
    {
      dataset_name: currentContext.datasetName,
      extended: currentContext.extended,
      view: currentContext.view,
      filters: currentContext.filters,
      selected: currentContext.selectedSamples
        ? Array.from(currentContext.selectedSamples)
        : [],
      selected_labels: formatSelectedLabels(currentContext.selectedLabels),
      current_sample: currentContext.currentSample,
    }
  );
  if (result && result.error) {
    throw new Error(result.error);
  }

  const placementsAsJSON = result.placements;

  return placementsAsJSON.map((p) => ({
    operator: getLocalOrRemoteOperator(p.operator_uri)?.operator,
    placement: types.Placement.fromJSON(p.placement),
    isRemote: getLocalOrRemoteOperator(p.operator_uri)?.isRemote,
  }));
}

export async function resolveLocalPlacements(ctx: ExecutionContext) {
  const localOperators = Array.from(localRegistry.operators.values());
  const localPlacements = [];

  for (const operator of localOperators) {
    const placement = await operator.resolvePlacement(ctx);
    if (placement)
      localPlacements.push({ operator, placement, isRemote: false });
  }

  return localPlacements;
}

// and allows for the execution of the requests in order of arrival
// and removing the requests that have been completed

enum QueueItemStatus {
  Pending,
  Executing,
  Completed,
  Failed,
}

class QueueItem {
  constructor(public id: string, public request: InvocationRequest) {}
  status: QueueItemStatus = QueueItemStatus.Pending;
  result: OperatorResult;
  toJSON() {
    return {
      id: this.id,
      request: this.request.toJSON(),
      status: this.status,
      result: this.result && this.result.toJSON(),
    };
  }
}

export class InvocationRequestQueue {
  constructor() {
    this._queue = [];
  }
  private _queue: QueueItem[];
  private _subscribers: ((queue: InvocationRequestQueue) => void)[] = [];
  private _notifySubscribers() {
    for (const subscriber of this._subscribers) {
      subscriber(this);
    }
  }
  subscribe(subscriber: (queue: InvocationRequestQueue) => void) {
    this._subscribers.push(subscriber);
  }
  unsubscribe(subscriber: (queue: InvocationRequestQueue) => void) {
    const index = this._subscribers.indexOf(subscriber);
    if (index !== -1) {
      this._subscribers.splice(index, 1);
    }
  }
  get queue() {
    return this._queue;
  }
  generateId() {
    return Math.random().toString(36).substr(2, 9);
  }
  add(request: InvocationRequest) {
    const item = new QueueItem(this.generateId(), request);
    this._queue.push(item);
    this._notifySubscribers();
  }
  markAsExecuting(id: string) {
    const item = this._queue.find((d) => d.id === id);
    if (item) {
      item.status = QueueItemStatus.Executing;
      this._notifySubscribers();
    }
  }
  markAsCompleted(id: string) {
    const item = this._queue.find((d) => d.id === id);
    if (item) {
      item.status = QueueItemStatus.Completed;
      this._notifySubscribers();
    }
  }
  markAsFailed(id: string) {
    const item = this._queue.find((d) => d.id === id);
    if (item) {
      item.status = QueueItemStatus.Failed;
      this._notifySubscribers();
    }
  }
  hasPendingRequests() {
    return this._queue.some((d) => d.status === QueueItemStatus.Pending);
  }
  hasExecutingRequests() {
    return this._queue.some((d) => d.status === QueueItemStatus.Executing);
  }
  hasCompletedRequests() {
    return this._queue.some((d) => d.status === QueueItemStatus.Completed);
  }
  hasFailedRequests() {
    return this._queue.some((d) => d.status === QueueItemStatus.Failed);
  }
  clean() {
    this._queue = this._queue.filter(
      (d) => d.status !== QueueItemStatus.Completed
    );
    this._notifySubscribers();
  }
  getNextPendingRequest() {
    const item = this._queue.find((d) => d.status === QueueItemStatus.Pending);
    return item ? item.request : null;
  }
  toJSON() {
    return this._queue.map((d) => ({
      id: d.id,
      status: d.status,
      request: d.request.toJSON(),
    }));
  }
}

let invocationRequestQueue: InvocationRequestQueue;
export function getInvocationRequestQueue() {
  if (!invocationRequestQueue) {
    invocationRequestQueue = new InvocationRequestQueue();
  }
  return invocationRequestQueue;
}

class AbortableOperation {
  constructor(public id: string, public params: any, public parser: any) {}
  abort() {
    return this.parser.abort();
  }
}

class AbortableOperationQueue {
  constructor(private items = []) {}
  add(uri, params, parser) {
    this.items.push(new AbortableOperation(uri, params, parser));
  }
  remove(uri) {
    this.items = this.items.filter((d) => d.id !== uri);
  }
  findByURI(uri) {
    return this.items.filter((d) => d.id === uri);
  }
  findByExrpession(expression: (d: AbortableOperation) => boolean) {
    return this.items.filter(expression);
  }
  abortByURI(uri) {
    const items = this.findByURI(uri);
    for (const item of items) {
      item.abort();
    }
  }
  abortByExpression(expression: (d: AbortableOperation) => boolean) {
    const items = this.findByExrpession(expression);
    for (const item of items) {
      item.abort();
    }
  }
}
let abortableOperationQueue: AbortableOperationQueue;
export function getAbortableOperationQueue() {
  if (!abortableOperationQueue) {
    abortableOperationQueue = new AbortableOperationQueue();
  }
  return abortableOperationQueue;
}

/**
 * Cancels all abortable operations started by the operator with the given uri.
 *
 * @param uri The uri of the operator to abort
 */
export function abortOperationsByURI(uri) {
  getAbortableOperationQueue().abortByURI(uri);
}
/**
 * Cancels all abortable operations that match the given expression.
 * @param expression A function that takes an AbortableOperation and returns a boolean
 */
export function abortOperationsByExpression(expression) {
  getAbortableOperationQueue().abortByExpression(expression);
}<|MERGE_RESOLUTION|>--- conflicted
+++ resolved
@@ -444,12 +444,8 @@
       operator_uri: operator.uri,
       params: ctx.params,
       dataset_name: currentContext.datasetName,
-<<<<<<< HEAD
       delegation_target: ctx.delegationTarget,
       request_delegation: ctx.requestDelegation,
-=======
-      delegation_target: currentContext.delegationTarget,
->>>>>>> af5ff4c4
       extended: currentContext.extended,
       view: currentContext.view,
       filters: currentContext.filters,
@@ -458,7 +454,6 @@
         : [],
       selected_labels: formatSelectedLabels(currentContext.selectedLabels),
       current_sample: currentContext.currentSample,
-      request_delegation: ctx.requestDelegation,
     },
     "json-stream"
   );
