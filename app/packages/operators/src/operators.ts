--- conflicted
+++ resolved
@@ -567,12 +567,8 @@
       view: currentContext.view,
       view_name: currentContext.viewName,
       group_slice: currentContext.groupSlice,
-<<<<<<< HEAD
-
-=======
       spaces: currentContext.spaces,
       workspace_name: currentContext.workspaceName,
->>>>>>> 13b6ad97
       // Teams only
       dataset_head_name: currentContext.datasetHeadName,
     },
@@ -738,12 +734,9 @@
           view: currentContext.view,
           view_name: currentContext.viewName,
           group_slice: currentContext.groupSlice,
-<<<<<<< HEAD
-=======
           query_performance: currentContext.queryPerformance,
           spaces: currentContext.spaces,
           workspace_name: currentContext.workspaceName,
->>>>>>> 13b6ad97
 
           // Teams only
           dataset_head_name: currentContext.datasetHeadName,
@@ -850,11 +843,8 @@
       view: currentContext.view,
       view_name: currentContext.viewName,
       group_slice: currentContext.groupSlice,
-<<<<<<< HEAD
-=======
       spaces: currentContext.spaces,
       workspace_name: currentContext.workspaceName,
->>>>>>> 13b6ad97
 
       // Teams only
       dataset_head_name: currentContext.datasetHeadName,
@@ -932,11 +922,8 @@
       view: currentContext.view,
       view_name: currentContext.viewName,
       group_slice: currentContext.groupSlice,
-<<<<<<< HEAD
-=======
       spaces: currentContext.spaces,
       workspace_name: currentContext.workspaceName,
->>>>>>> 13b6ad97
 
       // Teams only
       dataset_head_name: currentContext.datasetHeadName,
@@ -985,11 +972,8 @@
       current_sample: currentContext.currentSample,
       view_name: currentContext.viewName,
       group_slice: currentContext.groupSlice,
-<<<<<<< HEAD
-=======
       spaces: currentContext.spaces,
       workspace_name: currentContext.workspaceName,
->>>>>>> 13b6ad97
 
       // Teams only
       dataset_head_name: currentContext.datasetHeadName,
