--- conflicted
+++ resolved
@@ -718,13 +718,9 @@
           view: currentContext.view,
           view_name: currentContext.viewName,
           group_slice: currentContext.groupSlice,
-<<<<<<< HEAD
-
+          query_performance: currentContext.queryPerformance,
           // Teams only
           dataset_head_name: currentContext.datasetHeadName,
-=======
-          query_performance: currentContext.queryPerformance,
->>>>>>> 6f5a12ca
         }
       );
       result = serverResult.result;
