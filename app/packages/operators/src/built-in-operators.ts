import {
  Layout,
  SpaceNode,
  usePanel,
  usePanelState,
  usePanels,
  useSetPanelStateById,
  useSpaceNodes,
  useSpaces,
} from "@fiftyone/spaces";
import * as fos from "@fiftyone/state";
import * as types from "./types";

import { toSlug } from "@fiftyone/utilities";
import copyToClipboard from "copy-to-clipboard";
import { useSetRecoilState } from "recoil";
import { useOperatorExecutor } from ".";
import useRefetchableSavedViews from "../../core/src/hooks/useRefetchableSavedViews";
import {
  ExecutionContext,
  Operator,
  OperatorConfig,
  OperatorResult,
  _registerBuiltInOperator,
  executeOperator,
  listLocalAndRemoteOperators,
} from "./operators";
import { usePromptOperatorInput, useShowOperatorIO } from "./state";
import { merge } from "lodash";
import { PluginComponentType, registerComponent } from "@fiftyone/plugins";
import CustomPanel, { defineCustomPanel } from "./CustomPanel";
import usePanelEvent from "./usePanelEvent";

//
// BUILT-IN OPERATORS
//
class ReloadSamples extends Operator {
  _builtIn = true;
  get config(): OperatorConfig {
    return new OperatorConfig({
      name: "reload_samples",
      label: "Reload samples from the dataset",
    });
  }
  async execute({ state }: ExecutionContext) {
    const refresherTick = await state.snapshot.getPromise(fos.refresher);
    state.set(fos.refresher, refresherTick + 1);
  }
}
class ReloadDataset extends Operator {
  _builtIn = true;
  get config(): OperatorConfig {
    return new OperatorConfig({
      name: "reload_dataset",
      label: "Reload the dataset",
    });
  }
  async execute({ state }: ExecutionContext) {
    // TODO - improve this... this is a temp. workaround for the fact that
    // there is no way to force reload just the dataset
    window.location.reload();
  }
}
class ClearSelectedSamples extends Operator {
  _builtIn = true;
  get config(): OperatorConfig {
    return new OperatorConfig({
      name: "clear_selected_samples",
      label: "Clear selected samples",
    });
  }
  async execute({ state }: ExecutionContext) {
    state.reset(fos.selectedSamples);
  }
}

class CopyViewAsJSON extends Operator {
  _builtIn = true;
  get config(): OperatorConfig {
    return new OperatorConfig({
      name: "copy_view_as_json",
      label: "Copy view as JSON",
    });
  }
  async execute({ state }: ExecutionContext) {
    const view = await state.snapshot.getPromise(fos.view);
    const json = JSON.stringify(view, null, 2);
    copyToClipboard(json);
  }
}

class ViewFromJSON extends Operator {
  _builtIn = true;
  get config(): OperatorConfig {
    return new OperatorConfig({
      name: "view_from_clipboard",
      label: "Paste view from clipboard",
    });
  }
  async execute({ state }: ExecutionContext) {
    const text = await navigator.clipboard.readText();
    try {
      const view = JSON.parse(text);
      state.set(fos.view, view);
    } catch (e) {
      console.error("Error parsing JSON", e);
    }
  }
}

class OpenPanel extends Operator {
  _builtIn = true;
  get config(): OperatorConfig {
    return new OperatorConfig({
      name: "open_panel",
      label: "Open a panel",
      unlisted: true,
    });
  }
  async resolveInput(ctx: ExecutionContext): Promise<types.Property> {
    const inputs = new types.Object();
    inputs.str("name", {
      view: new types.AutocompleteView({
        choices: [
          new types.Choice("Embeddings"),
          new types.Choice("Histograms"),
          new types.Choice("Samples"),
          new types.Choice("Map"),
        ],
        label: "Name of the panel",
        required: true,
      }),
    });
    inputs.bool("isActive", {
      label: "Auto-select on open",
      required: true,
      default: true,
    });
    inputs.enum("layout", ["horizontal", "vertical"]);
    return new types.Property(inputs);
  }
  useHooks() {
    const { FIFTYONE_SPACE_ID } = fos.constants;
    const availablePanels = usePanels();
    const { spaces } = useSpaces(FIFTYONE_SPACE_ID);
    const openedPanels = useSpaceNodes(FIFTYONE_SPACE_ID);
    return { availablePanels, openedPanels, spaces };
  }
  findFirstPanelContainer(node: SpaceNode): SpaceNode {
    if (node.isPanelContainer()) {
      return node;
    }

    if (node.hasChildren()) {
      return this.findFirstPanelContainer(node.firstChild());
    }
  }
  async execute({ hooks, params }: ExecutionContext) {
    const { spaces, openedPanels, availablePanels } = hooks;
    const { name, isActive, layout } = params;
    const targetSpace = this.findFirstPanelContainer(spaces.root);
    if (!targetSpace) {
      return console.error("No panel container found");
    }
    const openedPanel = openedPanels.find(({ type }) => type === name);
    const panel = availablePanels.find((panel) => name === panel.name);
    if (!panel) return console.warn(`Panel with name ${name} does not exist`);
    const allowDuplicate = panel?.panelOptions?.allowDuplicates;
    if (openedPanel && !allowDuplicate) {
      if (isActive) spaces.setNodeActive(openedPanel);
      return;
    }
    const newNode = new SpaceNode();
    newNode.type = name;
    // add panel to the default space as an inactive panels
    spaces.addNodeAfter(targetSpace, newNode, isActive);
    if (layout) {
      spaces.splitLayout(targetSpace, getLayout(layout), newNode);
    }
  }
}

class OpenAllPanels extends Operator {
  _builtIn = true;
  get config(): OperatorConfig {
    return new OperatorConfig({
      name: "open_all_panel",
      label: "Open all panels",
    });
  }
  useHooks(): object {
    const { FIFTYONE_SPACE_ID } = fos.constants;
    const availablePanels = usePanels();
    const openedPanels = useSpaceNodes(FIFTYONE_SPACE_ID);
    const openPanelOperator = useOperatorExecutor("open_panel");
    return { availablePanels, openedPanels, openPanelOperator };
  }
  async execute({ hooks }: ExecutionContext) {
    const { availablePanels, openedPanels, openPanelOperator } = hooks;
    const openedPanelsTypes = openedPanels.map(({ type }) => type);
    for (const panel of availablePanels) {
      const { name } = panel;
      if (openedPanelsTypes.includes(name)) continue;
      openPanelOperator.execute({ name, isActive: false });
    }
  }
}

class ClosePanel extends Operator {
  _builtIn = true;
  get config(): OperatorConfig {
    return new OperatorConfig({
      name: "close_panel",
      label: "Close a panel",
      unlisted: true,
    });
  }
  async resolveInput(ctx: ExecutionContext): Promise<types.Property> {
    const inputs = new types.Object();
    inputs.str("name", {
      view: new types.AutocompleteView({
        choices: [
          new types.Choice("Embeddings"),
          new types.Choice("Histograms"),
          new types.Choice("Samples"),
          new types.Choice("Map"),
        ],
        label: "Name of the panel",
        required: true,
      }),
    });
    return new types.Property(inputs);
  }
  useHooks(): object {
    const { FIFTYONE_SPACE_ID } = fos.constants;
    const { spaces } = useSpaces(FIFTYONE_SPACE_ID);
    const openedPanels = useSpaceNodes(FIFTYONE_SPACE_ID);
    return { openedPanels, spaces };
  }
  async execute({ hooks, params }: ExecutionContext) {
    const { openedPanels, spaces } = hooks;
    const { name, id } = params;
    const panel = openedPanels.find(
      (panel) => id === panel.id || name === panel.type
    );
    if (!panel)
      return console.error(
        `Opened panel with ${id ? "id" : "name"} "${
          id || name
        }" cannot be found`
      );
    if (!panel.pinned) spaces.removeNode(panel);
  }
}

class CloseAllPanels extends Operator {
  _builtIn = true;
  get config(): OperatorConfig {
    return new OperatorConfig({
      name: "close_all_panel",
      label: "Close all panels",
    });
  }
  useHooks(): object {
    const { FIFTYONE_SPACE_ID } = fos.constants;
    const openedPanels = useSpaceNodes(FIFTYONE_SPACE_ID);
    const closePanel = useOperatorExecutor("close_panel");
    return { openedPanels, closePanel };
  }
  async execute({ hooks }: ExecutionContext) {
    const { openedPanels, closePanel } = hooks;
    for (const panel of openedPanels) {
      // do not close pinned, root or space panel
      if (panel.pinned || panel.isRoot() || panel.isSpace()) continue;
      closePanel.execute(panel);
    }
  }
}

class SplitPanel extends Operator {
  _builtIn = true;
  get config(): OperatorConfig {
    return new OperatorConfig({
      name: "split_panel",
      label: "Split Panel",
      unlisted: true,
    });
  }
  async resolveInput(): Promise<types.Property> {
    const inputs = new types.Object();
    inputs.str("name", { required: true });
    inputs.enum("layout", ["horizontal", "vertical"], { required: true });
    return new types.Property(inputs);
  }
  useHooks(): object {
    const { FIFTYONE_SPACE_ID } = fos.constants;
    const { spaces } = useSpaces(FIFTYONE_SPACE_ID);
    const openedPanels = useSpaceNodes(FIFTYONE_SPACE_ID);
    return { spaces, openedPanels };
  }
  async execute({ hooks, params }: ExecutionContext) {
    const { openedPanels, spaces } = hooks;
    const { name, layout } = params;
    const panel = openedPanels.find(({ type }) => type === name);
    const parentNode = panel?.parent;
    if (parentNode && spaces.canSplitLayout(parentNode) && panel) {
      spaces.splitLayout(parentNode, getLayout(layout), panel);
    }
  }
}

class OpenDataset extends Operator {
  _builtIn = true;
  get config(): OperatorConfig {
    return new OperatorConfig({
      name: "open_dataset",
      label: "Open Dataset",
      unlisted: true,
    });
  }
  async resolveInput(ctx: ExecutionContext): Promise<types.Property> {
    const inputs = new types.Object();
    inputs.str("dataset", { label: "Dataset name", required: true });
    return new types.Property(inputs);
  }
  useHooks(): object {
    return {
      setDataset: fos.useSetDataset(),
    };
  }
  async execute({ hooks, params }: ExecutionContext) {
    hooks.setDataset(params.dataset);
  }
}

class ClearView extends Operator {
  _builtIn = true;
  get config(): OperatorConfig {
    return new OperatorConfig({
      name: "clear_view",
      label: "Clear view bar",
    });
  }
  async execute({ state }: ExecutionContext) {
    state.reset(fos.view);
  }
}
class ClearSidebarFilters extends Operator {
  _builtIn = true;
  get config(): OperatorConfig {
    return new OperatorConfig({
      name: "clear_sidebar_filters",
      label: "Clear sidebar filters",
    });
  }
  async execute({ state }: ExecutionContext) {
    state.reset(fos.filters);
  }
}

class ClearAllStages extends Operator {
  _builtIn = true;
  get config(): OperatorConfig {
    return new OperatorConfig({
      name: "clear_all_stages",
      label: "Clear all selections, filters, and view",
    });
  }
  useHooks(): {} {
    return {
      resetExtended: fos.useResetExtendedSelection(),
    };
  }
  async execute({ state, hooks }: ExecutionContext) {
    state.reset(fos.view);
    state.reset(fos.filters);
    hooks.resetExtended();
    state.reset(fos.selectedSamples);
  }
}

class RefreshColors extends Operator {
  _builtIn = true;
  get config(): OperatorConfig {
    return new OperatorConfig({
      name: "refresh_colors",
      label: "Refresh colors",
    });
  }
  async execute({ state }: ExecutionContext) {
    const colorSeed = await state.snapshot.getPromise(fos.colorSeed);
    state.set(fos.colorSeed, colorSeed + 1);
  }
}

class ShowSelectedSamples extends Operator {
  _builtIn = true;
  get config(): OperatorConfig {
    return new OperatorConfig({
      name: "show_selected_samples",
      label: "Show selected samples",
    });
  }
  async execute({ state }: ExecutionContext) {
    const selectedSamples = await state.snapshot.getPromise(
      fos.selectedSamples
    );
    state.set(fos.extendedSelection, {
      selection: Array.from(selectedSamples),
      scope: "global",
    });
  }
}

class ConvertExtendedSelectionToSelectedSamples extends Operator {
  _builtIn = true;
  get config(): OperatorConfig {
    return new OperatorConfig({
      name: "convert_extended_selection_to_selected_samples",
      label: "Convert extended selection to selected samples",
    });
  }
  useHooks(): {} {
    return {
      resetExtended: fos.useResetExtendedSelection(),
    };
  }
  async execute({ hooks, state }: ExecutionContext) {
    const extendedSelection = await state.snapshot.getPromise(
      fos.extendedSelection
    );
    state.set(fos.selectedSamples, new Set(extendedSelection.selection));
    state.set(fos.extendedSelection, { selection: null });
    hooks.resetExtended();
  }
}

// an operator that sets selected samples based on ctx.params
class SetSelectedSamples extends Operator {
  _builtIn = true;
  get config(): OperatorConfig {
    return new OperatorConfig({
      name: "set_selected_samples",
      label: "Set selected samples",
      unlisted: true,
    });
  }
  useHooks(): {} {
    return {
      setSelected: fos.useSetSelected(),
    };
  }
  async execute({ hooks, params }: ExecutionContext) {
    const { samples } = params || {};
    if (!Array.isArray(samples))
      throw new Error("param 'samples' must be an array of string");
    hooks.setSelected(new Set(samples));
  }
}

class SetView extends Operator {
  _builtIn = true;
  get config(): OperatorConfig {
    return new OperatorConfig({
      name: "set_view",
      label: "Set view",
      unlisted: true,
    });
  }
  useHooks(ctx: ExecutionContext): {} {
    const refetchableSavedViews = useRefetchableSavedViews();

    return {
      refetchableSavedViews,
      setView: fos.useSetView(),
      setViewName: useSetRecoilState(fos.viewName),
    };
  }
  async resolveInput(ctx: ExecutionContext): Promise<types.Property> {
    const inputs = new types.Object();
<<<<<<< HEAD
    inputs.list("view", { view: new types.HiddenView({}) });
=======
    inputs.list("view", new types.Object(), { view: new types.HiddenView({}) });
>>>>>>> ec20c512
    inputs.str("name", { label: "Name or slug of a saved view" });
    return new types.Property(inputs);
  }
  async execute({ hooks, params }: ExecutionContext) {
    const { view, name } = params || {};
    if (view) {
      hooks.setView(view);
    } else if (name) {
      const slug = toSlug(name);
      const savedViews = hooks.refetchableSavedViews?.[0]?.savedViews;
      const savedView =
        Array.isArray(savedViews) &&
        savedViews.find((view) => slug === view.slug);
      if (!savedView) {
        throw new Error(
          `Saved view with name or slug "${name}" does not exist`
        );
      }
      hooks.setViewName(slug);
    } else {
      throw new Error('Param "view" or "name" is required to set a view');
    }
  }
}

const SHOW_SAMPLES_STAGE_ID = "show_samples_stage_id";

class ShowSamples extends Operator {
  _builtIn = true;
  get config(): OperatorConfig {
    return new OperatorConfig({
      name: "show_samples",
      label: "Show samples",
      unlisted: true,
    });
  }
  async resolveInput(ctx: ExecutionContext): Promise<types.Property> {
    const inputs = new types.Object();
    inputs.list("samples", new types.String(), {
      label: "Samples",
      required: true,
    });
    inputs.bool("use_extended_selection", {
      label: "Use extended selection",
      default: false,
    });
    return new types.Property(inputs);
  }
  useHooks(ctx: ExecutionContext): {} {
    return {
      setView: fos.useSetView(),
    };
  }
  async execute({ state, hooks, params }: ExecutionContext) {
    if (params.use_extended_selection) {
      state.set(fos.extendedSelection, {
        selection: params.samples,
        scope: "global",
      });
      return;
    }
    const currentView = await state.snapshot.getPromise(fos.view);
    const newView = [
      ...currentView.filter((s) => s._uuid !== SHOW_SAMPLES_STAGE_ID),
      ...(params.samples
        ? [
            {
              _cls: "fiftyone.core.stages.Select",
              kwargs: [
                ["sample_ids", params.samples],
                ["ordered", false],
              ],
              _uuid: SHOW_SAMPLES_STAGE_ID,
            },
          ]
        : []),
    ];
    hooks.setView(newView);
  }
}

// class ClearShowSamples extends Operator {
//   get config(): OperatorConfig {
//     return new OperatorConfig({
//       name: "clear_show_samples",
//       label: "Clear show samples",
//     });
//   }
//   async execute(ctx: ExecutionContext) {
//     executeOperator("show_samples", { samples: null });
//   }
// }

class ConsoleLog extends Operator {
  _builtIn = true;
  get config(): OperatorConfig {
    return new OperatorConfig({
      name: "console_log",
      label: "Console Log",
      unlisted: true,
    });
  }
  async resolveInput(ctx: ExecutionContext): Promise<types.Property> {
    const inputs = new types.Object();
    inputs.defineProperty("message", new types.String(), {
      label: "Message",
      required: true,
    });
    return new types.Property(inputs);
  }
  async execute({ params }: ExecutionContext) {
    console.log(params.message);
  }
}

class ShowOutput extends Operator {
  _builtIn = true;
  get config(): OperatorConfig {
    return new OperatorConfig({
      name: "show_output",
      label: "Show Output",
      unlisted: true,
    });
  }
  async resolveInput(ctx: ExecutionContext): Promise<types.Property> {
    const inputs = new types.Object();
    inputs.defineProperty("outputs", new types.Object(), {
      label: "Outputs",
      required: true,
    });
    inputs.defineProperty("results", new types.Object(), {
      label: "Results",
      required: true,
    });
    return new types.Property(inputs);
  }
  useHooks(ctx: ExecutionContext): {} {
    return {
      io: useShowOperatorIO(),
    };
  }
  async execute({ params, hooks: { io } }: ExecutionContext) {
    io.show({
      schema: types.Property.fromJSON(params.outputs),
      data: params.results,
      isOutput: true,
    });
  }
}

class SetProgress extends Operator {
  _builtIn = true;
  get config(): OperatorConfig {
    return new OperatorConfig({
      name: "set_progress",
      label: "Set Progress",
      unlisted: true,
    });
  }
  async resolveInput(ctx: ExecutionContext): Promise<types.Property> {
    const inputs = new types.Object();
    inputs.defineProperty("label", new types.String(), { label: "Label" });
    inputs.defineProperty("variant", new types.Enum(["linear", "circular"]), {
      label: "Label",
    });
    inputs.defineProperty("progress", new types.Number({ float: true }), {
      label: "Progress",
    });
    return new types.Property(inputs);
  }
  useHooks(ctx: ExecutionContext): {} {
    return {
      io: useShowOperatorIO(),
    };
  }
  async execute({ params, hooks: { io } }: ExecutionContext) {
    const loading = new types.Object();
    const progressView = new types.ProgressView({
      label: params.label,
      variant: params.variant,
    });
    loading.defineProperty("progress", new types.Number({ float: true }), {
      view: progressView,
    });
    io.show({
      schema: new types.Property(loading),
      data: { progress: params.progress },
      isOutput: true,
    });
  }
}

class TestOperator extends Operator {
  _builtIn = true;
  get config(): OperatorConfig {
    return new OperatorConfig({
      name: "test_operator",
      label: "Test an Operator",
      dynamic: true,
    });
  }
  parseParams(rawParams: string) {
    try {
      return JSON.parse(rawParams);
    } catch (e) {
      return null;
    }
  }
  async resolveInput(ctx: ExecutionContext): Promise<types.Property> {
    const inputs = new types.Object();
    const choices = new types.AutocompleteView();
    const { allOperators } = listLocalAndRemoteOperators();
    for (const operator of allOperators) {
      choices.addChoice(operator.uri, {
        label: operator.label,
        description: operator.uri,
      });
    }
    inputs.defineProperty("operator", new types.Enum(choices.values()), {
      label: "Operator",
      required: true,
      view: choices,
    });
    const parsedParams =
      typeof ctx.params.raw_params === "string"
        ? this.parseParams(ctx.params.raw_params)
        : null;

    if (parsedParams == null) {
      inputs.defineProperty("warning", new types.String(), {
        label: "Warning",
        description: "Invalid JSON",
        view: { name: "Warning" },
      });
    }

    inputs.defineProperty("raw_params", new types.String(), {
      label: "Params",
      required: true,
      default: JSON.stringify({ param: "value" }, null, 2),
      view: { name: "CodeView", props: { language: "json" } },
    });
    return new types.Property(inputs);
  }
  async execute({ params }: ExecutionContext) {
    const parsedParams = JSON.parse(params.raw_params.trim());
    executeOperator(params.operator, parsedParams);
  }
}

class SetSelectedLabels extends Operator {
  get config(): OperatorConfig {
    return new OperatorConfig({
      name: "set_selected_labels",
      label: "Set selected labels",
      unlisted: true,
    });
  }
  useHooks(ctx: ExecutionContext): {} {
    return {
      setSelected: fos.useSetSelectedLabels(),
    };
  }
  async execute({ hooks, params }: ExecutionContext) {
    const labels = params?.labels;
    const formattedLabels = Array.isArray(labels)
      ? labels.map((label) => {
          return {
            field: label.field,
            sampleId: label.sampleId ?? label.sample_id,
            labelId: label.labelId ?? label.label_id,
            frameNumber: label.frameNumber ?? label.frame_number,
          };
        })
      : [];
    hooks.setSelected(formattedLabels);
  }
}

class ClearSelectedLabels extends Operator {
  get config(): OperatorConfig {
    return new OperatorConfig({
      name: "clear_selected_labels",
      label: "Clear selected labels",
    });
  }
  async execute({ state }: ExecutionContext) {
    state.set(fos.selectedLabels, []);
  }
}

class SetSpaces extends Operator {
  get config(): OperatorConfig {
    return new OperatorConfig({ name: "set_spaces", label: "Set spaces" });
  }
  useHooks() {
    const setSessionSpacesState = useSetRecoilState(fos.sessionSpaces);
    return { setSessionSpacesState };
  }
  async execute(ctx: ExecutionContext) {
    ctx.hooks.setSessionSpacesState(ctx.params.spaces);
  }
}

function usePanelStateForContext(ctx: ExecutionContext) {
  return usePanelState(ctx.getCurrentPanelId());
}

class ClearPanelState extends Operator {
  get config(): OperatorConfig {
    return new OperatorConfig({
      name: "clear_panel_state",
      label: "Clear panel state",
      unlisted: true,
    });
  }
  useHooks(ctx: ExecutionContext): {} {
    return { updatePanelState: useUpdatePanelStatePartial() };
  }
  async execute(ctx: ExecutionContext): Promise<void> {
    ctx.hooks.updatePanelState(ctx, { targetPartial: "state", clear: true });
  }
}

class ClearPanelData extends Operator {
  get config(): OperatorConfig {
    return new OperatorConfig({
      name: "clear_panel_data",
      label: "Clear panel data",
      unlisted: true,
    });
  }
  useHooks(ctx: ExecutionContext): {} {
    return { updatePanelState: useUpdatePanelStatePartial() };
  }
  async execute(ctx: ExecutionContext): Promise<void> {
    ctx.hooks.updatePanelState(ctx, { targetPartial: "data", clear: true });
  }
}

class SetPanelState extends Operator {
  get config(): OperatorConfig {
    return new OperatorConfig({
      name: "set_panel_state",
      label: "Set panel state",
      unlisted: true,
    });
  }
  useHooks(ctx: ExecutionContext): {} {
    return { updatePanelState: useUpdatePanelStatePartial() };
  }
  async execute(ctx: ExecutionContext): Promise<void> {
    ctx.hooks.updatePanelState(ctx, { targetPartial: "state" });
  }
}

class SetPanelData extends Operator {
  get config(): OperatorConfig {
    return new OperatorConfig({
      name: "set_panel_data",
      label: "Set panel data",
      unlisted: true,
    });
  }
  useHooks(ctx: ExecutionContext): {} {
    return { updatePanelState: useUpdatePanelStatePartial() };
  }
  async execute(ctx: ExecutionContext): Promise<void> {
    ctx.hooks.updatePanelState(ctx, { targetPartial: "data" });
  }
}

class PatchPanelData extends Operator {
  get config(): OperatorConfig {
    return new OperatorConfig({
      name: "patch_panel_data",
      label: "Patch panel data",
      unlisted: true,
    });
  }
  useHooks(ctx: ExecutionContext): {} {
    return { updatePanelState: useUpdatePanelStatePartial() };
  }
  async execute(ctx: ExecutionContext): Promise<void> {
    ctx.hooks.updatePanelState(ctx, { targetPartial: "data", patch: true });
  }
}

function useUpdatePanelStatePartial() {
  const setPanelStateById = useSetPanelStateById();
  return (ctx, { targetPartial = "state", targetParam, patch, clear }) => {
    targetParam = targetParam || targetPartial;
    setTimeout(() => {
      setPanelStateById(ctx.getCurrentPanelId(), (current) => {
        const currentCustomPanelState = current[targetPartial] || {};
        let updatedState;
        const param = ctx.params[targetParam];
        if (patch) {
          updatedState = merge({}, currentCustomPanelState, param);
        } else if (clear) {
          updatedState = {};
        } else {
          updatedState = param;
        }

        return { ...current, [targetPartial]: updatedState };
      });
    }, 1);
  };
}

class PatchPanelState extends Operator {
  get config(): OperatorConfig {
    return new OperatorConfig({
      name: "patch_panel_state",
      label: "Patch panel state",
      unlisted: true,
    });
  }
  useHooks(ctx: ExecutionContext): {} {
    return { updatePanelState: useUpdatePanelStatePartial() };
  }
  async execute(ctx: ExecutionContext): Promise<void> {
    ctx.hooks.updatePanelState(ctx, { targetPartial: "state", patch: true });
  }
}

function createFunctionFromSource(src) {
  return eval(src.trim());
}

class ReducePanelState extends Operator {
  get config(): OperatorConfig {
    return new OperatorConfig({
      name: "reduce_panel_state",
      label: "Reduce panel state",
      unlisted: true,
    });
  }
  useHooks(ctx: ExecutionContext): {} {
    const setPanelStateById = useSetPanelStateById();
    return { setPanelStateById };
  }
  async execute(ctx: ExecutionContext): Promise<void> {
    const actualReducer = createFunctionFromSource(ctx.params.reducer);
    ctx.hooks.setPanelStateById(ctx.getCurrentPanelId(), (current) => {
      return {
        ...current,
        state: actualReducer(current.state || {}),
      };
    });
  }
}

class ShowPanelOutput extends Operator {
  get config(): OperatorConfig {
    return new OperatorConfig({
      name: "show_panel_output",
      label: "Show panel output",
      unlisted: true,
    });
  }
  useHooks(ctx: ExecutionContext): {} {
    return { updatePanelState: useUpdatePanelStatePartial() };
  }
  async execute(ctx: ExecutionContext): Promise<void> {
    ctx.hooks.updatePanelState(ctx, {
      targetPartial: "schema",
      targetParam: "output",
    });
  }
}

class RegisterPanel extends Operator {
  get config(): OperatorConfig {
    return new OperatorConfig({
      name: "register_panel",
      label: "Register panel",
      // unlisted: true,
    });
  }
  async resolveInput(ctx: ExecutionContext): Promise<types.Property> {
    const inputs = new types.Object();
    inputs.str("panel_name", { label: "Panel name", required: true });
    inputs.str("panel_label", { label: "Panel label", required: true });
    inputs.str("on_load", {
      label: "On load operator",
      // required: true,
    });
    inputs.str("on_change", {
      label: "On change operator",
      // required: true,
    });
    inputs.str("on_unload", {
      label: "On unload operator",
    });
    inputs.bool("allow_duplicates", {
      label: "Allow duplicates",
      default: false,
    });
    return new types.Property(inputs);
  }
  async execute(ctx: ExecutionContext): Promise<void> {
    registerComponent({
      type: PluginComponentType.Panel,
      name: ctx.params.panel_name,
      component: defineCustomPanel(ctx.params),
      label: ctx.params.panel_label,
      activator: () => true,
      panelOptions: {
        allowDuplicates: ctx.params.allow_duplicates,
      },
    });
  }
}

class PromptUserForOperation extends Operator {
  get config(): OperatorConfig {
    return new OperatorConfig({
      name: "prompt_user_for_operation",
      label: "Prompt user for operation",
      unlisted: true,
    });
  }
  async resolveInput(ctx: ExecutionContext): Promise<types.Property> {
    const inputs = new types.Object();
    inputs.str("operator_uri", { label: "Operator URI", required: true });
    inputs.obj("params", { label: "Params" });
    inputs.str("on_success", { label: "On success" });
    inputs.str("on_error", { label: "On error" });
    return new types.Property(inputs);
  }
  useHooks(ctx: ExecutionContext): {} {
    const panelId = ctx.getCurrentPanelId();
    const [panelState] = usePanelState(panelId);
    const triggerEvent = usePanelEvent();
    return { triggerEvent };
  }
  async execute(ctx: ExecutionContext): Promise<void> {
    const { params, operator_uri, on_success, on_error, on_cancel } =
      ctx.params;
    const { triggerEvent } = ctx.hooks;
    const panelId = ctx.getCurrentPanelId();

    triggerEvent(panelId, {
      operator: operator_uri,
      params,
      prompt: true,
      callback: (result: OperatorResult) => {
        if (result.error) {
          triggerEvent(panelId, {
            operator: on_error,
            params: { error: result.error },
          });
        } else {
          triggerEvent(panelId, {
            operator: on_success,
            params: result.result,
          });
        }
      },
    });
  }
}

class Notify extends Operator {
  get config(): OperatorConfig {
    return new OperatorConfig({
      name: "notify",
      label: "Notify",
      unlisted: true,
    });
  }
  async resolveInput(ctx: ExecutionContext): Promise<types.Property> {
    const inputs = new types.Object();
    inputs.str("message", { label: "Message", required: true });
    inputs.enum("type", ["info", "success", "warning", "error"], {
      label: "Type",
      default: "info",
    });
    return new types.Property(inputs);
  }
  useHooks(ctx: ExecutionContext): {} {
    return { notify: fos.useNotification() };
  }
  async execute(ctx: ExecutionContext): Promise<void> {
    ctx.hooks.notify({
      msg: ctx.params.message,
      type: ctx.params.type,
    });
  }
}

export function registerBuiltInOperators() {
  try {
    _registerBuiltInOperator(CopyViewAsJSON);
    _registerBuiltInOperator(ViewFromJSON);
    _registerBuiltInOperator(ReloadSamples);
    _registerBuiltInOperator(ReloadDataset);
    _registerBuiltInOperator(ClearSelectedSamples);
    _registerBuiltInOperator(OpenAllPanels);
    _registerBuiltInOperator(CloseAllPanels);
    _registerBuiltInOperator(OpenDataset);
    _registerBuiltInOperator(ClearView);
    _registerBuiltInOperator(ClearSidebarFilters);
    _registerBuiltInOperator(ClearAllStages);
    _registerBuiltInOperator(RefreshColors);
    _registerBuiltInOperator(ShowSelectedSamples);
    _registerBuiltInOperator(ConvertExtendedSelectionToSelectedSamples);
    _registerBuiltInOperator(SetSelectedSamples);
    _registerBuiltInOperator(OpenPanel);
    _registerBuiltInOperator(ClosePanel);
    _registerBuiltInOperator(SetView);
    _registerBuiltInOperator(ShowSamples);
    // _registerBuiltInOperator(ClearShowSamples);
    _registerBuiltInOperator(ConsoleLog);
    _registerBuiltInOperator(ShowOutput);
    _registerBuiltInOperator(SetProgress);
    _registerBuiltInOperator(TestOperator);
    _registerBuiltInOperator(SplitPanel);
    _registerBuiltInOperator(SetSelectedLabels);
    _registerBuiltInOperator(ClearSelectedLabels);
    _registerBuiltInOperator(SetSpaces);
    _registerBuiltInOperator(SetPanelState);
    _registerBuiltInOperator(ClearPanelState);
    _registerBuiltInOperator(PatchPanelState);
    _registerBuiltInOperator(RegisterPanel);
    _registerBuiltInOperator(ShowPanelOutput);
    _registerBuiltInOperator(ReducePanelState);
    _registerBuiltInOperator(SetPanelData);
    _registerBuiltInOperator(ClearPanelData);
    _registerBuiltInOperator(PatchPanelData);
    _registerBuiltInOperator(PromptUserForOperation);
    _registerBuiltInOperator(Notify);
  } catch (e) {
    console.error("Error registering built-in operators");
    console.error(e);
  }
}

function getLayout(layout) {
  return layout === "vertical" ? Layout.Vertical : Layout.Horizontal;
}<|MERGE_RESOLUTION|>--- conflicted
+++ resolved
@@ -478,11 +478,7 @@
   }
   async resolveInput(ctx: ExecutionContext): Promise<types.Property> {
     const inputs = new types.Object();
-<<<<<<< HEAD
-    inputs.list("view", { view: new types.HiddenView({}) });
-=======
     inputs.list("view", new types.Object(), { view: new types.HiddenView({}) });
->>>>>>> ec20c512
     inputs.str("name", { label: "Name or slug of a saved view" });
     return new types.Property(inputs);
   }
