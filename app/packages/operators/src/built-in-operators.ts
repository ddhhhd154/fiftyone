--- conflicted
+++ resolved
@@ -1359,12 +1359,9 @@
     _registerBuiltInOperator(TrackEvent);
     _registerBuiltInOperator(SetPanelTitle);
     _registerBuiltInOperator(ApplyPanelStatePath);
-<<<<<<< HEAD
     _registerBuiltInOperator(SetGroupSlice);
-=======
     _registerBuiltInOperator(SetPlayheadState);
     _registerBuiltInOperator(SetFrameNumber);
->>>>>>> 324a0cf2
   } catch (e) {
     console.error("Error registering built-in operators");
     console.error(e);
