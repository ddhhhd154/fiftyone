--- conflicted
+++ resolved
@@ -30,15 +30,10 @@
   const spaces = useRecoilValue(fos.sessionSpaces);
   const workspaceName = spaces._name;
   const setContext = useSetRecoilState(operatorThrottledContext);
-<<<<<<< HEAD
 
   // Teams only
   const datasetHeadName = useRecoilValue(fos.datasetHeadName);
 
-=======
-  const spaces = useRecoilValue(fos.sessionSpaces);
-  const workspaceName = spaces._name;
->>>>>>> c97aecd2
   const setThrottledContext = useMemo(() => {
     return debounce(
       (context) => {
