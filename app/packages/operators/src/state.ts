import * as fos from "@fiftyone/state";
import { debounce } from "lodash";
import { useCallback, useEffect, useMemo, useRef, useState } from "react";
import {
  atom,
  selector,
  selectorFamily,
  useRecoilCallback,
  useRecoilState,
  useRecoilTransaction_UNSTABLE,
  useRecoilValue,
  useSetRecoilState,
} from "recoil";
import {
  BROWSER_CONTROL_KEYS,
  RESOLVE_INPUT_VALIDATION_TTL,
  RESOLVE_TYPE_TTL,
} from "./constants";
import {
  ExecutionContext,
  InvocationRequestQueue,
  OperatorResult,
  executeOperatorWithContext,
  getInvocationRequestQueue,
  getLocalOrRemoteOperator,
  listLocalAndRemoteOperators,
  resolveExecutionOptions,
} from "./operators";
import { Places } from "./types";
import { ValidationContext } from "./validation";

export const promptingOperatorState = atom({
  key: "promptingOperator",
  default: null,
});

export const currentOperatorParamsSelector = selectorFamily({
  key: "currentOperatorParamsSelector",
  get:
    () =>
    ({ get }) => {
      const promptingOperator = get(promptingOperatorState);
      if (!promptingOperator) {
        return {};
      }
      const { params } = promptingOperator;
      return params;
    },
});

export const showOperatorPromptSelector = selector({
  key: "showOperatorPrompt",
  get: ({ get }) => {
    return !!get(promptingOperatorState);
  },
});

export const usePromptOperatorInput = () => {
  const setRecentlyUsedOperators = useSetRecoilState(
    recentlyUsedOperatorsState
  );
  const setPromptingOperator = useSetRecoilState(promptingOperatorState);

  const prompt = (operatorName) => {
    setRecentlyUsedOperators((recentlyUsedOperators) => {
      const update = new Set([...recentlyUsedOperators, operatorName]);
      return Array.from(update).slice(-5);
    });

    setPromptingOperator({ operatorName, params: {} });
  };

  return prompt;
};

const globalContextSelector = selector({
  key: "globalContext",
  get: ({ get }) => {
    const datasetName = get(fos.datasetName);
    const view = get(fos.view);
    const extended = get(fos.extendedStages);
    const filters = get(fos.filters);
    const selectedSamples = get(fos.selectedSamples);
    const selectedLabels = get(fos.selectedLabels);
    const currentSample = get(fos.currentSampleId);
    const viewName = get(fos.viewName);
<<<<<<< HEAD
=======

    // Teams only
    const datasetHeadName = get(fos.datasetHeadName);
>>>>>>> da080e81

    return {
      datasetName,
      view,
      extended,
      filters,
      selectedSamples,
      selectedLabels,
      currentSample,
      viewName,
<<<<<<< HEAD
=======

      // Teams only
      datasetHeadName,
>>>>>>> da080e81
    };
  },
});

const currentContextSelector = selectorFamily({
  key: "currentContextSelector",
  get:
    (operatorName) =>
    ({ get }) => {
      const globalContext = get(globalContextSelector);
      const params = get(currentOperatorParamsSelector(operatorName));
      return {
        ...globalContext,
        params,
      };
    },
});

const useExecutionContext = (operatorName, hooks = {}) => {
  const curCtx = useRecoilValue(currentContextSelector(operatorName));
  const {
    datasetName,
    view,
    extended,
    filters,
    selectedSamples,
    params,
    selectedLabels,
    currentSample,
    viewName,
<<<<<<< HEAD
=======

    // Teams only
    datasetHeadName,
>>>>>>> da080e81
  } = curCtx;
  const ctx = useMemo(() => {
    return new ExecutionContext(
      params,
      {
        datasetName,
        view,
        extended,
        filters,
        selectedSamples,
        selectedLabels,
        currentSample,
        viewName,
<<<<<<< HEAD
=======

        // Teams only
        datasetHeadName,
>>>>>>> da080e81
      },
      hooks
    );
  }, [
    params,
    datasetName,
    view,
    extended,
    filters,
    selectedSamples,
    selectedLabels,
    hooks,
    viewName,
    currentSample,
  ]);

  return ctx;
};

function useExecutionOptions(operatorURI, ctx, isRemote) {
  const [isLoading, setIsLoading] = useState(true);
  const [executionOptions, setExecutionOptions] = useState(null);

  const fetch = useCallback(
    debounce(async (ctxOverride = null) => {
      if (!isRemote) return;
      if (!ctxOverride) setIsLoading(true); // only show loading if loading the first time
      const options = await resolveExecutionOptions(
        operatorURI,
        ctxOverride || ctx
      );
      setExecutionOptions(options);
      setIsLoading(false);
    }),
    [operatorURI, ctx, isRemote]
  );

  useEffect(() => {
    fetch();
  }, []);

  return { isLoading, executionOptions, fetch };
}

const useOperatorPromptSubmitOptions = (operatorURI, execDetails, execute) => {
  let options = [];
  const persistUnderKey = `operator-prompt-${operatorURI}`;
  const availableOrchestrators =
    execDetails.executionOptions?.availableOrchestrators || [];
  const hasAvailableOrchestators = availableOrchestrators.length > 0;
  const executionOptions = execDetails.executionOptions || {};
  const defaultToExecute = executionOptions.allowDelegatedExecution
    ? !executionOptions.defaultChoiceToDelegated
    : true;
  const defaultToSchedule = executionOptions.allowDelegatedExecution
    ? executionOptions.defaultChoiceToDelegated
    : false;
  if (executionOptions.allowImmediateExecution) {
    options.push({
      label: "Execute",
      id: "execute",
      default: defaultToExecute,
      description: "Run this operation now",
      onSelect() {
        setSelectedID("execute");
      },
      onClick() {
        execute();
      },
    });
  }
  if (
    executionOptions.allowDelegatedExecution &&
    !executionOptions.orchestratorRegistrationEnabled
  ) {
    options.push({
      label: "Schedule",
      id: "schedule",
      default: defaultToSchedule,
      description: "Schedule this operation to run later",
      onSelect() {
        setSelectedID("schedule");
      },
      onClick() {
        execute({ requestDelegation: true });
      },
    });
  }

  if (
    executionOptions.allowDelegatedExecution &&
    hasAvailableOrchestators &&
    executionOptions.orchestratorRegistrationEnabled
  ) {
    for (let orc of execDetails.executionOptions.availableOrchestrators) {
      options.push({
        label: "Schedule",
        choiceLabel: `Schedule on "${orc.instanceID}"`,
        id: orc.id,
        description: `Run this operation on ${orc.instanceID}`,
        onSelect() {
          setSelectedID(orc.id);
        },
        onClick() {
          execute({
            delegationTarget: orc.instanceID,
            requestDelegation: true,
          });
        },
      });
    }
  }

  const fallbackId = executionOptions.allowImmediateExecution
    ? "execute"
    : "schedule";
  const defaultID =
    options.find((option) => option.default)?.id ||
    options[0]?.id ||
    fallbackId;
  let [selectedID, setSelectedID] = fos.useBrowserStorage(
    persistUnderKey,
    defaultID
  );
  const selectedOption = options.find((option) => option.id === selectedID);

  useEffect(() => {
    const selectedOptionExists = !!options.find((o) => o.id === selectedID);
    if (options.length === 1) {
      setSelectedID(options[0].id);
    } else if (!selectedOptionExists) {
      const nextSelectedID =
        options.find((option) => option.default)?.id || options[0]?.id;
      setSelectedID(nextSelectedID);
    }
  }, [options]);

  const handleSubmit = useCallback(() => {
    const selectedOption = options.find((option) => option.id === selectedID);
    if (selectedOption) {
      selectedOption.onClick();
    }
  }, [options, selectedID]);

  if (selectedOption) selectedOption.selected = true;
  const showWarning =
    executionOptions.orchestratorRegistrationEnabled &&
    !hasAvailableOrchestators;
  const warningMessage =
    "There are no available orchestrators to schedule this operation. Please contact your administrator to add an orchestrator.";

  return {
    showWarning,
    warningTitle: "No available orchestrators",
    warningMessage,
    options,
    hasOptions: options.length > 0,
    isLoading: execDetails.isLoading,
    handleSubmit,
  };
};

export const useOperatorPrompt = () => {
  const [promptingOperator, setPromptingOperator] = useRecoilState(
    promptingOperatorState
  );
  const containerRef = useRef();
  const resolveTypeError = useRef();
  const { operatorName } = promptingOperator;
  const ctx = useExecutionContext(operatorName);
  const { operator, isRemote } = getLocalOrRemoteOperator(operatorName);
  const execDetails = useExecutionOptions(operatorName, ctx, isRemote);
  const hooks = operator.useHooks(ctx);
  const executor = useOperatorExecutor(promptingOperator.operatorName);
  const [inputFields, setInputFields] = useState();
  const [resolving, setResolving] = useState(false);
  const [resolvedCtx, setResolvedCtx] = useState(null);
  const [resolvedIO, setResolvedIO] = useState({ input: null, output: null });
  const notify = fos.useNotification();
  const isDynamic = useMemo(() => Boolean(operator.config.dynamic), [operator]);
  const cachedResolvedInput = useMemo(() => {
    return isDynamic ? null : resolvedIO.input;
  }, [isDynamic, resolvedIO.input]);

  const resolveInput = useCallback(
    debounce(
      async (ctx) => {
        try {
          setResolving(true);
          if (operator.config.resolveExecutionOptionsOnChange) {
            execDetails.fetch(ctx);
          }
          const resolved =
            cachedResolvedInput || (await operator.resolveInput(ctx));

          validateThrottled(ctx, resolved);
          if (resolved) {
            setInputFields(resolved.toProps());
            setResolvedIO((state) => ({ ...state, input: resolved }));
          } else {
            setInputFields(null);
          }
        } catch (e) {
          resolveTypeError.current = e;
          setInputFields(null);
        }
        setResolving(false);
        setResolvedCtx(ctx);
      },
      operator.isRemote ? RESOLVE_TYPE_TTL : 0,
      { leading: true }
    ),
    [cachedResolvedInput, setResolvedCtx]
  );
  const resolveInputFields = useCallback(async () => {
    ctx.hooks = hooks;
    resolveInput(ctx);
  }, [ctx, operatorName, hooks, JSON.stringify(ctx.params)]);

  const validate = useCallback((ctx, resolved) => {
    return new Promise<{
      invalid: boolean;
      errors: any;
      validationContext: any;
    }>((resolve) => {
      setTimeout(() => {
        const validationContext = new ValidationContext(
          ctx,
          resolved,
          operator
        );
        const validationErrors = validationContext.toProps().errors;
        setValidationErrors(validationErrors);
        resolve({
          invalid: validationContext.invalid,
          errors: validationErrors,
          validationContext,
        });
      }, 0);
    });
  }, []);
  const validateThrottled = useCallback(
    debounce(validate, RESOLVE_INPUT_VALIDATION_TTL, { leading: true }),
    []
  );

  useEffect(() => {
    if (executor.isExecuting || executor.hasExecuted) return;
    resolveInputFields();
  }, [ctx.params, executor.isExecuting, executor.hasResultOrError]);
  const [validationErrors, setValidationErrors] = useState([]);

  const [outputFields, setOutputFields] = useState();
  const resolveOutputFields = useCallback(async () => {
    ctx.hooks = hooks;
    const result = new OperatorResult(operator, executor.result, null, null);
    const resolved = await operator.resolveOutput(ctx, result);

    if (resolved) {
      setOutputFields(resolved.toProps());
    } else {
      setOutputFields(null);
    }
  }, [ctx, operatorName, hooks, JSON.stringify(executor.result)]);

  useEffect(() => {
    if (executor.result) {
      resolveOutputFields();
    }
  }, [executor.result]);

  const setFieldValue = useRecoilTransaction_UNSTABLE(
    ({ get, set }) =>
      (fieldName, value) => {
        const state = get(promptingOperatorState);
        set(promptingOperatorState, {
          ...state,
          params: {
            ...state.params,
            [fieldName]: value,
          },
        });
      }
  );
  const execute = useCallback(
    async (options = null) => {
      const resolved =
        cachedResolvedInput || (await operator.resolveInput(ctx));
      const { invalid } = await validate(ctx, resolved);
      if (invalid) {
        return;
      }
      executor.execute(promptingOperator.params, options);
    },
    [operator, promptingOperator, cachedResolvedInput]
  );
  const close = () => {
    setPromptingOperator(null);
    setInputFields(null);
    setOutputFields(null);
    executor.clear();
  };

  const autoExec = async () => {
    const needsInput = operator && (await operator.needsUserInput(ctx));
    const needsResolution = operator && operator.needsResolution();
    if (!needsInput && !needsResolution) {
      execute();
    }
  };

  useEffect(() => {
    autoExec();
  }, [operator]);

  const isExecuting = executor && executor.isExecuting;
  const hasResultOrError = executor.hasResultOrError;
  const showPrompt = inputFields && !isExecuting && !hasResultOrError;
  const executorError = executor.error;
  const resolveError = resolveTypeError.current;

  useEffect(() => {
    if (executor.hasExecuted && !executor.needsOutput && !executorError) {
      close();
      if (executor.isDelegated) {
        notify({ msg: "Operation successfully scheduled", variant: "success" });
      }
    }
  }, [
    executor.hasExecuted,
    executor.needsOutput,
    executorError,
    executor.isDelegated,
    close,
    notify,
  ]);

  const pendingResolve = useMemo(
    () => ctx.params != resolvedCtx?.params,
    [ctx.params, resolvedCtx?.params]
  );

  const submitOptions = useOperatorPromptSubmitOptions(
    operator.uri,
    execDetails,
    execute
  );

  const onSubmit = useCallback(
    (e) => {
      if (e) e.preventDefault();
      submitOptions.handleSubmit();
    },
    [submitOptions?.handleSubmit]
  );

  if (!promptingOperator) return null;

  return {
    containerRef,
    onSubmit,
    inputFields,
    outputFields,
    promptingOperator,
    setFieldValue,
    operator,
    execute,
    executor,
    showPrompt,
    isExecuting,
    hasResultOrError,
    close,
    cancel: close,
    validationErrors,
    validate,
    validateThrottled,
    executorError,
    resolveError,
    resolving,
    pendingResolve,
    execDetails,
    submitOptions,
  };
};

const operatorIOState = atom({
  key: "operatorIOState",
  default: { visible: false },
});

export const operatorPaletteOpened = selector({
  key: "operatorPaletteOpened",
  get: ({ get }) => {
    return (
      get(showOperatorPromptSelector) ||
      get(operatorBrowserVisibleState) ||
      get(operatorIOState).visible
    );
  },
});

export function useShowOperatorIO() {
  const [state, setState] = useRecoilState(operatorIOState);
  return {
    ...state,
    showButtons: state.hideButtons !== true && state.isInput,
    type: state.isInput ? "input" : "output",
    show: ({
      schema,
      isOutput,
      isInput,
      data,
      hideButtons,
      validationErrors,
    }) => {
      setState({
        validationErrors,
        hideButtons,
        isInput,
        isOutput,
        schema,
        data,
        visible: true,
      });
    },
    hide: () => {
      setState({ visible: false });
    },
  };
}

export function filterChoicesByQuery(query, all) {
  const sanitizedQuery = query.trim();
  if (sanitizedQuery.length === 0) return all;
  return all.filter(({ label = "", value = "", description = "" }) => {
    value = value || "";
    description = description || "";
    label = label || "";
    return (
      label.toLowerCase().includes(sanitizedQuery.toLowerCase()) ||
      value.toLowerCase().includes(sanitizedQuery.toLowerCase()) ||
      description.toLowerCase().includes(sanitizedQuery.toLowerCase())
    );
  });
}

export const availableOperatorsRefreshCount = atom({
  key: "availableOperatorsRefreshCount",
  default: 0,
});

export const operatorsInitializedAtom = atom({
  key: "operatorsInitializedAtom",
  default: false,
});

export const availableOperators = selector({
  key: "availableOperators",
  get: ({ get }) => {
    get(availableOperatorsRefreshCount); // triggers force refresh manually
    return listLocalAndRemoteOperators().allOperators.map((operator) => {
      return {
        label: operator.label,
        name: operator.name,
        value: operator.uri,
        description: operator.config.description,
        unlisted: operator.unlisted,
        canExecute: operator.config.canExecute,
        pluginName: operator.pluginName,
        _builtIn: operator._builtIn,
        icon: operator.config.icon,
        darkIcon: operator.config.darkIcon,
        lightIcon: operator.config.lightIcon,
      };
    });
  },
});

export const operatorBrowserVisibleState = atom({
  key: "operatorBrowserVisibleState",
  default: false,
});
export const operatorBrowserQueryState = atom({
  key: "operatorBrowserQueryState",
  default: "",
});

function sortResults(results, recentlyUsedOperators) {
  return results
    .map((result) => {
      let score = (result.description || result.label).charCodeAt(0);
      if (recentlyUsedOperators.includes(result.value)) {
        const recentIdx = recentlyUsedOperators.indexOf(result.label);
        score = recentIdx * -1;
      }
      if (result.canExecute === false) {
        score += results.length;
      }
      return {
        ...result,
        score,
      };
    })
    .sort((a, b) => {
      if (a.score < b.score) {
        return -1;
      }
      if (a.scrote > b.scrote) {
        return 1;
      }
      return 0;
    });
}

export const operatorBrowserChoices = selector({
  key: "operatorBrowserChoices",
  get: ({ get }) => {
    const allChoices = get(availableOperators);
    const query = get(operatorBrowserQueryState);
    let results = [...allChoices];
    results = results.filter(({ unlisted }) => !unlisted);
    if (query && query.length > 0) {
      results = filterChoicesByQuery(query, results);
    }
    return sortResults(results, get(recentlyUsedOperatorsState));
  },
});
export const operatorDefaultChoice = selector({
  key: "operatorDefaultChoice",
  get: ({ get }) => {
    const choices = get(operatorBrowserChoices);
    const firstOperatorName = choices?.[0]?.value;
    return firstOperatorName || null;
  },
});
export const operatorChoiceState = atom({
  key: "operatorChoiceState",
  default: null,
});

export const recentlyUsedOperatorsState = atom({
  key: "recentlyUsedOperators",
  default: [],
  effects: [fos.getBrowserStorageEffectForKey("operators-recently-used")],
});

export function useOperatorBrowser() {
  const [isVisible, setIsVisible] = useRecoilState(operatorBrowserVisibleState);
  const [query, setQuery] = useRecoilState(operatorBrowserQueryState);
  const [selected, setSelected] = useRecoilState(operatorChoiceState);
  const defaultSelected = useRecoilValue(operatorDefaultChoice);
  const choices = useRecoilValue(operatorBrowserChoices);
  const promptForInput = usePromptOperatorInput();
  const isOperatorPaletteOpened = useRecoilValue(operatorPaletteOpened);

  const selectedValue = useMemo(() => {
    return selected ?? defaultSelected;
  }, [selected, defaultSelected]);

  const onChangeQuery = (query) => {
    setQuery(query);
  };

  const close = useCallback(() => {
    setIsVisible(false);
    // reset necessary state
    setQuery("");
    setSelected(null);
  }, [setIsVisible, setQuery, setSelected]);

  const onSubmit = useCallback(() => {
    const firstChoice = choices[0];
    const selectedOperator = selectedValue
      ? choices.find(({ value }) => value === selectedValue)
      : firstChoice;
    if (selectedOperator && selectedOperator.canExecute) {
      close();
      promptForInput(selectedOperator.value);
    } else if (!selectedOperator) {
      close();
    }
  }, [choices, selectedValue, close, promptForInput]);

  const getSelectedPrevAndNext = useCallback(() => {
    const selectedIndex = choices.findIndex(
      ({ value }) => value === selectedValue
    );
    const selected = choices[selectedIndex];
    const lastChoice = choices[choices.length - 1];
    const firstChoice = choices[0];
    if (selectedIndex === -1)
      return {
        selected: null,
        selectedPrev: lastChoice?.value || null,
        selectedNext: firstChoice?.value || null,
      };

    const selectedPrev = (
      choices[selectedIndex - 1] || choices[choices.length - 1]
    ).value;
    const selectedNext = (choices[selectedIndex + 1] || choices[0]).value;
    return { selected, selectedPrev, selectedNext };
  }, [choices, selectedValue]);

  const selectNext = useCallback(() => {
    setSelected(getSelectedPrevAndNext().selectedNext);
  }, [setSelected, getSelectedPrevAndNext]);

  const selectPrevious = useCallback(() => {
    setSelected(getSelectedPrevAndNext().selectedPrev);
  }, [setSelected, getSelectedPrevAndNext]);

  const onKeyDown = useCallback(
    (e) => {
      if (e.key !== "`" && !isVisible) return;
      if (e.key === "`" && isOperatorPaletteOpened) return;
      if (BROWSER_CONTROL_KEYS.includes(e.key)) e.preventDefault();
      switch (e.key) {
        case "ArrowDown":
          selectNext();
          break;
        case "ArrowUp":
          selectPrevious();
          break;
        case "`":
          if (isOperatorPaletteOpened) break;
          if (isVisible) {
            close();
          } else {
            setIsVisible(true);
          }
          break;
        case "Enter":
          onSubmit();
          break;
        case "Escape":
          close();
          break;
      }
    },
    [
      selectNext,
      selectPrevious,
      isVisible,
      onSubmit,
      close,
      setIsVisible,
      isOperatorPaletteOpened,
    ]
  );

  const toggle = useCallback(() => {
    setIsVisible((isVisible) => !isVisible);
  }, [setIsVisible]);

  useEffect(() => {
    document.addEventListener("keydown", onKeyDown);
    return () => {
      document.removeEventListener("keydown", onKeyDown);
    };
  }, [onKeyDown]);

  const setSelectedAndSubmit = useCallback(
    (choice) => {
      if (choice.canExecute) {
        close();
        promptForInput(choice.value);
      }
    },
    [close, promptForInput]
  );

  const clear = () => {
    setQuery("");
    setSelected(null);
  };

  return {
    selectedValue,
    isVisible,
    choices,
    onChangeQuery,
    onSubmit,
    selectNext,
    selectPrevious,
    setSelectedAndSubmit,
    close,
    clear,
    toggle,
    hasQuery: typeof query === "string" && query.length > 0,
    query,
  };
}

type OperatorExecutorOptions = {
  delegationTarget?: string;
  requestDelegation?: boolean;
};

export function useOperatorExecutor(uri, handlers: any = {}) {
  if (!uri.includes("/")) {
    uri = `@voxel51/operators/${uri}`;
  }

  const { operator } = getLocalOrRemoteOperator(uri);
  const [isExecuting, setIsExecuting] = useState(false);

  const [error, setError] = useState(null);
  const [result, setResult] = useState(null);
  const [hasExecuted, setHasExecuted] = useState(false);
  const [isDelegated, setIsDelegated] = useState(false);

  const [needsOutput, setNeedsOutput] = useState(false);
  const ctx = useExecutionContext(uri);
  const hooks = operator.useHooks(ctx);
  const notify = fos.useNotification();

  const clear = useCallback(() => {
    setIsExecuting(false);
    setError(null);
    setResult(null);
    setHasExecuted(false);
    setNeedsOutput(false);
  }, [setIsExecuting, setError, setResult, setHasExecuted, setNeedsOutput]);

  const execute = useRecoilCallback(
    (state) => async (paramOverrides, options?: OperatorExecutorOptions) => {
      const { delegationTarget, requestDelegation } = options || {};
      setIsExecuting(true);
      const { params, ...currentContext } = await state.snapshot.getPromise(
        currentContextSelector(uri)
      );

      const ctx = new ExecutionContext(
        paramOverrides || params,
        currentContext,
        hooks
      );
      ctx.state = state;
      ctx.delegationTarget = delegationTarget;
      ctx.requestDelegation = requestDelegation;
      try {
        ctx.hooks = hooks;
        ctx.state = state;
        const result = await executeOperatorWithContext(uri, ctx);
        setNeedsOutput(await operator.needsOutput(ctx, result));
        setResult(result.result);
        setError(result.error);
        setIsDelegated(result.delegated);
        handlers.onSuccess?.(result);
      } catch (e) {
        const isAbortError =
          e.name === "AbortError" || e instanceof DOMException;
        if (!isAbortError) {
          setError(e);
          setResult(null);
          handlers.onError?.(e);
          console.error("Error executing operator", operator, ctx);
          console.error(e);
          notify({ msg: e.message, variant: "error" });
        }
      }
      setHasExecuted(true);
      setIsExecuting(false);
    },
    [ctx]
  );
  return {
    isExecuting,
    hasExecuted,
    execute,
    needsOutput,
    error,
    result,
    clear,
    hasResultOrError: result || error,
    isDelegated,
  };
}

export function useExecutorQueue() {}

export function useInvocationRequestQueue() {
  const ref = useRef<InvocationRequestQueue>();
  const [requests, setRequests] = useState([]);

  useEffect(() => {
    const queue = (ref.current = getInvocationRequestQueue());
    const subscriber = (updatedQueue) => {
      setRequests(updatedQueue.toJSON());
    };
    queue.subscribe(subscriber);
    return () => {
      queue.unsubscribe(subscriber);
    };
  }, []);

  const onSuccess = useCallback((id) => {
    const queue = ref.current;
    if (queue) {
      queue.markAsCompleted(id);
    }
  }, []);

  const onError = useCallback((id) => {
    const queue = ref.current;
    if (queue) {
      queue.markAsFailed(id);
    }
  }, []);

  return {
    requests,
    onSuccess,
    onError,
  };
}

export function useInvocationRequestExecutor({
  queueItem,
  onSuccess,
  onError,
}) {
  const executor = useOperatorExecutor(queueItem.request.operatorURI, {
    onSuccess: () => {
      onSuccess(queueItem.id);
    },
    onError: () => {
      onError(queueItem.id);
    },
  });

  return executor;
}

export const operatorThrottledContext = atom({
  key: "operatorThrottledContext",
  default: {},
});

export const operatorPlacementsAtom = atom({
  key: "operatorPlacementsAtom",
  default: [],
});

export const placementsForPlaceSelector = selectorFamily({
  key: "operatorsForPlaceSelector",
  get:
    (place: Places) =>
    ({ get }) => {
      const placements = get(operatorPlacementsAtom);
      return placements
        .filter(
          (p) => p.placement.place === place && p.operator?.config?.canExecute
        )
        .map(({ placement, operator }) => ({ placement, operator }));
    },
});

export function useOperatorPlacements(place: Places) {
  const placements = useRecoilValue(placementsForPlaceSelector(place));

  return { placements };
}<|MERGE_RESOLUTION|>--- conflicted
+++ resolved
@@ -84,12 +84,9 @@
     const selectedLabels = get(fos.selectedLabels);
     const currentSample = get(fos.currentSampleId);
     const viewName = get(fos.viewName);
-<<<<<<< HEAD
-=======
 
     // Teams only
     const datasetHeadName = get(fos.datasetHeadName);
->>>>>>> da080e81
 
     return {
       datasetName,
@@ -100,12 +97,9 @@
       selectedLabels,
       currentSample,
       viewName,
-<<<<<<< HEAD
-=======
 
       // Teams only
       datasetHeadName,
->>>>>>> da080e81
     };
   },
 });
@@ -136,12 +130,9 @@
     selectedLabels,
     currentSample,
     viewName,
-<<<<<<< HEAD
-=======
 
     // Teams only
     datasetHeadName,
->>>>>>> da080e81
   } = curCtx;
   const ctx = useMemo(() => {
     return new ExecutionContext(
@@ -155,12 +146,9 @@
         selectedLabels,
         currentSample,
         viewName,
-<<<<<<< HEAD
-=======
 
         // Teams only
         datasetHeadName,
->>>>>>> da080e81
       },
       hooks
     );
