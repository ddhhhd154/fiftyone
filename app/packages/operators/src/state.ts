import * as fos from "@fiftyone/state";
import { debounce } from "lodash";
import { useCallback, useEffect, useMemo, useRef, useState } from "react";
import {
  atom,
  selector,
  selectorFamily,
  useRecoilCallback,
  useRecoilState,
  useRecoilTransaction_UNSTABLE,
  useRecoilValue,
  useSetRecoilState,
} from "recoil";
import {
  BROWSER_CONTROL_KEYS,
  RESOLVE_INPUT_VALIDATION_TTL,
  RESOLVE_TYPE_TTL,
} from "./constants";
import {
  ExecutionContext,
  InvocationRequestQueue,
  OperatorResult,
  executeOperatorWithContext,
  getInvocationRequestQueue,
  getLocalOrRemoteOperator,
  listLocalAndRemoteOperators,
  resolveExecutionOptions,
  resolveOperatorURI,
} from "./operators";
import { Places } from "./types";
import { ValidationContext } from "./validation";
import { ExecutionCallback } from "./types-internal";
import usePanelEvent from "./usePanelEvent";

export const promptingOperatorState = atom({
  key: "promptingOperator",
  default: null,
});

export const currentOperatorParamsSelector = selectorFamily({
  key: "currentOperatorParamsSelector",
  get:
    () =>
    ({ get }) => {
      const promptingOperator = get(promptingOperatorState);
      if (!promptingOperator) {
        return {};
      }
      const { params } = promptingOperator;
      return params;
    },
});

export const showOperatorPromptSelector = selector({
  key: "showOperatorPrompt",
  get: ({ get }) => {
    return !!get(promptingOperatorState);
  },
});

export const usePromptOperatorInput = () => {
  const setRecentlyUsedOperators = useSetRecoilState(
    recentlyUsedOperatorsState
  );
  const setPromptingOperator = useSetRecoilState(promptingOperatorState);

  const prompt = (operatorName, params = {}, options = {}) => {
    setRecentlyUsedOperators((recentlyUsedOperators) => {
      const update = new Set([...recentlyUsedOperators, operatorName]);
      return Array.from(update).slice(-5);
    });

    setPromptingOperator({ operatorName, params, options });
  };

  return prompt;
};

const globalContextSelector = selector({
  key: "globalContext",
  get: ({ get }) => {
    const datasetName = get(fos.datasetName);
    const view = get(fos.view);
    const extended = get(fos.extendedStages);
    const filters = get(fos.filters);
    const selectedSamples = get(fos.selectedSamples);
    const selectedLabels = get(fos.selectedLabels);
    const currentSample = get(fos.currentSampleId);
    const viewName = get(fos.viewName);

    return {
      datasetName,
      view,
      extended,
      filters,
      selectedSamples,
      selectedLabels,
      currentSample,
      viewName,
    };
  },
});

const currentContextSelector = selectorFamily({
  key: "currentContextSelector",
  get:
    (operatorName) =>
    ({ get }) => {
      const globalContext = get(globalContextSelector);
      const params = get(currentOperatorParamsSelector(operatorName));
      return {
        ...globalContext,
        params,
      };
    },
});

const useExecutionContext = (operatorName, hooks = {}) => {
  const curCtx = useRecoilValue(currentContextSelector(operatorName));
  const {
    datasetName,
    view,
    extended,
    filters,
    selectedSamples,
    params,
    selectedLabels,
    currentSample,
    viewName,
  } = curCtx;
  const ctx = useMemo(() => {
    return new ExecutionContext(
      params,
      {
        datasetName,
        view,
        extended,
        filters,
        selectedSamples,
        selectedLabels,
        currentSample,
        viewName,
      },
      hooks
    );
  }, [
    params,
    datasetName,
    view,
    extended,
    filters,
    selectedSamples,
    selectedLabels,
    hooks,
    viewName,
    currentSample,
  ]);

  return ctx;
};

function useExecutionOptions(operatorURI, ctx, isRemote) {
  const [isLoading, setIsLoading] = useState(true);
  const [executionOptions, setExecutionOptions] = useState(null);

  const fetch = useCallback(
    debounce(async (ctxOverride = null) => {
      if (!isRemote) return;
      if (!ctxOverride) setIsLoading(true); // only show loading if loading the first time
      const options = await resolveExecutionOptions(
        operatorURI,
        ctxOverride || ctx
      );
      setExecutionOptions(options);
      setIsLoading(false);
    }),
    [operatorURI, ctx, isRemote]
  );

  useEffect(() => {
    fetch();
  }, []);

  return { isLoading, executionOptions, fetch };
}

const useOperatorPromptSubmitOptions = (operatorURI, execDetails, execute) => {
  let options = [];
  const persistUnderKey = `operator-prompt-${operatorURI}`;
  const availableOrchestrators =
    execDetails.executionOptions?.availableOrchestrators || [];
  const hasAvailableOrchestators = availableOrchestrators.length > 0;
  const executionOptions = execDetails.executionOptions || {};
  const defaultToExecute = executionOptions.allowDelegatedExecution
    ? !executionOptions.defaultChoiceToDelegated
    : true;
  const defaultToSchedule = executionOptions.allowDelegatedExecution
    ? executionOptions.defaultChoiceToDelegated
    : false;
  if (executionOptions.allowImmediateExecution) {
    options.push({
      label: "Execute",
      id: "execute",
      default: defaultToExecute,
      description: "Run this operation now",
      onSelect() {
        setSelectedID("execute");
      },
      onClick() {
        execute();
      },
    });
  }
  if (
    executionOptions.allowDelegatedExecution &&
    !executionOptions.orchestratorRegistrationEnabled
  ) {
    options.push({
      label: "Schedule",
      id: "schedule",
      default: defaultToSchedule,
      description: "Schedule this operation to run later",
      onSelect() {
        setSelectedID("schedule");
      },
      onClick() {
        execute({ requestDelegation: true });
      },
    });
  }

  if (
    executionOptions.allowDelegatedExecution &&
    hasAvailableOrchestators &&
    executionOptions.orchestratorRegistrationEnabled
  ) {
    for (let orc of execDetails.executionOptions.availableOrchestrators) {
      options.push({
        label: "Schedule",
        choiceLabel: `Schedule on "${orc.instanceID}"`,
        id: orc.id,
        description: `Run this operation on ${orc.instanceID}`,
        onSelect() {
          setSelectedID(orc.id);
        },
        onClick() {
          execute({
            delegationTarget: orc.instanceID,
            requestDelegation: true,
          });
        },
      });
    }
  }

  const defaultID =
    options.find((option) => option.default)?.id || options[0]?.id || "execute";
  let [selectedID, setSelectedID] = fos.useBrowserStorage(
    persistUnderKey,
    defaultID
  );
  const selectedOption = options.find((option) => option.id === selectedID);

  useEffect(() => {
    if (options.length === 1) {
      setSelectedID(options[0].id);
    }
  }, [options]);

  const handleSubmit = useCallback(() => {
    const selectedOption = options.find((option) => option.id === selectedID);
    if (selectedOption) {
      selectedOption.onClick();
    }
  }, [options, selectedID]);

  if (selectedOption) selectedOption.selected = true;
  const showWarning =
    executionOptions.orchestratorRegistrationEnabled &&
    !hasAvailableOrchestators;
  const warningMessage =
    "There are no available orchestrators to schedule this operation. Please contact your administrator to add an orchestrator.";

  return {
    showWarning,
    warningTitle: "No available orchestrators",
    warningMessage,
    options,
    hasOptions: options.length > 0,
    isLoading: execDetails.isLoading,
    handleSubmit,
  };
};

export const useOperatorPrompt = () => {
  const [promptingOperator, setPromptingOperator] = useRecoilState(
    promptingOperatorState
  );
  const containerRef = useRef();
  const resolveTypeError = useRef();
  const { operatorName } = promptingOperator;
  const ctx = useExecutionContext(operatorName);
  const { operator, isRemote } = getLocalOrRemoteOperator(operatorName);
  const execDetails = useExecutionOptions(operatorName, ctx, isRemote);
  const hooks = operator.useHooks(ctx);
  const executor = useOperatorExecutor(promptingOperator.operatorName);
  const [inputFields, setInputFields] = useState();
  const [resolving, setResolving] = useState(false);
  const [resolvedCtx, setResolvedCtx] = useState(null);
  const [resolvedIO, setResolvedIO] = useState({ input: null, output: null });
  const notify = fos.useNotification();
  const isDynamic = useMemo(() => Boolean(operator.config.dynamic), [operator]);
  const cachedResolvedInput = useMemo(() => {
    return isDynamic ? null : resolvedIO.input;
  }, [isDynamic, resolvedIO.input]);
  const promptView = useMemo(() => {
    return inputFields?.view;
  }, [inputFields]);

  const resolveInput = useCallback(
    debounce(
      async (ctx) => {
        try {
          setResolving(true);
          if (operator.config.resolveExecutionOptionsOnChange) {
            execDetails.fetch(ctx);
          }
          const resolved =
            cachedResolvedInput || (await operator.resolveInput(ctx));

          validateThrottled(ctx, resolved);
          if (resolved) {
            setInputFields(resolved.toProps());
            setResolvedIO((state) => ({ ...state, input: resolved }));
          } else {
            setInputFields(null);
          }
        } catch (e) {
          resolveTypeError.current = e;
          setInputFields(null);
        }
        setResolving(false);
        setResolvedCtx(ctx);
      },
      operator.isRemote ? RESOLVE_TYPE_TTL : 0,
      { leading: true }
    ),
    [cachedResolvedInput, setResolvedCtx, operator.uri]
  );
  const resolveInputFields = useCallback(async () => {
    ctx.hooks = hooks;
    resolveInput(ctx);
  }, [ctx, operatorName, hooks, JSON.stringify(ctx.params)]);

  const validate = useCallback((ctx, resolved) => {
    return new Promise<{
      invalid: boolean;
      errors: any;
      validationContext: any;
    }>((resolve) => {
      setTimeout(() => {
        const validationContext = new ValidationContext(
          ctx,
          resolved,
          operator
        );
        const validationErrors = validationContext.toProps().errors;
        setValidationErrors(validationErrors);
        resolve({
          invalid: validationContext.invalid,
          errors: validationErrors,
          validationContext,
        });
      }, 0);
    });
  }, []);
  const validateThrottled = useCallback(
    debounce(validate, RESOLVE_INPUT_VALIDATION_TTL, { leading: true }),
    []
  );

  useEffect(() => {
    if (executor.isExecuting || executor.hasExecuted) return;
    resolveInputFields();
  }, [ctx.params, executor.isExecuting, executor.hasResultOrError]);
  const [validationErrors, setValidationErrors] = useState([]);

  const [outputFields, setOutputFields] = useState();
  const resolveOutputFields = useCallback(async () => {
    ctx.hooks = hooks;
    const result = new OperatorResult(operator, executor.result, null, null);
    const resolved = await operator.resolveOutput(ctx, result);

    if (resolved) {
      setOutputFields(resolved.toProps());
    } else {
      setOutputFields(null);
    }
  }, [ctx, operatorName, hooks, JSON.stringify(executor.result)]);

  useEffect(() => {
    if (executor.result) {
      resolveOutputFields();
    }
  }, [executor.result]);

  const setFieldValue = useRecoilTransaction_UNSTABLE(
    ({ get, set }) =>
      (fieldName, value) => {
        const state = get(promptingOperatorState);
        set(promptingOperatorState, {
          ...state,
          params: {
            ...state.params,
            [fieldName]: value,
          },
        });
      }
  );
  const execute = useCallback(
    async (options = {}) => {
      const resolved =
        cachedResolvedInput || (await operator.resolveInput(ctx));
      const { invalid } = await validate(ctx, resolved);
      if (invalid) {
        return;
      }
      executor.execute(promptingOperator.params, {
        ...promptingOperator.options,
      });
    },
    [operator, promptingOperator, cachedResolvedInput]
  );
  const close = () => {
    setPromptingOperator(null);
    setInputFields(null);
    setOutputFields(null);
    executor.clear();
  };

  const autoExec = async () => {
    const needsInput = operator && (await operator.needsUserInput(ctx));
    const needsResolution = operator && operator.needsResolution();
    if (!needsInput && !needsResolution) {
      execute();
    }
  };

  useEffect(() => {
    autoExec();
  }, [operator]);

  const isExecuting = executor && executor.isExecuting;
  const hasResultOrError = executor.hasResultOrError;
  const showPrompt = inputFields && !isExecuting && !hasResultOrError;
  const executorError = executor.error;
  const resolveError = resolveTypeError.current;

  useEffect(() => {
    if (executor.hasExecuted && !executor.needsOutput && !executorError) {
      close();
      if (executor.isDelegated) {
        notify({ msg: "Operation successfully scheduled", variant: "success" });
      }
    }
  }, [
    executor.hasExecuted,
    executor.needsOutput,
    executorError,
    executor.isDelegated,
    close,
    notify,
  ]);

  const pendingResolve = useMemo(
    () => ctx.params != resolvedCtx?.params,
    [ctx.params, resolvedCtx?.params]
  );

  const submitOptions = useOperatorPromptSubmitOptions(
    operator.uri,
    execDetails,
    execute
  );

  const onSubmit = useCallback(
    (e) => {
      if (e) e.preventDefault();
      submitOptions.handleSubmit();
    },
    [submitOptions?.handleSubmit]
  );

  if (!promptingOperator) return null;

  return {
    containerRef,
    onSubmit,
    inputFields,
    outputFields,
    promptingOperator,
    setFieldValue,
    operator,
    execute,
    executor,
    showPrompt,
    isExecuting,
    hasResultOrError,
    close,
    cancel: close,
    validationErrors,
    validate,
    validateThrottled,
    executorError,
    resolveError,
    resolving,
    pendingResolve,
    execDetails,
    submitOptions,
    promptView,
    resolvedIO,
  };
};

const operatorIOState = atom({
  key: "operatorIOState",
  default: { visible: false },
});

export const operatorPaletteOpened = selector({
  key: "operatorPaletteOpened",
  get: ({ get }) => {
    return (
      get(showOperatorPromptSelector) ||
      get(operatorBrowserVisibleState) ||
      get(operatorIOState).visible
    );
  },
});

export function useShowOperatorIO() {
  const [state, setState] = useRecoilState(operatorIOState);
  return {
    ...state,
    showButtons: state.hideButtons !== true && state.isInput,
    type: state.isInput ? "input" : "output",
    show: ({
      schema,
      isOutput,
      isInput,
      data,
      hideButtons,
      validationErrors,
    }) => {
      setState({
        validationErrors,
        hideButtons,
        isInput,
        isOutput,
        schema,
        data,
        visible: true,
      });
    },
    hide: () => {
      setState({ visible: false });
    },
  };
}

export function filterChoicesByQuery(query, all) {
  const sanitizedQuery = query.trim();
  if (sanitizedQuery.length === 0) return all;
  return all.filter(({ label = "", value = "", description = "" }) => {
    value = value || "";
    description = description || "";
    label = label || "";
    return (
      label.toLowerCase().includes(sanitizedQuery.toLowerCase()) ||
      value.toLowerCase().includes(sanitizedQuery.toLowerCase()) ||
      description.toLowerCase().includes(sanitizedQuery.toLowerCase())
    );
  });
}

export const availableOperatorsRefreshCount = atom({
  key: "availableOperatorsRefreshCount",
  default: 0,
});

export const operatorsInitializedAtom = atom({
  key: "operatorsInitializedAtom",
  default: false,
});

export const availableOperators = selector({
  key: "availableOperators",
  get: ({ get }) => {
    get(availableOperatorsRefreshCount); // triggers force refresh manually
    return listLocalAndRemoteOperators().allOperators.map((operator) => {
      return {
        label: operator.label,
        name: operator.name,
        value: operator.uri,
        description: operator.config.description,
        unlisted: operator.unlisted,
        canExecute: operator.config.canExecute,
        pluginName: operator.pluginName,
        _builtIn: operator._builtIn,
        icon: operator.config.icon,
        darkIcon: operator.config.darkIcon,
        lightIcon: operator.config.lightIcon,
      };
    });
  },
});

export const operatorBrowserVisibleState = atom({
  key: "operatorBrowserVisibleState",
  default: false,
});
export const operatorBrowserQueryState = atom({
  key: "operatorBrowserQueryState",
  default: "",
});

function sortResults(results, recentlyUsedOperators) {
  return results
    .map((result) => {
      let score = (result.description || result.label).charCodeAt(0);
      if (recentlyUsedOperators.includes(result.value)) {
        const recentIdx = recentlyUsedOperators.indexOf(result.label);
        score = recentIdx * -1;
      }
      if (result.canExecute === false) {
        score += results.length;
      }
      return {
        ...result,
        score,
      };
    })
    .sort((a, b) => {
      if (a.score < b.score) {
        return -1;
      }
      if (a.scrote > b.scrote) {
        return 1;
      }
      return 0;
    });
}

export const operatorBrowserChoices = selector({
  key: "operatorBrowserChoices",
  get: ({ get }) => {
    const allChoices = get(availableOperators);
    const query = get(operatorBrowserQueryState);
    let results = [...allChoices];
    results = results.filter(({ unlisted }) => !unlisted);
    if (query && query.length > 0) {
      results = filterChoicesByQuery(query, results);
    }
    return sortResults(results, get(recentlyUsedOperatorsState));
  },
});
export const operatorDefaultChoice = selector({
  key: "operatorDefaultChoice",
  get: ({ get }) => {
    const choices = get(operatorBrowserChoices);
    const firstOperatorName = choices?.[0]?.value;
    return firstOperatorName || null;
  },
});
export const operatorChoiceState = atom({
  key: "operatorChoiceState",
  default: null,
});

export const recentlyUsedOperatorsState = atom({
  key: "recentlyUsedOperators",
  default: [],
  effects: [fos.getBrowserStorageEffectForKey("operators-recently-used")],
});

export function useOperatorBrowser() {
  const [isVisible, setIsVisible] = useRecoilState(operatorBrowserVisibleState);
  const [query, setQuery] = useRecoilState(operatorBrowserQueryState);
  const [selected, setSelected] = useRecoilState(operatorChoiceState);
  const defaultSelected = useRecoilValue(operatorDefaultChoice);
  const choices = useRecoilValue(operatorBrowserChoices);
  const promptForInput = usePromptOperatorInput();
  const isOperatorPaletteOpened = useRecoilValue(operatorPaletteOpened);

  const selectedValue = useMemo(() => {
    return selected ?? defaultSelected;
  }, [selected, defaultSelected]);

  const onChangeQuery = (query) => {
    setQuery(query);
  };

  const close = useCallback(() => {
    setIsVisible(false);
    // reset necessary state
    setQuery("");
    setSelected(null);
  }, [setIsVisible, setQuery, setSelected]);

  const onSubmit = useCallback(() => {
    const firstChoice = choices[0];
    const selectedOperator = selectedValue
      ? choices.find(({ value }) => value === selectedValue)
      : firstChoice;
    if (selectedOperator && selectedOperator.canExecute) {
      close();
      promptForInput(selectedOperator.value);
    } else if (!selectedOperator) {
      close();
    }
  }, [choices, selectedValue, close, promptForInput]);

  const getSelectedPrevAndNext = useCallback(() => {
    const selectedIndex = choices.findIndex(
      ({ value }) => value === selectedValue
    );
    const selected = choices[selectedIndex];
    const lastChoice = choices[choices.length - 1];
    const firstChoice = choices[0];
    if (selectedIndex === -1)
      return {
        selected: null,
        selectedPrev: lastChoice?.value || null,
        selectedNext: firstChoice?.value || null,
      };

    const selectedPrev = (
      choices[selectedIndex - 1] || choices[choices.length - 1]
    ).value;
    const selectedNext = (choices[selectedIndex + 1] || choices[0]).value;
    return { selected, selectedPrev, selectedNext };
  }, [choices, selectedValue]);

  const selectNext = useCallback(() => {
    setSelected(getSelectedPrevAndNext().selectedNext);
  }, [setSelected, getSelectedPrevAndNext]);

  const selectPrevious = useCallback(() => {
    setSelected(getSelectedPrevAndNext().selectedPrev);
  }, [setSelected, getSelectedPrevAndNext]);

  const onKeyDown = useCallback(
    (e) => {
      if (e.key !== "`" && !isVisible) return;
      if (e.key === "`" && isOperatorPaletteOpened) return;
      if (BROWSER_CONTROL_KEYS.includes(e.key)) e.preventDefault();
      switch (e.key) {
        case "ArrowDown":
          selectNext();
          break;
        case "ArrowUp":
          selectPrevious();
          break;
        case "`":
          if (isOperatorPaletteOpened) break;
          if (isVisible) {
            close();
          } else {
            setIsVisible(true);
          }
          break;
        case "Enter":
          onSubmit();
          break;
        case "Escape":
          close();
          break;
      }
    },
    [
      selectNext,
      selectPrevious,
      isVisible,
      onSubmit,
      close,
      setIsVisible,
      isOperatorPaletteOpened,
    ]
  );

  const toggle = useCallback(() => {
    setIsVisible((isVisible) => !isVisible);
  }, [setIsVisible]);

  useEffect(() => {
    document.addEventListener("keydown", onKeyDown);
    return () => {
      document.removeEventListener("keydown", onKeyDown);
    };
  }, [onKeyDown]);

  const setSelectedAndSubmit = useCallback(
    (choice) => {
      if (choice.canExecute) {
        close();
        promptForInput(choice.value);
      }
    },
    [close, promptForInput]
  );

  const clear = () => {
    setQuery("");
    setSelected(null);
  };

  return {
    selectedValue,
    isVisible,
    choices,
    onChangeQuery,
    onSubmit,
    selectNext,
    selectPrevious,
    setSelectedAndSubmit,
    close,
    clear,
    toggle,
    hasQuery: typeof query === "string" && query.length > 0,
    query,
  };
}

type OperatorExecutorOptions = {
  delegationTarget?: string;
  requestDelegation?: boolean;
<<<<<<< HEAD
  callback?: ExecutionCallback;
=======
  skipOutput?: boolean;
>>>>>>> ec20c512
};

export function useOperatorExecutor(uri, handlers: any = {}) {
  uri = resolveOperatorURI(uri, { keepMethod: true });

  const { operator } = getLocalOrRemoteOperator(uri);
  const [isExecuting, setIsExecuting] = useState(false);

  const [error, setError] = useState(null);
  const [result, setResult] = useState(null);
  const [hasExecuted, setHasExecuted] = useState(false);
  const [isDelegated, setIsDelegated] = useState(false);

  const [needsOutput, setNeedsOutput] = useState(false);
  const ctx = useExecutionContext(uri);
  const hooks = operator.useHooks(ctx);
  const notify = fos.useNotification();

  const clear = useCallback(() => {
    setIsExecuting(false);
    setError(null);
    setResult(null);
    setHasExecuted(false);
    setNeedsOutput(false);
  }, [setIsExecuting, setError, setResult, setHasExecuted, setNeedsOutput]);

  const execute = useRecoilCallback(
    (state) => async (paramOverrides, options?: OperatorExecutorOptions) => {
<<<<<<< HEAD
      const { delegationTarget, requestDelegation, callback } = options || {};
=======
      const { delegationTarget, requestDelegation, skipOutput } = options || {};
>>>>>>> ec20c512
      setIsExecuting(true);
      const { params, ...currentContext } = await state.snapshot.getPromise(
        currentContextSelector(uri)
      );

      const ctx = new ExecutionContext(
        paramOverrides || params,
        currentContext,
        hooks
      );
      ctx.state = state;
      ctx.delegationTarget = delegationTarget;
      ctx.requestDelegation = requestDelegation;
      try {
        ctx.hooks = hooks;
        ctx.state = state;
        const result = await executeOperatorWithContext(uri, ctx);
        setNeedsOutput(
          skipOutput ? false : await operator.needsOutput(ctx, result)
        );
        setResult(result.result);
        setError(result.error);
        setIsDelegated(result.delegated);
        handlers.onSuccess?.(result);
        callback?.(result);
      } catch (e) {
        callback?.(new OperatorResult(operator, null, ctx.executor, e, false));
        const isAbortError =
          e.name === "AbortError" || e instanceof DOMException;
        if (!isAbortError) {
          setError(e);
          setResult(null);
          handlers.onError?.(e);
          console.error("Error executing operator", operator, ctx);
          console.error(e);
          notify({ msg: e.message, variant: "error" });
        }
      }
      setHasExecuted(true);
      setIsExecuting(false);
    },
    [ctx]
  );
  return {
    isExecuting,
    hasExecuted,
    execute,
    needsOutput,
    error,
    result,
    clear,
    hasResultOrError: result || error,
    isDelegated,
  };
}

export function useExecutorQueue() {}

export function useInvocationRequestQueue() {
  const ref = useRef<InvocationRequestQueue>();
  const [requests, setRequests] = useState([]);

  useEffect(() => {
    const queue = (ref.current = getInvocationRequestQueue());
    const subscriber = (updatedQueue) => {
      setRequests(updatedQueue.toJSON());
    };
    queue.subscribe(subscriber);
    return () => {
      queue.unsubscribe(subscriber);
    };
  }, []);

  const onSuccess = useCallback((id) => {
    const queue = ref.current;
    if (queue) {
      queue.markAsCompleted(id);
    }
  }, []);

  const onError = useCallback((id) => {
    const queue = ref.current;
    if (queue) {
      queue.markAsFailed(id);
    }
  }, []);

  return {
    requests,
    onSuccess,
    onError,
  };
}

export function useInvocationRequestExecutor({
  queueItem,
  onSuccess,
  onError,
}) {
  const executor = useOperatorExecutor(queueItem.request.operatorURI, {
    onSuccess: () => {
      onSuccess(queueItem.id);
    },
    onError: () => {
      onError(queueItem.id);
    },
  });

  return executor;
}

export const operatorThrottledContext = atom({
  key: "operatorThrottledContext",
  default: {},
});

export const operatorPlacementsAtom = atom({
  key: "operatorPlacementsAtom",
  default: [],
});

export const placementsForPlaceSelector = selectorFamily({
  key: "operatorsForPlaceSelector",
  get:
    (place: Places) =>
    ({ get }) => {
      const placements = get(operatorPlacementsAtom);
      return placements
        .filter(
          (p) => p.placement.place === place && p.operator?.config?.canExecute
        )
        .map(({ placement, operator }) => ({ placement, operator }));
    },
});

export function useOperatorPlacements(place: Places) {
  const placements = useRecoilValue(placementsForPlaceSelector(place));

  return { placements };
}<|MERGE_RESOLUTION|>--- conflicted
+++ resolved
@@ -834,11 +834,8 @@
 type OperatorExecutorOptions = {
   delegationTarget?: string;
   requestDelegation?: boolean;
-<<<<<<< HEAD
   callback?: ExecutionCallback;
-=======
   skipOutput?: boolean;
->>>>>>> ec20c512
 };
 
 export function useOperatorExecutor(uri, handlers: any = {}) {
@@ -867,11 +864,8 @@
 
   const execute = useRecoilCallback(
     (state) => async (paramOverrides, options?: OperatorExecutorOptions) => {
-<<<<<<< HEAD
-      const { delegationTarget, requestDelegation, callback } = options || {};
-=======
-      const { delegationTarget, requestDelegation, skipOutput } = options || {};
->>>>>>> ec20c512
+      const { delegationTarget, requestDelegation, callback, skipOutput } =
+        options || {};
       setIsExecuting(true);
       const { params, ...currentContext } = await state.snapshot.getPromise(
         currentContextSelector(uri)
