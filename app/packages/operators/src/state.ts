--- conflicted
+++ resolved
@@ -98,9 +98,6 @@
     const queryPerformance = get(fos.queryPerformance);
     const spaces = get(fos.sessionSpaces);
     const workspaceName = spaces?._name;
-
-    // Teams only
-    const datasetHeadName = get(fos.datasetHeadName);
 
     // Teams only
     const datasetHeadName = get(fos.datasetHeadName);
@@ -318,11 +315,6 @@
     }
   }
 
-<<<<<<< HEAD
-  const fallbackId = executionOptions.allowImmediateExecution
-    ? "execute"
-    : "schedule";
-=======
   // sort options so that the default is always the first in the list
   options.sort((a, b) => {
     if (a.default) return -1;
@@ -334,15 +326,11 @@
     ? "execute"
     : "schedule";
 
->>>>>>> 13b6ad97
   const defaultID =
     options.find((option) => option.default)?.id ||
     options[0]?.id ||
     fallbackId;
-<<<<<<< HEAD
-=======
-
->>>>>>> 13b6ad97
+
   let [selectedID, setSelectedID] = fos.useBrowserStorage(
     persistUnderKey,
     defaultID
