--- conflicted
+++ resolved
@@ -1,9 +1,5 @@
 {
   "name": "FiftyOne",
-<<<<<<< HEAD
-  "version": "0.10.3",
-=======
->>>>>>> 9901a9f8
   "description": "Explore, Analyze, Curate",
   "author": "Voxel51, Inc.",
   "version": "0.0.0",
