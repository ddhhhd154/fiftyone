--- conflicted
+++ resolved
@@ -6,12 +6,8 @@
     <meta charset="UTF-8" />
     <meta name="description" content="Explore, Analyze, Curate" />
     <meta name="viewport" content="width=device-width, initial-scale=1.0" />
-<<<<<<< HEAD
+    <meta name="referrer" content="no-referrer" />
     <title>FiftyOne Teams</title>
-=======
-    <meta name="referrer" content="no-referrer" />
-    <title>FiftyOne</title>
->>>>>>> d4fb4b8a
   </head>
   <body>
     <div id="root"></div>
