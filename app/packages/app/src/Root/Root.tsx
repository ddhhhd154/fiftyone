import React, { Suspense, useContext, useEffect, useMemo } from "react";
import ReactDOM from "react-dom";
import ReactGA from "react-ga";
import { motion, AnimatePresence } from "framer-motion";
import {
  PreloadedQuery,
  useFragment,
  usePaginationFragment,
  usePreloadedQuery,
} from "react-relay";
import { useDebounce } from "react-use";
import { useRecoilState, useRecoilValue } from "recoil";
import { graphql } from "relay-runtime";

import {
  Button,
  DocsLink,
  GitHubLink,
  Header,
  SlackLink,
  iconContainer,
  Route,
  Link,
  RouterContext,
} from "@fiftyone/components";

import gaConfig from "../ga";
import style from "./Root.module.css";
import ViewBar from "../components/ViewBar/ViewBar";
import { appTeamsIsOpen, refresher, useRefresh } from "../recoil/atoms";
import Teams from "../components/Teams/Teams";

import { RootQuery } from "./__generated__/RootQuery.graphql";
import { RootConfig_query$key } from "./__generated__/RootConfig_query.graphql";
import { RootDatasets_query$key } from "./__generated__/RootDatasets_query.graphql";
import { RootGA_query$key } from "./__generated__/RootGA_query.graphql";
import { RootNav_query$key } from "./__generated__/RootNav_query.graphql";
<<<<<<< HEAD
import { useSetDataset, useStateUpdate } from "../utils/hooks";
import { clone, isElectron } from "@fiftyone/utilities";
import { getDatasetName } from "../utils/generic";
import { RGB } from "@fiftyone/looker";
=======
import {
  useSetDataset,
  useStateUpdate,
  useUnprocessedStateUpdate,
} from "../utils/hooks";
import { clone, isElectron } from "@fiftyone/utilities";
import { getDatasetName } from "../utils/generic";
import { RGB } from "@fiftyone/looker";
import { State } from "../recoil/types";
>>>>>>> 6391adff

const rootQuery = graphql`
  query RootQuery($search: String = "", $count: Int = 10, $cursor: String) {
    ...RootConfig_query
    ...RootDatasets_query
    ...RootGA_query
    ...RootNav_query
  }
`;

const getUseSearch = (prepared: PreloadedQuery<RootQuery>) => {
  const refresh = useRecoilValue(refresher);

  return (search: string) => {
    const query = usePreloadedQuery<RootQuery>(rootQuery, prepared);

    const { data, refetch } = usePaginationFragment(
      graphql`
        fragment RootDatasets_query on Query
        @refetchable(queryName: "DatasetsPaginationQuery") {
          datasets(search: $search, first: $count, after: $cursor)
            @connection(key: "DatasetsList_query_datasets") {
            total
            edges {
              cursor
              node {
                name
              }
            }
          }
        }
      `,
      query as RootDatasets_query$key
    );

    useDebounce(
      () => {
        refetch({ search });
      },
      200,
      [search, refresh]
    );

    return useMemo(() => {
      return {
        total: data.datasets.total,
        values: data.datasets.edges.map((edge) => edge.node.name),
      };
    }, [data]);
  };
};

const DatasetLink: React.FC<{ value: string; className: string }> = ({
  className,
  value,
}) => {
  return (
    <Link title={value} className={className}>
      {value}
    </Link>
  );
};

export const useGA = (prepared: PreloadedQuery<RootQuery>) => {
  const query = usePreloadedQuery<RootQuery>(rootQuery, prepared);

  const info = useFragment(
    graphql`
      fragment RootGA_query on Query {
        context
        dev
        doNotTrack
        uid
        version
      }
    `,
    query as RootGA_query$key
  );

  useEffect(() => {
    if (info.doNotTrack) {
      return;
    }
    const dev = info.dev;
    const buildType = dev ? "dev" : "prod";

    ReactGA.initialize(gaConfig.app_ids[buildType], {
      debug: dev,
      gaOptions: {
        storage: "none",
        cookieDomain: "none",
        clientId: info.uid,
      },
    });
    ReactGA.set({
      userId: info.uid,
      checkProtocolTask: null, // disable check, allow file:// URLs
      [gaConfig.dimensions.dev]: buildType,
      [gaConfig.dimensions.version]: `${info.version}`,
      [gaConfig.dimensions.context]:
        info.context + (isElectron() ? "-DESKTOP" : ""),
    });
    ReactGA.pageview("/");
  }, []);
};

const Nav: React.FC<{ prepared: PreloadedQuery<RootQuery> }> = ({
  prepared,
}) => {
  useGA(prepared);
  const useSearch = getUseSearch(prepared);
  const query = usePreloadedQuery<RootQuery>(rootQuery, prepared);

  const { teamsSubmission } = useFragment(
    graphql`
      fragment RootNav_query on Query {
        teamsSubmission
      }
    `,
    query as RootNav_query$key
  );
  const [teams, setTeams] = useRecoilState(appTeamsIsOpen);
  const refresh = useRefresh();
  const setDataset = useSetDataset();
  const context = useContext(RouterContext);
  const dataset = getDatasetName(context);

  return (
    <>
      <Header
        title={"FiftyOne"}
        onRefresh={() => {
          refresh();
        }}
        datasetSelectorProps={{
          component: DatasetLink,
          onSelect: (name) => {
            name !== dataset && setDataset(name);
          },
          placeholder: "Select dataset",
          useSearch,
          value: dataset || "",
        }}
      >
        {dataset && <ViewBar />}
        {!dataset && <div style={{ flex: 1 }}></div>}
        <div className={iconContainer}>
          {!teamsSubmission && (
            <Button
              onClick={() => {
                setTeams(true);
              }}
            >
              Have a Team?
            </Button>
          )}
          <SlackLink />
          <GitHubLink />
          <DocsLink />
        </div>
      </Header>
      {ReactDOM.createPortal(
        <AnimatePresence>
          {teams && (
            <motion.div
              initial={{ opacity: 0, height: 0 }}
              animate={{
                opacity: 1,
                height: "auto",
              }}
              exit={{ opacity: 0, height: 0 }}
              transition={{ duration: 0.2 }}
              key={"teams"}
            >
              <Teams />
            </motion.div>
          )}
        </AnimatePresence>,
        document.getElementById("teams")
      )}
    </>
  );
};

const Root: Route<RootQuery> = ({ children, prepared }) => {
  const query = usePreloadedQuery<RootQuery>(rootQuery, prepared);
  const data = useFragment(
    graphql`
      fragment RootConfig_query on Query {
        config {
          colorBy
          colorPool
          colorscale
          gridZoom
          loopVideos
          notebookHeight
          showConfidence
          showIndex
          showLabel
          showTooltip
          timezone
          useFrameNumber
        }
        colorscale
      }
    `,
    query as RootConfig_query$key
  );

  const update = useStateUpdate();
  useEffect(() => {
    update({
<<<<<<< HEAD
      state: { config: clone(config), colorscale: clone(colorscale) as RGB[] },
    });
  }, []);
=======
      colorscale: clone(data.colorscale) as RGB[],
      config: clone(data.config),
    });
  }, [data]);
>>>>>>> 6391adff

  return (
    <>
      <Nav prepared={prepared} />
      <div className={style.page}>
        <Suspense fallback={null}>{children}</Suspense>
      </div>
    </>
  );
};

export default Root;<|MERGE_RESOLUTION|>--- conflicted
+++ resolved
@@ -35,12 +35,6 @@
 import { RootDatasets_query$key } from "./__generated__/RootDatasets_query.graphql";
 import { RootGA_query$key } from "./__generated__/RootGA_query.graphql";
 import { RootNav_query$key } from "./__generated__/RootNav_query.graphql";
-<<<<<<< HEAD
-import { useSetDataset, useStateUpdate } from "../utils/hooks";
-import { clone, isElectron } from "@fiftyone/utilities";
-import { getDatasetName } from "../utils/generic";
-import { RGB } from "@fiftyone/looker";
-=======
 import {
   useSetDataset,
   useStateUpdate,
@@ -50,7 +44,6 @@
 import { getDatasetName } from "../utils/generic";
 import { RGB } from "@fiftyone/looker";
 import { State } from "../recoil/types";
->>>>>>> 6391adff
 
 const rootQuery = graphql`
   query RootQuery($search: String = "", $count: Int = 10, $cursor: String) {
@@ -263,16 +256,10 @@
   const update = useStateUpdate();
   useEffect(() => {
     update({
-<<<<<<< HEAD
-      state: { config: clone(config), colorscale: clone(colorscale) as RGB[] },
-    });
-  }, []);
-=======
       colorscale: clone(data.colorscale) as RGB[],
       config: clone(data.config),
     });
   }, [data]);
->>>>>>> 6391adff
 
   return (
     <>
