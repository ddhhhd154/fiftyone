import LRU from "lru-cache";
import React, {
  useLayoutEffect,
  useRef,
  useState,
  MutableRefObject,
} from "react";
import {
  atom,
  selector,
  useRecoilCallback,
  useRecoilValue,
  useSetRecoilState,
} from "recoil";
import styled from "styled-components";
import { v4 as uuid } from "uuid";

import Flashlight, { FlashlightOptions } from "@fiftyone/flashlight";

import {
  FrameLooker,
  freeVideos,
  ImageLooker,
  VideoLooker,
  zoomAspectRatio,
} from "@fiftyone/looker";
import { activeFields } from "./Filters/utils";
import { labelFilters } from "./Filters/LabelFieldFilters.state";
import * as atoms from "../recoil/atoms";
import * as selectors from "../recoil/selectors";
import { getSampleSrc, lookerType, useClearModal } from "../recoil/utils";
import { getMimeType } from "../utils/generic";
import { filterView } from "../utils/view";
import { packageMessage } from "../utils/socket";
import socket, { http } from "../shared/connection";
import { useEventHandler, useMessageHandler } from "../utils/hooks";

export const gridZoomRange = atom<[number, number]>({
  key: "gridZoomRange",
  default: [0, 10],
});

const createLookerCache = () => {
  return new LRU<string, FrameLooker | ImageLooker | VideoLooker>({
    max: 500,
    dispose: (id, looker) => looker.destroy(),
  });
};

export let samples = new Map<string, atoms.SampleData>();
export let sampleIndices = new Map<number, string>();
let nextIndex = 0;
let lookers = createLookerCache();

const url = (() => {
  let origin = window.location.origin;
  try {
    // @ts-ignore
    if (import.meta.env.DEV) {
      origin = "http://localhost:5151";
    }
  } catch {}
  return `${http}/page?`;
})();

const Container = styled.div`
  width: 100%;
  height: 100%;
  display: block;
  position: relative;
`;

const flashlightOptions = selector<FlashlightOptions>({
  key: "flashlightOptions",
  get: ({ get }) => {
    return {
      rowAspectRatioThreshold:
        11 - Math.max(get(selectors.gridZoom), get(gridZoomRange)[0]),
    };
  },
});

const flashlightLookerOptions = selector({
  key: "flashlightLookerOptions",
  get: ({ get }) => {
    return {
      coloring: get(selectors.coloring(false)),
      filter: get(labelFilters(false)),
      activePaths: get(activeFields),
      zoom: get(selectors.isPatchesView) && get(atoms.cropToContent(false)),
      loop: true,
      inSelectionMode: get(atoms.selectedSamples).size > 0,
      fieldsMap: get(selectors.primitivesDbMap("sample")),
      frameFieldsMap: get(selectors.primitivesDbMap("frame")),
<<<<<<< HEAD
      timeZone: get(selectors.timeZone),
=======
      alpha: get(atoms.alpha(false)),
      disabled: false,
>>>>>>> 9721e35a
    };
  },
});

const stringifyObj = (obj) => {
  if (typeof obj !== "object" || Array.isArray(obj)) return obj;
  return JSON.stringify(
    Object.keys(obj)
      .map((key) => {
        return [key, obj[key]];
      })
      .sort((a, b) => a[0] - b[0])
  );
};

const argFact = (compareFn) => (array) =>
  array.map((el, idx) => [el, idx]).reduce(compareFn)[1];

const argMin = argFact((max, el) => (el[0] < max[0] ? el : max));

const useThumbnailClick = (
  flashlight: MutableRefObject<Flashlight<number>>
) => {
  const clearModal = useClearModal();

  return useRecoilCallback(
    ({ set, snapshot }) => async (
      event: MouseEvent,
      sampleId: string,
      itemIndexMap: { [key: string]: number }
    ) => {
      const clickedIndex = itemIndexMap[sampleId];
      const reverse = Object.fromEntries(
        Object.entries(itemIndexMap).map(([k, v]) => [v, k])
      );
      let selected = new Set(await snapshot.getPromise(atoms.selectedSamples));

      const openModal = () => {
        const getIndex = (index) => {
          const promise = sampleIndices.has(index)
            ? Promise.resolve(samples.get(sampleIndices.get(index)))
            : flashlight.current.get()?.then(() => {
                return sampleIndices.has(index)
                  ? samples.get(sampleIndices.get(index))
                  : null;
              });

          promise
            ? promise.then((sample) => {
                sample
                  ? set(atoms.modal, { ...sample, index, getIndex })
                  : clearModal();
              })
            : clearModal();
        };

        set(atoms.modal, {
          ...samples.get(sampleId),
          index: clickedIndex,
          getIndex,
        });
        set(labelFilters(true), {});
      };

      const addRange = () => {
        const closeIndex =
          itemIndexMap[
            array[
              argMin(
                array.map((id) => Math.abs(itemIndexMap[id] - clickedIndex))
              )
            ]
          ];

        const [start, end] =
          clickedIndex < closeIndex
            ? [clickedIndex, closeIndex]
            : [closeIndex, clickedIndex];

        const added = new Array(end - start + 1)
          .fill(0)
          .map((_, i) => reverse[i + start]);

        selected = new Set([...array, ...added]);
      };

      const removeRange = () => {
        let before = clickedIndex;
        while (selected.has(reverse[before])) {
          before--;
        }
        before += 1;

        let after = clickedIndex;
        while (selected.has(reverse[after])) {
          after++;
        }
        after -= 1;

        const [start, end] =
          clickedIndex - before <= after - clickedIndex
            ? clickedIndex - before === 0
              ? [clickedIndex, after]
              : [before, clickedIndex]
            : after - clickedIndex === 0
            ? [before, clickedIndex]
            : [clickedIndex, after];

        selected = new Set(
          array.filter((s) => itemIndexMap[s] < start || itemIndexMap[s] > end)
        );
      };

      if (!selected.size) {
        openModal();
        return;
      }

      const array = [...selected];
      if (event.shiftKey && !selected.has(sampleId)) {
        addRange();
      } else if (event.shiftKey) {
        removeRange();
      } else {
        selected.has(sampleId)
          ? selected.delete(sampleId)
          : selected.add(sampleId);
      }

      set(atoms.selectedSamples, selected);
      socket.send(
        packageMessage("set_selection", { _ids: Array.from(selected) })
      );
    },
    []
  );
};

const useSelect = () => {
  return useRecoilCallback(
    ({ set, snapshot }) => async (sampleId: string) => {
      const selected = new Set(
        await snapshot.getPromise(atoms.selectedSamples)
      );
      selected.has(sampleId)
        ? selected.delete(sampleId)
        : selected.add(sampleId);
      set(atoms.selectedSamples, selected);
      socket.send(
        packageMessage("set_selection", { _ids: Array.from(selected) })
      );
    },
    []
  );
};

export const useSampleUpdate = () => {
  const handler = useRecoilCallback(
    ({ set, snapshot }) => async ({ samples: updatedSamples }) => {
      updatedSamples.forEach((sample) => {
        samples.set(sample._id, { ...samples.get(sample._id), sample });
        lookers.has(sample._id) && lookers.get(sample._id).updateSample(sample);
      });
      set(atoms.modal, { ...(await snapshot.getPromise(atoms.modal)) });
      set(selectors.anyTagging, false);
    },
    []
  );
  useMessageHandler("samples_update", handler);
};

export default React.memo(() => {
  const [id] = useState(() => uuid());
  const options = useRecoilValue(flashlightOptions);
  const lookerOptions = useRecoilValue(flashlightLookerOptions);
  const getLookerType = useRecoilValue(lookerType);
  const lookerGeneratorRef = useRef<any>();
  const schema = useRecoilValue(selectors.fieldSchema("sample"));
  const isClips = useRecoilValue(selectors.isClipsView);
  lookerGeneratorRef.current = ({
    sample,
    dimensions,
    frameNumber,
    frameRate,
  }: atoms.SampleData) => {
    const constructor = getLookerType(getMimeType(sample));
    const etc = isClips ? { support: sample.support } : {};

    return new constructor(
      sample,
      {
        src: getSampleSrc(sample.filepath, sample._id),
        thumbnail: true,
        dimensions,
        sampleId: sample._id,
        frameRate,
        frameNumber: constructor === FrameLooker ? frameNumber : null,
        fieldSchema: Object.fromEntries(schema.map((f) => [f.name, f])),
        ...etc,
      },
      { ...lookerOptions, selected: selected.has(sample._id) }
    );
  };
  const aspectRatioGenerator = useRef<any>();
  aspectRatioGenerator.current = ({
    sample,
    dimensions: [width, height],
  }: atoms.SampleData) => {
    const aspectRatio = width / height;
    return lookerOptions.zoom
      ? zoomAspectRatio(sample, aspectRatio)
      : aspectRatio;
  };
  const flashlight = useRef<Flashlight<number>>();
  const cropToContent = useRecoilValue(atoms.cropToContent(false));

  const filters = useRecoilValue(selectors.filterStages);
  const datasetName = useRecoilValue(selectors.datasetName);
  const view = useRecoilValue(selectors.view);
  const refresh = useRecoilValue(selectors.refresh);

  const selected = useRecoilValue(atoms.selectedSamples);
  const onThumbnailClick = useThumbnailClick(flashlight);
  const onSelect = useSelect();
  const setGridZoomRange = useSetRecoilState(gridZoomRange);
  useSampleUpdate();
  const gridZoomRef = useRef<number>();
  const gridZoomValue = useRecoilValue(selectors.gridZoom);
  gridZoomRef.current = gridZoomValue;

  useEventHandler(
    document,
    "keydown",
    useRecoilCallback(
      ({ snapshot, set }) => async (event: KeyboardEvent) => {
        if (event.key !== "Escape") {
          return;
        }

        const modal = await snapshot.getPromise(atoms.modal);

        if (!modal) {
          set(atoms.selectedSamples, new Set());
          socket.send(packageMessage("set_selection", { _ids: [] }));
        }
      },
      []
    )
  );

  useLayoutEffect(() => {
    if (!flashlight.current || !flashlight.current.isAttached()) {
      return;
    }

    samples = new Map();
    lookers.reset();
    freeVideos();
    sampleIndices = new Map();
    nextIndex = 0;
    flashlight.current.reset();
  }, [
    flashlight,
    stringifyObj(filters),
    datasetName,
    filterView(view),
    refresh,
    cropToContent,
  ]);

  useLayoutEffect(() => {
    if (!flashlight.current) {
      flashlight.current = new Flashlight<number>({
        initialRequestKey: 1,
        options,
        onItemClick: onThumbnailClick,
        onResize: (width) => {
          let min = 7;

          if (width >= 1200) {
            min = 0;
          } else if (width >= 1000) {
            min = 2;
          } else if (width >= 800) {
            min = 4;
          }

          const newZoom = Math.max(min, gridZoomRef.current);
          setGridZoomRange([min, 10]);
          return {
            rowAspectRatioThreshold: 11 - newZoom,
          };
        },
        onItemResize: (id, dimensions) => {
          lookers.has(id) && lookers.get(id).resize(dimensions);
        },
        get: async (page) => {
          const { results, more } = await fetch(
            `${url}page=${page}`
          ).then((response) => response.json());
          const itemData = results.map((result) => {
            const data: atoms.SampleData = {
              sample: result.sample,
              dimensions: [result.width, result.height],
              frameRate: result.frame_rate,
              frameNumber: result.sample.frame_number,
            };
            samples.set(result.sample._id, data);
            sampleIndices.set(nextIndex, result.sample._id);
            nextIndex++;

            return data;
          });

          const items = itemData.map((data) => {
            return {
              id: data.sample._id,
              aspectRatio: aspectRatioGenerator.current(data),
            };
          });

          return {
            items,
            nextRequestKey: more ? page + 1 : null,
          };
        },
        render: (sampleId, element, dimensions, soft, hide) => {
          const result = samples.get(sampleId);

          if (lookers.has(sampleId)) {
            const looker = lookers.get(sampleId);
            hide ? looker.disable() : looker.attach(element, dimensions);

            return null;
          }

          if (!soft) {
            const looker = lookerGeneratorRef.current(result);
            looker.addEventListener(
              "selectthumbnail",
              ({ detail }: { detail: string }) => onSelect(detail)
            );

            lookers.set(sampleId, looker);
            looker.attach(element, dimensions);
          }

          return null;
        },
      });
      flashlight.current.attach(id);
    } else {
      flashlight.current.updateOptions(options);
      flashlight.current.updateItems((sampleId) => {
        const looker = lookers.get(sampleId);
        looker &&
          looker.updateOptions({
            ...lookerOptions,
            selected: selected.has(sampleId),
            inSelectionMode: selected.size > 0,
          });
      });
    }
  }, [id, options, lookerOptions, selected, gridZoomRef]);

  return <Container id={id}></Container>;
});<|MERGE_RESOLUTION|>--- conflicted
+++ resolved
@@ -92,12 +92,9 @@
       inSelectionMode: get(atoms.selectedSamples).size > 0,
       fieldsMap: get(selectors.primitivesDbMap("sample")),
       frameFieldsMap: get(selectors.primitivesDbMap("frame")),
-<<<<<<< HEAD
       timeZone: get(selectors.timeZone),
-=======
       alpha: get(atoms.alpha(false)),
       disabled: false,
->>>>>>> 9721e35a
     };
   },
 });
