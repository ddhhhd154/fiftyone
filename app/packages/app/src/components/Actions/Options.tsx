import React from "react";
import { Autorenew, Check } from "@material-ui/icons";
import {
  constSelector,
  useRecoilState,
  useRecoilValue,
  useSetRecoilState,
} from "recoil";

import Checkbox from "../Common/Checkbox";
import { PopoutSectionTitle, TabOption } from "@fiftyone/components";

import { Button } from "../utils";
import Popout from "./Popout";
import { Slider } from "../Common/RangeSlider";
import { useTheme } from "@fiftyone/components";
<<<<<<< HEAD
import * as fos from "@fiftyone/state";
=======
import RadioGroup from "../Common/RadioGroup";
import { selectedMediaField } from "../../recoil/config";
>>>>>>> 1d50bfc9

export const RefreshButton = ({ modal }) => {
  const [colorSeed, setColorSeed] = useRecoilState(
    fos.colorSeed(Boolean(modal))
  );
  return (
    <>
      <Button
        text={
          <span style={{ display: "flex", justifyContent: "center" }}>
            Refresh colors{" "}
            <Autorenew
              style={{
                marginLeft: "0.25rem",
                color: "inherit",
              }}
            />
          </span>
        }
        title={"Refresh colors"}
        onClick={() => setColorSeed(colorSeed + 1)}
        style={{
          margin: "0.25rem -0.5rem",
          height: "2rem",
          borderRadius: 0,
          textAlign: "center",
        }}
      ></Button>
    </>
  );
};

const ColorBy = ({ modal }) => {
  const [colorBy, setColorBy] = useRecoilState<string>(
    fos.appConfigOption({ modal, key: "colorBy" })
  );

  return (
    <>
      <PopoutSectionTitle>Color by</PopoutSectionTitle>

      <TabOption
        active={colorBy}
        options={["field", "instance", "label"].map((value) => {
          return {
            text: value,
            title: `Color by ${value}`,
            onClick: () => colorBy !== value && setColorBy(value),
          };
        })}
      />
    </>
  );
};

const Keypoints = ({ modal }) => {
  const [shown, setShown] = useRecoilState<boolean>(
    fos.appConfigOption({ key: "showSkeletons", modal })
  );
  const [points, setPoints] = useRecoilState<boolean>(
    fos.appConfigOption({ key: "multicolorKeypoints", modal })
  );

  return (
    <>
      <Checkbox
        name={"Multicolor keypoints"}
        value={Boolean(points)}
        setValue={(value) => setPoints(value)}
      />
      <Checkbox
        name={"Show keypoint skeletons"}
        value={Boolean(shown)}
        setValue={(value) => setShown(value)}
      />
    </>
  );
};

const Opacity = ({ modal }) => {
  const theme = useTheme();
  const [alpha, setAlpha] = useRecoilState(fos.alpha(modal));

  return (
    <>
      <PopoutSectionTitle style={{ display: "flex", height: 33 }}>
        <span>Label opacity</span>
        {alpha !== fos.DEFAULT_ALPHA && (
          <span
            onClick={() => setAlpha(fos.DEFAULT_ALPHA)}
            style={{ cursor: "pointer", margin: "0.25rem" }}
            title={"Reset label opacity"}
          >
            <Check />
          </span>
        )}
      </PopoutSectionTitle>

      <Slider
        valueAtom={fos.alpha(modal)}
        boundsAtom={constSelector([0, 1])}
        color={theme.brand}
        showBounds={false}
        persistValue={false}
        showValue={false}
        onChange={true}
        style={{ padding: 0 }}
        int={false}
      />
    </>
  );
};

const ImageFilter = ({ modal, filter }: { modal: boolean; filter: string }) => {
  const theme = useTheme();
  const [value, setFilter] = useRecoilState(
    fos.imageFilters({ modal, filter })
  );

  return (
    <>
      <PopoutSectionTitle style={{ display: "flex", height: 33 }}>
        <span>Image {filter}</span>
        {value !== fos.IMAGE_FILTERS[filter].default && (
          <span
            onClick={() => setFilter(fos.IMAGE_FILTERS[filter].default)}
            style={{ cursor: "pointer", margin: "0.25rem" }}
            title={"Reset label opacity"}
          >
            <Check />
          </span>
        )}
      </PopoutSectionTitle>
      <Slider
        valueAtom={fos.imageFilters({ modal, filter })}
        boundsAtom={constSelector(fos.IMAGE_FILTERS[filter].bounds)}
        color={theme.brand}
        showBounds={false}
        persistValue={false}
        showValue={false}
        onChange={true}
        style={{ padding: 0 }}
        int={false}
      />
    </>
  );
};

const SortFilterResults = ({ modal }) => {
  const [{ count, asc }, setSortFilterResults] = useRecoilState(
    fos.sortFilterResults(modal)
  );

  return (
    <>
      <PopoutSectionTitle>Sort sidebar contents by</PopoutSectionTitle>
      <TabOption
        active={count ? "count" : "value"}
        options={[
          {
            text: "count",
            title: "Sort by count",
            onClick: () => !count && setSortFilterResults({ count: true, asc }),
          },
          {
            text: "value",
            title: "Sort by value",
            onClick: () => count && setSortFilterResults({ count: false, asc }),
          },
        ]}
      />
      <Checkbox
        name={"Reverse"}
        value={!asc}
        setValue={(value) => setSortFilterResults({ count, asc: !value })}
      />
    </>
  );
};

const Patches = ({ modal }) => {
  const isPatches = useRecoilValue(fos.isPatchesView);
  const [crop, setCrop] = useRecoilState(fos.cropToContent(modal));

  if (!isPatches) {
    return null;
  }

  return (
    <>
      <PopoutSectionTitle>Patches</PopoutSectionTitle>
      <Checkbox
        name={"Crop to patch"}
        value={crop}
        setValue={(value) => setCrop(value)}
      />
    </>
  );
};

<<<<<<< HEAD
const MediaFields = ({ modal }) => {
  const [selectedMediaField, setSelectedMediaField] = useRecoilState(
    fos.selectedMediaField(modal)
  );

  const mediaFields = useRecoilValue(fos.mediaFields);

  if (mediaFields.length <= 1) return null;
=======
const MediaFields = ({ modal }: { modal: boolean }) => {
  const [selectedField, setSelectedField] = useRecoilState(
    selectedMediaField(modal)
  );
  const setModal = modal ? null : useSetRecoilState(selectedMediaField(true));
  const { appConfig } = useRecoilValue(atoms.dataset);

  const fields = appConfig?.mediaFields || [];

  if (fields.length <= 1) return null;
>>>>>>> 1d50bfc9

  return (
    <>
      <PopoutSectionTitle>Media Field</PopoutSectionTitle>

<<<<<<< HEAD
      <TabOption
        active={selectedMediaField}
        rows={true}
        options={mediaFields.map((value) => {
          return {
            text: value,
            title: `View Media with "${selectedMediaField}"`,
            onClick: () => {
              selectedMediaField !== value && setSelectedMediaField(value);
            },
          };
        })}
=======
      <RadioGroup
        value={selectedField || "filepath"}
        choices={fields}
        setValue={(value) => {
          setSelectedField(value);
          setModal && value !== appConfig.gridMediaField && setModal(value);
        }}
>>>>>>> 1d50bfc9
      />
    </>
  );
};

type OptionsProps = {
  modal: boolean;
  bounds: [number, number];
};

const Options = ({ modal, bounds }: OptionsProps) => {
  return (
    <Popout modal={modal} bounds={bounds}>
      <MediaFields modal={modal} />
      <ColorBy modal={modal} />
      <RefreshButton modal={modal} />
      <Opacity modal={modal} />
      <SortFilterResults modal={modal} />
      <Keypoints modal={modal} />
      <Patches modal={modal} />
    </Popout>
  );
};

export default React.memo(Options);<|MERGE_RESOLUTION|>--- conflicted
+++ resolved
@@ -1,11 +1,6 @@
 import React from "react";
 import { Autorenew, Check } from "@material-ui/icons";
-import {
-  constSelector,
-  useRecoilState,
-  useRecoilValue,
-  useSetRecoilState,
-} from "recoil";
+import { constSelector, useRecoilState, useRecoilValue } from "recoil";
 
 import Checkbox from "../Common/Checkbox";
 import { PopoutSectionTitle, TabOption } from "@fiftyone/components";
@@ -14,12 +9,7 @@
 import Popout from "./Popout";
 import { Slider } from "../Common/RangeSlider";
 import { useTheme } from "@fiftyone/components";
-<<<<<<< HEAD
 import * as fos from "@fiftyone/state";
-=======
-import RadioGroup from "../Common/RadioGroup";
-import { selectedMediaField } from "../../recoil/config";
->>>>>>> 1d50bfc9
 
 export const RefreshButton = ({ modal }) => {
   const [colorSeed, setColorSeed] = useRecoilState(
@@ -220,7 +210,6 @@
   );
 };
 
-<<<<<<< HEAD
 const MediaFields = ({ modal }) => {
   const [selectedMediaField, setSelectedMediaField] = useRecoilState(
     fos.selectedMediaField(modal)
@@ -229,27 +218,13 @@
   const mediaFields = useRecoilValue(fos.mediaFields);
 
   if (mediaFields.length <= 1) return null;
-=======
-const MediaFields = ({ modal }: { modal: boolean }) => {
-  const [selectedField, setSelectedField] = useRecoilState(
-    selectedMediaField(modal)
-  );
-  const setModal = modal ? null : useSetRecoilState(selectedMediaField(true));
-  const { appConfig } = useRecoilValue(atoms.dataset);
-
-  const fields = appConfig?.mediaFields || [];
-
-  if (fields.length <= 1) return null;
->>>>>>> 1d50bfc9
 
   return (
     <>
       <PopoutSectionTitle>Media Field</PopoutSectionTitle>
 
-<<<<<<< HEAD
       <TabOption
         active={selectedMediaField}
-        rows={true}
         options={mediaFields.map((value) => {
           return {
             text: value,
@@ -259,15 +234,6 @@
             },
           };
         })}
-=======
-      <RadioGroup
-        value={selectedField || "filepath"}
-        choices={fields}
-        setValue={(value) => {
-          setSelectedField(value);
-          setModal && value !== appConfig.gridMediaField && setModal(value);
-        }}
->>>>>>> 1d50bfc9
       />
     </>
   );
