--- conflicted
+++ resolved
@@ -28,12 +28,8 @@
 import { FrameLooker, ImageLooker, VideoLooker } from "@fiftyone/looker";
 
 import OptionsActions from "./Options";
-<<<<<<< HEAD
 import ExportAction from "./Export";
-import Patcher, { patchesFields, patching, sendPatch } from "./Patcher";
-=======
 import Patcher, { patchesFields, sendPatch } from "./Patcher";
->>>>>>> 2cd35e69
 import Selector from "./Selected";
 import Tagger from "./Tagger";
 import { PillButton } from "../utils";
