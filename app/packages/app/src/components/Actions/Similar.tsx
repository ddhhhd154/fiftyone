--- conflicted
+++ resolved
@@ -19,11 +19,7 @@
 import { State } from "../../recoil/types";
 import * as viewAtoms from "../../recoil/view";
 import { SORT_BY_SIMILARITY } from "../../utils/links";
-<<<<<<< HEAD
-import { useUnprocessedStateUpdate, useTheme } from "../../utils/hooks";
-=======
 import { useUnprocessedStateUpdate } from "../../utils/hooks";
->>>>>>> 3a52d6f8
 
 import Checkbox from "../Common/Checkbox";
 import Input from "../Common/Input";
@@ -38,10 +34,7 @@
 import { useErrorHandler } from "react-error-boundary";
 import { aggregationsTick } from "../../recoil/aggregations";
 import { filters } from "../../recoil/filters";
-<<<<<<< HEAD
-=======
 import { useTheme } from "@fiftyone/components";
->>>>>>> 3a52d6f8
 
 export const similaritySorting = atom<boolean>({
   key: "similaritySorting",
@@ -112,21 +105,14 @@
           }),
         });
 
-<<<<<<< HEAD
-        update(data, (set) => {
-=======
         update(({ set }) => {
->>>>>>> 3a52d6f8
           set(similarityParameters, { ...parameters, queryIds });
           set(atoms.modal, null);
           set(similaritySorting, false);
           set(aggregationsTick, (cur) => cur + 1);
           close();
-<<<<<<< HEAD
-=======
 
           return data;
->>>>>>> 3a52d6f8
         });
       } catch (error) {
         handleError(error);
