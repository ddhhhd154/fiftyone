--- conflicted
+++ resolved
@@ -15,17 +15,15 @@
 import * as atoms from "../../recoil/atoms";
 import * as aggregationAtoms from "../../recoil/aggregations";
 import * as colorAtoms from "../../recoil/color";
-import { useTheme } from "../../utils/hooks";
-import { genSort } from "../../utils/generic";
+import { genSort, getDatasetName } from "../../utils/generic";
 
 import Checkbox from "../Common/Checkbox";
 import { Button } from "../utils";
 
 import ExcludeOption from "./Exclude";
 import { getFetchFunction } from "@fiftyone/utilities";
-import { datasetName } from "../../recoil/selectors";
 import { view } from "../../recoil/view";
-import { Selector } from "@fiftyone/components";
+import { Selector, useTheme } from "@fiftyone/components";
 import { selectedValuesAtom } from "./stringState";
 
 const CategoricalFilterContainer = styled.div`
@@ -86,13 +84,7 @@
   totalCount: number;
   modal: boolean;
   path: string;
-<<<<<<< HEAD
   selectedCounts: MutableRefObject<Map<V["value"], number>>;
-=======
-  disableItems?: boolean;
-  disableSearch?: boolean;
-  selectedCounts: MutableRefObject<Map<Value, number>>;
->>>>>>> 503078b1
 }
 
 const Wrapper = ({
@@ -103,11 +95,6 @@
   excludeAtom,
   modal,
   path,
-<<<<<<< HEAD
-=======
-  disableItems,
-  disableSearch,
->>>>>>> 503078b1
   selectedCounts,
 }: WrapperProps) => {
   const name = path.split(".").slice(-1)[0];
@@ -119,21 +106,10 @@
   const counts = Object.fromEntries(results);
   let allValues: V[] = selected.map<V>((value) => ({
     value,
-<<<<<<< HEAD
     count: counts[String(value)] ?? 0,
   }));
 
   if (results.length <= CHECKBOX_LIMIT) {
-=======
-    disableSearch ? null : counts[String(value)] ?? 0,
-  ]);
-  const disableCount =
-    modal &&
-    useRecoilValue(selectors.primitivesSubfieldMap("sample"))[path] ===
-      FRAME_SUPPORT_FIELD;
-
-  if (totalCount <= CHECKBOX_LIMIT || disableItems || disableSearch) {
->>>>>>> 503078b1
     allValues = [
       ...allValues,
       ...results
@@ -245,7 +221,7 @@
     );
 
     const data = await getFetchFunction()("POST", "/values", {
-      dataset: get(datasetName),
+      dataset: getDatasetName(),
       view: get(view),
       path,
       search,
@@ -387,7 +363,6 @@
             toKey={({ value }) => String(value)}
           />
         )}
-
         <Wrapper
           path={path}
           color={color}
@@ -403,179 +378,4 @@
   );
 };
 
-<<<<<<< HEAD
-=======
-interface Props {
-  countsAtom?: RecoilValueReadOnly<{
-    count: number;
-    results: [Value, number][];
-  }>;
-  selectedValuesAtom?: RecoilState<Value[]>;
-  excludeAtom?: RecoilState<boolean>;
-  name?: string;
-  valueName: string;
-  color: string;
-  path: string;
-  modal: boolean;
-  disableItems?: boolean;
-  disableSearch?: boolean;
-}
-
-const CategoricalFilter = React.memo(
-  React.forwardRef(
-    (
-      {
-        name,
-        valueName,
-        color,
-        selectedValuesAtom,
-        excludeAtom,
-        countsAtom,
-        path,
-        modal,
-        disableItems,
-        disableSearch,
-      }: Props,
-      ref
-    ) => {
-      const selected = selectedValuesAtom
-        ? useRecoilValue(selectedValuesAtom)
-        : [null, null];
-      const { count, results } = useRecoilValue(countsAtom);
-      const [focused, setFocused] = useState(false);
-      const [hovering, setHovering] = useState(false);
-      const [search, setSearch] = useState("");
-      const [active, setActive] = useState(undefined);
-      const [subCount, setSubCount] = useState(null);
-      const [searchResults, setSearchResults] = useState<[string, number][]>(
-        null
-      );
-
-      const selectedCounts = useRef(new Map<Value, number>());
-
-      const onSelect = useOnSelect(selectedValuesAtom, selectedCounts, [
-        () => setSearchResults(null),
-        () => setSearch(""),
-        () => setActive(undefined),
-      ]);
-
-      const none = results.filter(([v, c]) => v === null);
-      const noneCount = none.length ? none[0][1] : 0;
-      const runSearch = useSearch();
-
-      useLayoutEffect(() => {
-        focused &&
-          runSearch({
-            modal,
-            path,
-            search,
-            selectedValuesAtom,
-            setSearchResults,
-            setSubCount,
-            setActive,
-            noneCount,
-          });
-      }, [focused, search, selected, noneCount]);
-
-      const getCount = (results, search) => {
-        const index = results.map((r) => r[0]).indexOf(search);
-        return results[index][1];
-      };
-
-      return (
-        <NamedCategoricalFilterContainer ref={ref}>
-          <NamedCategoricalFilterHeader>
-            {name && <>{name}</>}
-          </NamedCategoricalFilterHeader>
-          <CategoricalFilterContainer>
-            {count > CHECKBOX_LIMIT && !disableItems && !disableSearch && (
-              <>
-                <Input
-                  key={"input"}
-                  color={color}
-                  setter={(v) => {
-                    setSearch(v);
-                    setActive(undefined);
-                  }}
-                  value={search}
-                  onKeyDown={(event) => {
-                    if (searchResults === null) {
-                      return;
-                    } else if (event.key === "ArrowDown") {
-                      if (active === undefined) {
-                        setActive(searchResults[0]);
-                      } else {
-                        const index = searchResults
-                          .map((r) => r[0])
-                          .indexOf(active);
-                        if (index < searchResults.length - 1) {
-                          setActive(searchResults[index + 1][0]);
-                        }
-                      }
-                    } else if (event.key === "ArrowUp") {
-                      const index = searchResults
-                        .map((r) => r[0])
-                        .indexOf(active);
-                      if (index > 0) {
-                        setActive(searchResults[index - 1][0]);
-                      }
-                    }
-                  }}
-                  onEnter={() => {
-                    if (active !== undefined) {
-                      onSelect(active, getCount(searchResults, active));
-                    }
-                    if (results && results.map(([v]) => v).includes(search)) {
-                      onSelect(search, getCount(searchResults, active));
-                    }
-                  }}
-                  placeholder={
-                    results === null ? "Loading..." : `+ filter by ${valueName}`
-                  }
-                  onFocus={() => {
-                    results.length && setActive(results[0][0]);
-                    setFocused(true);
-                  }}
-                  onBlur={() => !hovering && setFocused(false)}
-                />
-                <ResultsWrapper
-                  key={"results"}
-                  results={searchResults}
-                  color={color}
-                  shown={focused || hovering}
-                  onSelect={(value) => {
-                    onSelect(value, getCount(searchResults, value));
-                    setHovering(false);
-                    setFocused(false);
-                  }}
-                  active={active}
-                  subCount={subCount}
-                  onMouseEnter={() => setHovering(true)}
-                  onMouseLeave={() => setHovering(false)}
-                />
-              </>
-            )}
-
-            <Wrapper
-              path={path}
-              color={color}
-              name={name}
-              results={results}
-              selectedValuesAtom={selectedValuesAtom}
-              excludeAtom={excludeAtom}
-              valueName={valueName}
-              modal={modal}
-              totalCount={count}
-              disableItems={disableItems}
-              disableSearch={disableSearch}
-              selectedCounts={selectedCounts}
-            />
-          </CategoricalFilterContainer>
-        </NamedCategoricalFilterContainer>
-      );
-    }
-  )
-);
-
->>>>>>> 503078b1
 export default CategoricalFilter;