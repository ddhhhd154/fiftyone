import React, { Suspense } from "react";
import { Checkbox as MaterialCheckbox } from "@material-ui/core";
import { animated } from "react-spring";
import styled from "styled-components";

import { useHighlightHover } from "../Actions/utils";
import { ItemAction } from "../Actions/ItemAction";
import { useTheme } from "../../utils/hooks";
import { formatDateTime, summarizeLongStr } from "../../utils/generic";
import { getValueString } from "../Filters/utils";
import { RecoilValueReadOnly, useRecoilValue } from "recoil";
<<<<<<< HEAD
=======
import * as selectors from "../../recoil/selectors";
import { DATE_TIME } from "@fiftyone/looker/src/constants";
>>>>>>> 7051ca1e

interface CheckboxProps {
  color?: string;
  name: number | string | boolean | null | [number, number];
  value: boolean;
  setValue: (value: boolean) => void;
  count?: number;
  subCountAtom?: RecoilValueReadOnly<number>;
  disabled?: boolean;
}

const StyledCheckboxContainer = styled.div`
  margin: 0 -0.5rem 0 -0.5rem;
`;

const StyledCheckbox = animated(styled(ItemAction)`
  display: flex;
  justify-content: space-between;
  flex-direction: row;
  flex-wrap: nowrap;
  margin: 0;
`);

const CheckboxNameDiv = styled.div`
  text-overflow: ellipsis;
  font-weight: bold;
  flex-grow: 1;
  max-width: 100%;
  overflow: hidden;
  white-space: nowrap;
  display: flex;
  justify-content: space-between;
`;

const makeCountStr = (subCount = null, count = null) => {
  if (subCount === undefined || count === null) {
    return "";
  }

  if (typeof subCount === "number" && subCount !== count) {
    return `${subCount.toLocaleString()} of ${count.toLocaleString()}`;
  }

  return count.toLocaleString();
};

const CheckboxName = ({
  subCountAtom,
  count,
  text,
  color,
}: {
  subCountAtom?: RecoilValueReadOnly<number>;
  count: number;
  text: string;
  color?: string;
}) => {
  const subCount = subCountAtom ? useRecoilValue(subCountAtom) : null;
  const countStr = makeCountStr(subCount, count);
  const timeZone = useRecoilValue(selectors.timeZone);

  return (
    <CheckboxNameDiv>
      <span style={color ? { color } : {}}>
        {summarizeLongStr(
          text && text._cls === DATE_TIME
            ? formatDateTime(text.datetime, timeZone)
            : text,
          28 - countStr.length,
          "middle"
        )}
      </span>
      {count && <span>{countStr}</span>}
    </CheckboxNameDiv>
  );
};

const Checkbox = React.memo(
  ({
    color,
    name,
    value,
    setValue,
    subCountAtom,
    count,
    disabled,
  }: CheckboxProps) => {
    const theme = useTheme();
    color = color ?? theme.brand;
    const props = useHighlightHover(disabled);
    const [text, coloring] = getValueString(name);

    return (
      <StyledCheckboxContainer title={text}>
        <StyledCheckbox {...props} onClick={() => setValue(!value)}>
          {!disabled && (
            <MaterialCheckbox
              checked={value}
              title={text}
              style={{ color, padding: "0 0.5rem 0 0" }}
              onChange={(e) => {
                e.preventDefault();
                e.stopPropagation();
                setValue(!value);
              }}
              disableRipple={true}
            />
          )}
          <Suspense
            fallback={
              <CheckboxName
                count={count}
                color={coloring ? color : null}
                text={text}
              />
            }
          >
            <CheckboxName
              color={coloring ? color : null}
              count={count}
              subCountAtom={subCountAtom}
              text={text}
            />
          </Suspense>
        </StyledCheckbox>
      </StyledCheckboxContainer>
    );
  }
);

export default Checkbox;<|MERGE_RESOLUTION|>--- conflicted
+++ resolved
@@ -9,11 +9,8 @@
 import { formatDateTime, summarizeLongStr } from "../../utils/generic";
 import { getValueString } from "../Filters/utils";
 import { RecoilValueReadOnly, useRecoilValue } from "recoil";
-<<<<<<< HEAD
-=======
 import * as selectors from "../../recoil/selectors";
 import { DATE_TIME } from "@fiftyone/looker/src/constants";
->>>>>>> 7051ca1e
 
 interface CheckboxProps {
   color?: string;
