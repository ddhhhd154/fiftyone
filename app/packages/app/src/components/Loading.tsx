--- conflicted
+++ resolved
@@ -1,12 +1,6 @@
-<<<<<<< HEAD
-import React, { MouseEventHandler } from "react";
-import styled from "styled-components";
-import { useTheme } from "../utils/hooks";
-=======
 import { useTheme } from "@fiftyone/components";
 import React, { MouseEventHandler } from "react";
 import styled from "styled-components";
->>>>>>> 3a52d6f8
 
 const Container = styled.div`
   display: flex;
