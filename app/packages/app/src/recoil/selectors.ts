import { selector, selectorFamily, SerializableParam } from "recoil";

import * as atoms from "./atoms";
import {
  RESERVED_FIELDS,
  VALID_LABEL_TYPES,
  VALID_SCALAR_TYPES,
  makeLabelNameGroups,
  VALID_LIST_TYPES,
  UNSUPPORTED_IMAGE,
  VALID_LIST_FIELDS,
} from "../utils/labels";
import { packageMessage } from "../utils/socket";
import { viewsAreEqual } from "../utils/view";
import { darkTheme } from "../shared/colors";
import socket, { handleId, isNotebook, http } from "../shared/connection";
import { Coloring, createColorGenerator, getRGB, RGB } from "@fiftyone/looker";
import { getColor } from "@fiftyone/looker/src/color";

export const isModalActive = selector<boolean>({
  key: "isModalActive",
  get: ({ get }) => {
    return Boolean(get(atoms.modal));
  },
});

export const refresh = selector<boolean>({
  key: "refresh",
  get: ({ get }) => get(atoms.stateDescription).refresh,
});

export const deactivated = selector({
  key: "deactivated",
  get: ({ get }) => {
    const handle = handleId;
    const activeHandle = get(atoms.stateDescription)?.active_handle;

    const notebook = isNotebook;
    if (notebook) {
      return handle !== activeHandle && typeof activeHandle === "string";
    }
    return false;
  },
});

export const fiftyone = selector({
  key: "fiftyone",
  get: async () => {
    let response = null;
    do {
      try {
        response = await (await fetch(`${http}/fiftyone`)).json();
      } catch {}
      if (response) break;
      await new Promise((r) => setTimeout(r, 2000));
    } while (response === null);
    return response;
  },
});

export const showTeamsButton = selector({
  key: "showTeamsButton",
  get: ({ get }) => {
    const teams = get(fiftyone).teams;
    const localTeams = get(atoms.teamsSubmitted);
    const storedTeams = window.localStorage.getItem("fiftyone-teams");
    if (storedTeams) {
      window.localStorage.removeItem("fiftyone-teams");
      fetch(`${http}/teams?submitted=true`, { method: "post" });
    }
    if (
      teams.submitted ||
      localTeams.submitted ||
      storedTeams === "submitted"
    ) {
      return "hidden";
    }
    if (teams.minimized || localTeams.minimized) {
      return "minimized";
    }
    return "shown";
  },
});

export const datasetName = selector({
  key: "datasetName",
  get: ({ get }) => {
    const stateDescription = get(atoms.stateDescription);
    return stateDescription.dataset ? stateDescription.dataset.name : null;
  },
});

export const viewCls = selector<string>({
  key: "viewCls",
  get: ({ get }) => {
    const stateDescription = get(atoms.stateDescription);
    return stateDescription.view_cls;
  },
});

export const isRootView = selector<boolean>({
  key: "isRootView",
  get: ({ get }) => {
    return [undefined, null, "fiftyone.core.view.DatasetView"].includes(
      get(viewCls)
    );
  },
});

const CLIPS_VIEW = "fiftyone.core.clips.ClipsView";
const FRAMES_VIEW = "fiftyone.core.video.FramesView";
const EVALUATION_PATCHES_VIEW = "fiftyone.core.patches.EvaluationPatchesView";
const PATCHES_VIEW = "fiftyone.core.patches.PatchesView";
const PATCH_VIEWS = [PATCHES_VIEW, EVALUATION_PATCHES_VIEW];

enum ELEMENT_NAMES {
  CLIP = "clip",
  FRAME = "frame",
  PATCH = "patch",
  SAMPLE = "sample",
}

enum ELEMENT_NAMES_PLURAL {
  CLIP = "clips",
  FRAME = "frames",
  PATCH = "patches",
  SAMPLE = "samples",
}

export const rootElementName = selector<string>({
  key: "rootElementName",
  get: ({ get }) => {
    const cls = get(viewCls);
    if (PATCH_VIEWS.includes(cls)) {
      return ELEMENT_NAMES.PATCH;
    }

    if (cls === CLIPS_VIEW) return ELEMENT_NAMES.CLIP;

    if (cls === FRAMES_VIEW) return ELEMENT_NAMES.FRAME;

    return ELEMENT_NAMES.SAMPLE;
  },
});

export const rootElementNamePlural = selector<string>({
  key: "rootElementNamePlural",
  get: ({ get }) => {
    const elementName = get(rootElementName);

    switch (elementName) {
      case ELEMENT_NAMES.CLIP:
        return ELEMENT_NAMES_PLURAL.CLIP;
      case ELEMENT_NAMES.FRAME:
        return ELEMENT_NAMES_PLURAL.FRAME;
      case ELEMENT_NAMES.PATCH:
        return ELEMENT_NAMES_PLURAL.PATCH;
      default:
        return ELEMENT_NAMES_PLURAL.SAMPLE;
    }
  },
});

export const elementNames = selector<{ plural: string; singular: string }>({
  key: "elementNames",
  get: ({ get }) => {
    return {
      plural: get(rootElementNamePlural),
      singular: get(rootElementName),
    };
  },
});

export const isClipsView = selector<boolean>({
  key: "isClipsView",
  get: ({ get }) => {
    return get(rootElementName) === ELEMENT_NAMES.CLIP;
  },
});

export const isPatchesView = selector<boolean>({
  key: "isPatchesView",
  get: ({ get }) => {
    return get(rootElementName) === ELEMENT_NAMES.PATCH;
  },
});

export const isFramesView = selector<boolean>({
  key: "isFramesView",
  get: ({ get }) => {
    return get(rootElementName) === ELEMENT_NAMES.FRAME;
  },
});

export const datasets = selector({
  key: "datasets",
  get: ({ get }) => {
    return get(atoms.stateDescription).datasets ?? [];
  },
});

export const hasDataset = selector({
  key: "hasDataset",
  get: ({ get }) => Boolean(get(datasetName)),
});

export const mediaType = selector({
  key: "mediaType",
  get: ({ get }) => {
    const stateDescription = get(atoms.stateDescription);

    return stateDescription.dataset
      ? stateDescription.dataset.media_type
      : null;
  },
});

export const isVideoDataset = selector({
  key: "isVideoDataset",
  get: ({ get }) => {
    return get(mediaType) === "video";
  },
});

export const view = selector<[]>({
  key: "view",
  get: ({ get }) => {
    return get(atoms.stateDescription).view || [];
  },
  set: ({ get, set }, stages) => {
    const state = get(atoms.stateDescription);
    const newState = {
      ...state,
      view: stages,
      selected: [],
      selected_labels: [],
      filters: {},
    };
    set(atoms.stateDescription, newState);
    socket.send(packageMessage("update", { state: newState }));
  },
});

export const datasetStats = selector({
  key: "datasetStats",
  get: ({ get }) => {
    const raw = get(atoms.datasetStatsRaw);
    const currentView = get(view);
    if (!raw.view) {
      return null;
    }
    if (viewsAreEqual(raw.view, currentView)) {
      return raw.stats;
    }
    return null;
  },
});

const normalizeFilters = (filters) => {
  const names = Object.keys(filters).sort();
  const list = names.map((n) => filters[n]);
  return JSON.stringify([names, list]);
};

export const filtersAreEqual = (filtersOne, filtersTwo) => {
  return normalizeFilters(filtersOne) === normalizeFilters(filtersTwo);
};

export const extendedDatasetStats = selector({
  key: "extendedDatasetStats",
  get: ({ get }) => {
    const raw = get(atoms.extendedDatasetStatsRaw);
    const currentView = get(view);
    if (!raw.view) {
      return null;
    }
    if (!viewsAreEqual(raw.view, currentView)) {
      return null;
    }
    const currentFilters = get(filterStages);
    if (!filtersAreEqual(raw.filters, currentFilters)) {
      return null;
    }

    return raw.stats;
  },
});

export const filterStages = selector<object>({
  key: "filterStages",
  get: ({ get }) => get(atoms.stateDescription).filters,
  set: ({ get, set }, filters) => {
    const state = {
      ...get(atoms.stateDescription),
      filters,
    };
    state.selected = [];
    set(atoms.selectedSamples, new Set());
    socket.send(packageMessage("filters_update", { filters }));
    set(atoms.stateDescription, state);
  },
});

export const totalCount = selector<number>({
  key: "totalCount",
  get: ({ get }) => {
    const stats = get(datasetStats) || [];
    return stats.reduce(
      (acc, cur) => (cur.name === null ? cur.result : acc),
      null
    );
  },
});

export const filteredCount = selector<number>({
  key: "filteredCount",
  get: ({ get }) => {
    const stats = get(extendedDatasetStats) || [];
    return stats.reduce(
      (acc, cur) => (cur.name === null ? cur.result : acc),
      null
    );
  },
});

export const currentCount = selector<number | null>({
  key: "currentCount",
  get: ({ get }) => {
    return get(filteredCount) || get(totalCount);
  },
});

export const labelTagsPaths = selector({
  key: "labelTagsPaths",
  get: ({ get }) => {
    const types = get(labelTypesMap);
    return get(labelPaths).map((path) => {
      path = VALID_LIST_TYPES.includes(types[path])
        ? `${path}.${types[path].toLocaleLowerCase()}`
        : path;
      return `${path}.tags`;
    });
  },
});

export const fieldSchema = selectorFamily({
  key: "fieldSchema",
  get: (dimension: string) => ({ get }) => {
    const d = get(atoms.stateDescription).dataset || {};
    return d[dimension + "_fields"] || [];
  },
});

const getLabelFilter = (video: boolean, dimension: string) => (f) => {
  if (!f.embedded_doc_type) {
    return false;
  }

  const type = f.embedded_doc_type.split(".").slice(-1)[0];
  return (
    ((dimension !== "frame" && video) || !UNSUPPORTED_IMAGE.includes(type)) &&
    VALID_LABEL_TYPES.includes(type)
  );
};

const primitiveFilter = (f) => {
  if (f.name.startsWith("_") || f.name === "tags") {
    return false;
  }

  if (VALID_SCALAR_TYPES.includes(f.ftype)) {
    return true;
  }

  if (
    VALID_LIST_FIELDS.includes(f.ftype) &&
    VALID_SCALAR_TYPES.includes(f.subfield)
  ) {
    return true;
  }

  return false;
};

const fields = selectorFamily<{ [key: string]: SerializableParam }, string>({
  key: "fields",
  get: (dimension: string) => ({ get }) => {
    return get(fieldSchema(dimension)).reduce((acc, cur) => {
      acc[cur.name] = cur;
      return acc;
    }, {});
  },
});

const selectedFields = selectorFamily({
  key: "selectedFields",
  get: (dimension: string) => ({ get }) => {
    const view_ = get(view);
    const fields_ = { ...get(fields(dimension)) };
    const video = get(isVideoDataset);
    view_.forEach(({ _cls, kwargs }) => {
      if (_cls === "fiftyone.core.stages.SelectFields") {
        const supplied = kwargs[0][1] ? kwargs[0][1] : [];
        let names = new Set([...supplied, ...RESERVED_FIELDS]);
        if (video && dimension === "frame") {
          names = new Set(
            Array.from(names).map((n) => n.slice("frames.".length))
          );
        }
        Object.keys(fields_).forEach((f) => {
          if (!names.has(f)) {
            delete fields_[f];
          }
        });
      } else if (_cls === "fiftyone.core.stages.ExcludeFields") {
        const supplied = kwargs[0][1] ? kwargs[0][1] : [];
        let names = Array.from(supplied);

        if (video && dimension === "frame") {
          names = names.map((n) => n.slice("frames.".length));
        } else if (video) {
          names = names.filter((n) => n.startsWith("frames."));
        }
        names.forEach((n) => {
          delete fields_[n];
        });
      }
    });
    return fields_;
  },
});

export const gridZoom = selector<number | null>({
  key: "gridZoom",
  get: ({ get }) => {
    return get(appConfig).grid_zoom;
  },
  set: ({ get, set }, value) => {
    const state = get(atoms.stateDescription);
    const newState = {
      ...state,
      config: {
        ...state.config,
        grid_zoom: value,
      },
    };
    set(atoms.stateDescription, newState);
    socket.send(packageMessage("update", { state: newState }));
<<<<<<< HEAD
=======
  },
});

export const timeZone = selector<string>({
  key: "timeZone",
  get: ({ get }) => {
    return get(appConfig).timezone || "UTC";
>>>>>>> 7051ca1e
  },
});

export const fieldPaths = selector({
  key: "fieldPaths",
  get: ({ get }) => {
    const excludePrivateFilter = (f) => !f.startsWith("_");
    const fieldsNames = Object.keys(get(selectedFields("sample"))).filter(
      excludePrivateFilter
    );
    if (get(mediaType) === "video") {
      return fieldsNames
        .concat(
          Object.keys(get(selectedFields("frame")))
            .filter(excludePrivateFilter)
            .map((f) => "frames." + f)
        )
        .sort();
    }
    return fieldsNames.sort();
  },
});

const labels = selectorFamily<
  { name: string; embedded_doc_type: string }[],
  string
>({
  key: "labels",
  get: (dimension: string) => ({ get }) => {
    const fieldsValue = get(selectedFields(dimension));
    const video = get(isVideoDataset) && get(isRootView);
    return Object.keys(fieldsValue)
      .map((k) => fieldsValue[k])
      .filter(getLabelFilter(video, dimension))
      .sort((a, b) => (a.name < b.name ? -1 : 1));
  },
});

export const labelNames = selectorFamily<string[], string>({
  key: "labelNames",
  get: (dimension: string) => ({ get }) => {
    const l = get(labels(dimension));
    return l.map((l) => l.name);
  },
});

export const labelPaths = selector<string[]>({
  key: "labelPaths",
  get: ({ get }) => {
    const sampleLabels = get(labelNames("sample"));
    const frameLabels = get(labelNames("frame"));
    return sampleLabels.concat(frameLabels.map((l) => "frames." + l));
  },
});

export const labelTypesMap = selector<{ [key: string]: string }>({
  key: "labelTypesMap",
  get: ({ get }) => {
    const sampleLabels = get(labelNames("sample"));
    const sampleLabelTypes = get(labelTypes("sample"));
    const frameLabels = get(labelNames("frame"));
    const frameLabelTypes = get(labelTypes("frame"));
    const sampleTuples = sampleLabels.map((l, i) => [l, sampleLabelTypes[i]]);
    const frameTuples = frameLabels.map((l, i) => [
      `frames.${l}`,
      frameLabelTypes[i],
    ]);
    return Object.fromEntries(sampleTuples.concat(frameTuples));
  },
});

export const labelTypes = selectorFamily<string[], string>({
  key: "labelTypes",
  get: (dimension) => ({ get }) => {
    return get(labels(dimension)).map((l) => {
      return l.embedded_doc_type.split(".").slice(-1)[0];
    });
  },
});

const primitives = selectorFamily({
  key: "primitives",
  get: (dimension: string) => ({ get }) => {
    const fieldsValue = get(selectedFields(dimension));
    return Object.keys(fieldsValue)
      .map((k) => fieldsValue[k])
      .filter(primitiveFilter);
  },
});

export const primitiveNames = selectorFamily({
  key: "primitiveNames",
  get: (dimension: string) => ({ get }) => {
    const l = get(primitives(dimension));
    return l.map((l) => l.name);
  },
});

export const primitiveTypes = selectorFamily({
  key: "primitiveTypes",
  get: (dimension: string) => ({ get }) => {
    const l = get(primitives(dimension));
    return l.map((l) => l.ftype);
  },
});

export const primitiveSubfields = selectorFamily({
  key: "primitiveSubfields",
  get: (dimension: string) => ({ get }) => {
    const l = get(primitives(dimension));
    return l.map((l) => l.subfield);
  },
});

export const primitivesSchema = selectorFamily({
  key: "primitivesSchema",
  get: (dimension: string) => ({ get }) => {
    return Object.fromEntries(
      get(primitives(dimension)).map((p) => [p.name, p])
    );
  },
});

export const labelTuples = selectorFamily({
  key: "labelTuples",
  get: (dimension: string) => ({ get }) => {
    const types = get(labelTypes(dimension));
    return get(labelNames(dimension)).map((n, i) => [n, types[i]]);
  },
});

export const labelMap = selectorFamily({
  key: "labelMap",
  get: (dimension: string) => ({ get }) => {
    const tuples = get(labelTuples(dimension));
    return tuples.reduce((acc, cur) => {
      return {
        [cur[0]]: cur[1],
        ...acc,
      };
    }, {});
  },
});

export const primitivesMap = selectorFamily<{ [key: string]: string }, string>({
  key: "primitivesMap",
  get: (dimension) => ({ get }) => {
    const types = get(primitiveTypes(dimension));
    return get(primitiveNames(dimension)).reduce(
      (acc, cur, i) => ({
        ...acc,
        [cur]: types[i],
      }),
      {}
    );
  },
});

export const primitivesSubfieldMap = selectorFamily<
  { [key: string]: string },
  string
>({
  key: "primitivesSubfieldMap",
  get: (dimension) => ({ get }) => {
    const subfields = get(primitiveSubfields(dimension));
    return get(primitiveNames(dimension)).reduce(
      (acc, cur, i) => ({
        ...acc,
        [cur]: subfields[i],
      }),
      {}
    );
  },
});

export const primitivesDbMap = selectorFamily<
  { [key: string]: string },
  string
>({
  key: "primitivesDbMap",
  get: (dimension) => ({ get }) => {
    const values = get(primitives(dimension));
    return get(primitiveNames(dimension)).reduce(
      (acc, cur, i) => ({
        ...acc,
        [cur]: values[i].db_field,
      }),
      { media_type: "_media_type" }
    );
  },
});

export const appConfig = selector({
  key: "appConfig",
  get: ({ get }) => {
    return get(atoms.stateDescription).config || {};
  },
});

export const colorMap = selectorFamily<(val) => string, boolean>({
  key: "colorMap",
  get: (modal) => ({ get }) => {
    const colorByLabel = get(atoms.colorByLabel(modal));
    let pool = get(atoms.colorPool);
    pool = pool.length ? pool : [darkTheme.brand];
    const seed = get(atoms.colorSeed(modal));

    return createColorGenerator(pool, seed);
  },
});

export const coloring = selectorFamily<Coloring, boolean>({
  key: "coloring",
  get: (modal) => ({ get }) => {
    const pool = get(atoms.colorPool);
    const seed = get(atoms.colorSeed(modal));
    return {
      seed,
      pool,
      scale: get(atoms.stateDescription).colorscale,
      byLabel: get(atoms.colorByLabel(modal)),
<<<<<<< HEAD
=======
      defaultMaskTargets: get(defaultTargets),
      maskTargets: get(targets).fields,
>>>>>>> 7051ca1e
      targets: new Array(pool.length)
        .fill(0)
        .map((_, i) => getColor(pool, seed, i)),
    };
  },
});

export const labelNameGroups = selectorFamily({
  key: "labelNameGroups",
  get: (dimension: string) => ({ get }) =>
    makeLabelNameGroups(
      get(selectedFields(dimension)),
      get(labelNames(dimension)),
      get(labelTypes(dimension))
    ),
});

export const defaultTargets = selector({
  key: "defaultTargets",
  get: ({ get }) => {
    const targets =
      get(atoms.stateDescription).dataset?.default_mask_targets || {};
    return Object.fromEntries(
      Object.entries(targets).map(([k, v]) => [parseInt(k, 10), v])
    );
  },
});

export const targets = selector({
  key: "targets",
  get: ({ get }) => {
    const defaults =
      get(atoms.stateDescription).dataset?.default_mask_targets || {};
    const labelTargets =
      get(atoms.stateDescription).dataset?.mask_targets || {};
    return {
      defaults,
      fields: labelTargets,
    };
  },
});

export const getTarget = selector({
  key: "getTarget",
  get: ({ get }) => {
    const { defaults, fields } = get(targets);
    return (field, target) => {
      if (field in fields) {
        return fields[field][target];
      }
      return defaults[target];
    };
  },
});

export const selectedLabelIds = selector<Set<string>>({
  key: "selectedLabelIds",
  get: ({ get }) => {
    const labels = get(selectedLabels);
    return new Set(Object.keys(labels));
  },
});

export const anyTagging = selector<boolean>({
  key: "anyTagging",
  get: ({ get }) => {
    let values = [];
    [true, false].forEach((i) =>
      [true, false].forEach((j) => {
        values.push(get(atoms.tagging({ modal: i, labels: j })));
      })
    );
    return values.some((v) => v);
  },
  set: ({ set }, value) => {
    [true, false].forEach((i) =>
      [true, false].forEach((j) => {
        set(atoms.tagging({ modal: i, labels: j }), value);
      })
    );
  },
});

export const hiddenLabelIds = selector({
  key: "hiddenLabelIds",
  get: ({ get }) => {
    return new Set(Object.keys(get(atoms.hiddenLabels)));
  },
});

export const selectedLabels = selector<atoms.SelectedLabelMap>({
  key: "selectedLabels",
  get: ({ get }) => {
    const labels = get(atoms.stateDescription).selected_labels;
    if (labels) {
      return Object.fromEntries(labels.map((l) => [l.label_id, l]));
    }
    return {};
  },
  set: ({ get, set }, value) => {
    const state = get(atoms.stateDescription);
    const labels = Object.entries(value).map(([label_id, label]) => ({
      ...label,
      label_id,
    }));
    const newState = {
      ...state,
      selected_labels: labels,
    };
    socket.send(
      packageMessage("set_selected_labels", { selected_labels: labels })
    );
    set(atoms.stateDescription, newState);
  },
});

export const hiddenFieldLabels = selectorFamily<string[], string>({
  key: "hiddenFieldLabels",
  get: (fieldName) => ({ get }) => {
    const labels = get(atoms.hiddenLabels);
    const { sampleId } = get(atoms.modal);

    if (sampleId) {
      return Object.entries(labels)
        .filter(
          ([_, { sample_id: id, field }]) =>
            sampleId === id && field === fieldName
        )
        .map(([label_id]) => label_id);
    }
    return [];
  },
});

export const fieldType = selectorFamily<string, string>({
  key: "fieldType",
  get: (path) => ({ get }) => {
    const frame = path.startsWith("frames.") && get(isVideoDataset);

    const entry = get(fields(frame ? "frame" : "sample"));
    return frame
      ? entry[path.slice("frames.".length)].ftype
      : entry[path].ftype;
  },
});

export const subfieldType = selectorFamily<string, string>({
  key: "subfieldType",
  get: (path) => ({ get }) => {
    const frame = path.startsWith("frames.") && get(isVideoDataset);

    const entry = get(fields(frame ? "frame" : "sample"));
    return frame
      ? entry[path.slice("frames.".length)].subfield
      : entry[path].subfield;
  },
});

interface BrainMethod {
  config: {
    method: string;
    patches_field: string;
  };
}

interface BrainMethods {
  [key: string]: BrainMethod;
}

export const similarityKeys = selector<{
  patches: [string, string][];
  samples: string[];
}>({
  key: "similarityKeys",
  get: ({ get }) => {
    const state = get(atoms.stateDescription);
    const brainKeys = (state?.dataset?.brain_methods || {}) as BrainMethods;
    return Object.entries(brainKeys)
      .filter(
        ([
          _,
          {
            config: { method },
          },
        ]) => method === "similarity"
      )
      .reduce(
        (
          { patches, samples },
          [
            key,
            {
              config: { patches_field },
            },
          ]
        ) => {
          if (patches_field) {
            patches.push([key, patches_field]);
          } else {
            samples.push(key);
          }
          return { patches, samples };
        },
        { patches: [], samples: [] }
      );
  },
});<|MERGE_RESOLUTION|>--- conflicted
+++ resolved
@@ -446,8 +446,6 @@
     };
     set(atoms.stateDescription, newState);
     socket.send(packageMessage("update", { state: newState }));
-<<<<<<< HEAD
-=======
   },
 });
 
@@ -455,7 +453,6 @@
   key: "timeZone",
   get: ({ get }) => {
     return get(appConfig).timezone || "UTC";
->>>>>>> 7051ca1e
   },
 });
 
@@ -677,11 +674,8 @@
       pool,
       scale: get(atoms.stateDescription).colorscale,
       byLabel: get(atoms.colorByLabel(modal)),
-<<<<<<< HEAD
-=======
       defaultMaskTargets: get(defaultTargets),
       maskTargets: get(targets).fields,
->>>>>>> 7051ca1e
       targets: new Array(pool.length)
         .fill(0)
         .map((_, i) => getColor(pool, seed, i)),
