export const VALID_OBJECT_TYPES = [
  "Detection",
  "Detections",
  "Keypoint",
  "Keypoints",
  "Polyline",
  "Polylines",
<<<<<<< HEAD
  "VideoClassification",
  "VideoClassifications",
=======
  "TemporalDetection",
  "TemporalDetections",
>>>>>>> 866b17a4
];

export const VALID_CLASS_TYPES = ["Classification", "Classifications"];
export const VALID_MASK_TYPES = ["Segmentation"];
export const VALID_LIST_TYPES = [
  "Classifications",
  "Detections",
  "Keypoints",
  "Polylines",
<<<<<<< HEAD
  "VideoClassifications",
=======
  "TemporalDetections",
>>>>>>> 866b17a4
];

export const PATCHES_FIELDS = ["Detections", "Polylines"];

export const CLIPS_SAMPLE_FIELDS = [
  "VideoClassification",
  "VideoClassifications",
];
export const CLIPS_FRAME_FIELDS = [
  "Classifications",
  "Detections",
  "Keypoints",
  "Polylines",
];

export const VALID_LABEL_TYPES = [
  ...VALID_CLASS_TYPES,
  ...VALID_OBJECT_TYPES,
  ...VALID_MASK_TYPES,
];

export const HIDDEN_LABEL_ATTRS = {
  Classification: ["logits"],
  Detection: ["bounding_box", "attributes", "mask"],
  Polyline: ["points", "attributes"],
  Keypoint: ["points", "attributes"],
  Segmentation: ["mask"],
};

export const OBJECT_TYPES = [
  "Detection",
  "Detections",
  "Keypoints",
  "Keypoint",
  "Polylines",
  "Polyline",
];

export const FILTERABLE_TYPES = [
  "Classification",
  "Classifications",
  "Detection",
  "Detections",
  "Keypoints",
  "Keypoint",
  "Polylines",
  "Polyline",
<<<<<<< HEAD
  "VideoClassification",
  "VideoClassifications",
=======
  "TemporalDetection",
  "TemporalDetections",
>>>>>>> 866b17a4
];

export const CONFIDENCE_LABELS = [
  "Classification",
  "Classifications",
  "Detection",
  "Detections",
  "Keypoint",
  "Keypoints",
  "Polyline",
  "Polylines",
<<<<<<< HEAD
  "VideoClassification",
  "VideoClassifications",
=======
  "TemporalDetection",
  "TemporalDetections",
>>>>>>> 866b17a4
];

export const SUPPORT_LABELS = ["VideoClassification", "VideoClassifications"];

export const LABEL_LISTS = [
  "Classifications",
  "Detections",
  "Keypoints",
  "Polylines",
<<<<<<< HEAD
  "VideoClassifications",
];

export const UNSUPPORTED_IMAGE = [
  "VideoClassification",
  "VideoClassifications",
=======
  "TemporalDetections",
>>>>>>> 866b17a4
];

export const UNSUPPORTED_IMAGE = ["TemporalDetection", "TemporalDetections"];

export const LABEL_LIST = {
  Classifications: "classifications",
  Detections: "detections",
  Keypoints: "keypoints",
  Polylines: "polylines",
<<<<<<< HEAD
  VideoClassifications: "classifications",
=======
  TemporalDetections: "detections",
>>>>>>> 866b17a4
};

export const AGGS = {
  BOUNDS: "Bounds",
  COUNT: "Count",
  COUNT_VALUES: "CountValues",
  DISTINCT: "Distinct",
};

export const BOOLEAN_FIELD = "fiftyone.core.fields.BooleanField";
export const DATE_TIME_FIELD = "fiftyone.core.fields.DateTimeField";
export const FLOAT_FIELD = "fiftyone.core.fields.FloatField";
export const FRAME_NUMBER_FIELD = "fiftyone.core.fields.FrameNumberField";
export const FRAME_SUPPORT_FIELD = "fiftyone.core.fields.FrameSupportField";
export const INT_FIELD = "fiftyone.core.fields.IntField";
export const OBJECT_ID_FIELD = "fiftyone.core.fields.ObjectIdField";
export const STRING_FIELD = "fiftyone.core.fields.StringField";
export const LIST_FIELD = "fiftyone.core.fields.ListField";

export const VALID_LIST_FIELDS = [FRAME_SUPPORT_FIELD, LIST_FIELD];

export const VALID_SCALAR_TYPES = [
  BOOLEAN_FIELD,
  DATE_TIME_FIELD,
  FLOAT_FIELD,
  FRAME_NUMBER_FIELD,
  FRAME_SUPPORT_FIELD,
  INT_FIELD,
  OBJECT_ID_FIELD,
  STRING_FIELD,
];

export const VALID_NUMERIC_TYPES = [
  DATE_TIME_FIELD,
  FLOAT_FIELD,
  FRAME_NUMBER_FIELD,
  FRAME_SUPPORT_FIELD,
  INT_FIELD,
];

export const RESERVED_FIELDS = [
  "_id",
  "_rand",
  "_media_type",
  "metadata",
  "tags",
  "frames",
];
export const RESERVED_DETECTION_FIELDS = [
  "label",
  "index",
  "bounding_box",
  "confidence",
  "attributes",
  "mask",
  "target",
];

export const METADATA_FIELDS = [
  { name: "Size (bytes)", key: "size_bytes" },
  { name: "Type", key: "mime_type" },
  { name: "Media type", key: "_media_type" },
  {
    name: "Dimensions",
    value: (metadata) => {
      if (!isNaN(metadata.width) && !isNaN(metadata.height)) {
        return `${metadata.width} x ${metadata.height}`;
      }
    },
  },
  { name: "Channels", key: "num_channels" },
];

export const stringify = (value) => {
  if (typeof value == "number") {
    value = Number(value.toFixed(3));
  }
  return String(value);
};

export const labelTypeHasColor = (labelType) => {
  return !VALID_MASK_TYPES.includes(labelType);
};

export const labelTypeIsFilterable = (labelType) => {
  return FILTERABLE_TYPES.includes(labelType);
};

export const getLabelText = (label) => {
  if (
    !label._cls ||
    !(
      VALID_LABEL_TYPES.includes(label._cls) ||
      VALID_SCALAR_TYPES.includes(label._cls)
    ) ||
    VALID_OBJECT_TYPES.includes(label._cls)
  ) {
    return undefined;
  }
  let value = undefined;
  for (const prop of ["label", "value"]) {
    if (label.hasOwnProperty(prop)) {
      value = label[prop];
      break;
    }
  }
  if (value === undefined) {
    return undefined;
  }
  return stringify(value);
};

export const formatMetadata = (metadata) => {
  if (!metadata) {
    return [];
  }
  return METADATA_FIELDS.map((field) => ({
    name: field.name,
    value: field.value ? field.value(metadata) : metadata[field.key],
  })).filter(({ value }) => value !== undefined);
};

export function makeLabelNameGroups(fieldSchema, labelNames, labelTypes) {
  const labelNameGroups = {
    labels: [],
    scalars: [],
    unsupported: [],
  };

  for (let i = 0; i < labelNames.length; i++) {
    const name = labelNames[i];
    const type = labelTypes[i];
    if (VALID_LABEL_TYPES.includes(type)) {
      labelNameGroups.labels.push({ name, type });
    }
  }
  for (const field in fieldSchema) {
    if (RESERVED_FIELDS.includes(field)) {
      continue;
    } else if (labelNames.includes(field)) {
      continue;
    } else if (VALID_SCALAR_TYPES.includes(fieldSchema[field].ftype)) {
      labelNameGroups.scalars.push({ name: field });
    } else {
      labelNameGroups.unsupported.push({ name: field });
    }
  }
  return labelNameGroups;
}

export type Attrs = {
  [name: string]: {
    name: string;
    value: string;
  };
};

const _formatAttributes = (obj) =>
  Object.fromEntries(
    Object.entries(obj)
      .filter(
        ([key, value]) =>
          !key.startsWith("_") &&
          !RESERVED_DETECTION_FIELDS.includes(key) &&
          ["string", "number", "boolean"].includes(typeof value)
      )
      .map(([key, value]) => [key, stringify(value)])
  );

export const getDetectionAttributes = (detection: object): Attrs => {
  return {
    ..._formatAttributes(detection),
    ..._formatAttributes(
      Object.fromEntries(
        Object.entries(detection.attributes).map(([key, value]) => [
          key,
          value.value,
        ])
      )
    ),
  };
};<|MERGE_RESOLUTION|>--- conflicted
+++ resolved
@@ -5,13 +5,8 @@
   "Keypoints",
   "Polyline",
   "Polylines",
-<<<<<<< HEAD
-  "VideoClassification",
-  "VideoClassifications",
-=======
   "TemporalDetection",
   "TemporalDetections",
->>>>>>> 866b17a4
 ];
 
 export const VALID_CLASS_TYPES = ["Classification", "Classifications"];
@@ -21,11 +16,7 @@
   "Detections",
   "Keypoints",
   "Polylines",
-<<<<<<< HEAD
-  "VideoClassifications",
-=======
-  "TemporalDetections",
->>>>>>> 866b17a4
+  "TemporalDetections",
 ];
 
 export const PATCHES_FIELDS = ["Detections", "Polylines"];
@@ -73,13 +64,8 @@
   "Keypoint",
   "Polylines",
   "Polyline",
-<<<<<<< HEAD
-  "VideoClassification",
-  "VideoClassifications",
-=======
   "TemporalDetection",
   "TemporalDetections",
->>>>>>> 866b17a4
 ];
 
 export const CONFIDENCE_LABELS = [
@@ -91,13 +77,8 @@
   "Keypoints",
   "Polyline",
   "Polylines",
-<<<<<<< HEAD
-  "VideoClassification",
-  "VideoClassifications",
-=======
   "TemporalDetection",
   "TemporalDetections",
->>>>>>> 866b17a4
 ];
 
 export const SUPPORT_LABELS = ["VideoClassification", "VideoClassifications"];
@@ -107,16 +88,7 @@
   "Detections",
   "Keypoints",
   "Polylines",
-<<<<<<< HEAD
-  "VideoClassifications",
-];
-
-export const UNSUPPORTED_IMAGE = [
-  "VideoClassification",
-  "VideoClassifications",
-=======
-  "TemporalDetections",
->>>>>>> 866b17a4
+  "TemporalDetections",
 ];
 
 export const UNSUPPORTED_IMAGE = ["TemporalDetection", "TemporalDetections"];
@@ -126,11 +98,7 @@
   Detections: "detections",
   Keypoints: "keypoints",
   Polylines: "polylines",
-<<<<<<< HEAD
-  VideoClassifications: "classifications",
-=======
   TemporalDetections: "detections",
->>>>>>> 866b17a4
 };
 
 export const AGGS = {
