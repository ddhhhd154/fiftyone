import { v4 as uuid } from "uuid";
import { getVideoElements } from "../elements";
import { VIDEO_SHORTCUTS } from "../elements/common";
import { ClassificationsOverlay, loadOverlays } from "../overlays";
import { Overlay } from "../overlays/base";
import processOverlays from "../processOverlays";
import {
  BaseConfig,
  BufferRange,
  Buffers,
  Coloring,
  CustomizeColor,
  DEFAULT_VIDEO_OPTIONS,
  FrameChunkResponse,
  FrameSample,
  LabelData,
  StateUpdate,
  VideoConfig,
  VideoSample,
  VideoState,
} from "../state";
import { addToBuffers, createWorker, removeFromBuffers } from "../util";

import { setFrameNumberAtom } from "@fiftyone/playback";
import { Schema } from "@fiftyone/utilities";
import { getDefaultStore } from "jotai";
import { LRUCache } from "lru-cache";
import { CHUNK_SIZE, MAX_FRAME_CACHE_SIZE_BYTES } from "../constants";
import { getFrameNumber } from "../elements/util";
import { AbstractLooker } from "./abstract";
import { LookerUtils } from "./shared";

interface Frame {
  sample: FrameSample;
  overlays: Overlay<VideoState>[];
}

type RemoveFrame = (frameNumber: number) => void;

interface AcquireReaderOptions {
  addFrame: (frameNumber: number, frame: Frame) => void;
  addFrameBuffers: (range: [number, number]) => void;
  removeFrame: RemoveFrame;
  getCurrentFrame: () => number;
  dataset: string;
  group: BaseConfig["group"];
  view: any[];
  sampleId: string;
  frameNumber: number;
  frameCount: number;
  update: StateUpdate<VideoState>;
  dispatchEvent: (eventType: string, detail: any) => void;
  coloring: Coloring;
  customizeColorSetting: CustomizeColor[];
  schema: Schema;
}

const { acquireReader, addFrame } = (() => {
  const createCache = () =>
    new LRUCache<WeakRef<RemoveFrame>, Frame>({
      maxSize: MAX_FRAME_CACHE_SIZE_BYTES,
      sizeCalculation: (frame) => {
        let size = 1;
        frame.overlays.forEach((overlay) => {
          size += overlay.getSizeBytes();
        });
        return size;
      },
      dispose: (frame, removeFrameRef) => {
        const removeFrame = removeFrameRef.deref();
        removeFrame && removeFrame(frame.sample.frame_number);
      },
    });

  const frameCache = createCache();
  let frameReader: Worker;

  let streamSize = 0;
  let nextRange: BufferRange = null;

  let requestingFrames = false;
  let currentOptions: AcquireReaderOptions = null;

  const setStream = ({
    addFrame,
    addFrameBuffers,
    removeFrame,
    frameNumber,
    frameCount,
    sampleId,
    update,
    dispatchEvent,
    coloring,
    customizeColorSetting,
    dataset,
    view,
    group,
    schema,
  }: AcquireReaderOptions): string => {
    streamSize = 0;
    nextRange = [frameNumber, Math.min(frameCount, CHUNK_SIZE + frameNumber)];
    const subscription = uuid();
    frameReader && frameReader.terminate();
    frameReader = createWorker(LookerUtils.workerCallbacks, dispatchEvent);
    frameReader.onmessage = ({ data }: MessageEvent<FrameChunkResponse>) => {
      if (data.uuid !== subscription || data.method !== "frameChunk") {
        return;
      }

      const {
        frames,
        range: [start, end],
      } = data;
      addFrameBuffers([start, end]);
      for (let i = start; i <= end; i++) {
        const frame = {
          sample: {
            frame_number: i,
          },
          overlays: [],
        };
        frameCache.set(new WeakRef(removeFrame), frame);
        addFrame(i, frame);
      }

      for (let i = 0; i < frames.length; i++) {
        const frameSample = frames[i];
        const prefixedFrameSample = withFrames(frameSample);

        const overlays = loadOverlays(prefixedFrameSample, schema);
        overlays.forEach((overlay) => {
          streamSize += overlay.getSizeBytes();
        });
        const frame = { sample: frameSample, overlays };
        frameCache.set(new WeakRef(removeFrame), frame);
        addFrame(frameSample.frame_number, frame);
      }

      const requestMore = streamSize < MAX_FRAME_CACHE_SIZE_BYTES;

      if (requestMore && end < frameCount) {
        nextRange = [end + 1, Math.min(frameCount, end + 1 + CHUNK_SIZE)];
        requestingFrames = true;
        frameReader.postMessage({
          method: "requestFrameChunk",
          uuid: subscription,
        });
      } else {
        requestingFrames = false;
        nextRange = null;
      }

      update((state) => {
        state.buffering && dispatchEvent("buffering", false);
        return { buffering: false };
      });
    };

    requestingFrames = true;
    frameReader.postMessage({
      method: "setStream",
      sampleId,
      frameCount,
      frameNumber,
      uuid: subscription,
      coloring,
      customizeColorSetting,
      dataset,
      view,
      group,
      schema,
    });
    return subscription;
  };

  return {
    acquireReader: (
      options: AcquireReaderOptions
    ): ((frameNumber?: number) => void) => {
      currentOptions = options;
      let subscription = setStream(currentOptions);

      return (frameNumber: number, force?: boolean) => {
        if (
          force ||
          !nextRange ||
          (frameNumber < nextRange[0] && frameNumber > nextRange[1])
        ) {
          force && frameCache.clear();
          nextRange = [frameNumber, frameNumber + CHUNK_SIZE];
          subscription = setStream({ ...currentOptions, frameNumber });
        } else if (!requestingFrames) {
          frameReader.postMessage({
            method: "requestFrameChunk",
            uuid: subscription,
          });
        }
        requestingFrames = true;
      };
    },
    addFrame: (removeFrame: RemoveFrame, frame: Frame): void => {
      frameCache.set(new WeakRef(removeFrame), frame);
    },
  };
})();

let lookerWithReader: VideoLooker | null = null;

export class VideoLooker extends AbstractLooker<VideoState, VideoSample> {
  private frames: Map<number, WeakRef<Frame>> = new Map();
  private requestFrames: (frameNumber: number, force?: boolean) => void;

  get frameNumber() {
    return this.state.frameNumber;
  }

  get playing() {
    return this.state.playing;
  }

  get waiting() {
    const video = this.lookerElement.children[0].element as HTMLVideoElement;
    return (
      video &&
      (video.seeking ||
        video.readyState < 2 ||
        !this.hasFrame(this.state.frameNumber))
    );
  }

  destroy() {
    this.pause();
    super.destroy();
  }

  dispatchImpliedEvents(
    previousState: Readonly<VideoState>,
    state: Readonly<VideoState>
  ): void {
    super.dispatchImpliedEvents(previousState, state);
    const previousPlaying = previousState.playing && !previousState.buffering;
    const playing = state.playing && !state.buffering;

    if (previousPlaying !== playing) {
      playing && this.dispatchEvent("play", null);
      !playing && this.dispatchEvent("pause", { buffering: state.buffering });
    }
  }

  getCurrentSampleLabels(): LabelData[] {
    const labels: LabelData[] = [];
    processOverlays(this.state, this.sampleOverlays)[0].forEach((overlay) => {
      if (overlay instanceof ClassificationsOverlay) {
        overlay.getFilteredAndFlat(this.state).forEach(([field, label]) => {
          labels.push({
            field: field,
            labelId: label.id,
            sampleId: this.sample.id,
          });
        });
      } else {
        const { id: labelId, field } = overlay.getSelectData(this.state);
        labels.push({ labelId, field, sampleId: this.sample.id });
      }
    });

    return labels;
  }

  getCurrentFrameLabels(): LabelData[] {
    const frame = this.frames.get(this.frameNumber).deref();
    const labels: LabelData[] = [];
    if (frame) {
      processOverlays(this.state, frame.overlays)[0].forEach((overlay) => {
        if (overlay instanceof ClassificationsOverlay) {
          overlay.getFilteredAndFlat(this.state).forEach(([field, label]) => {
            labels.push({
              field: field,
              labelId: label.id,
              frameNumber: this.frameNumber,
              sampleId: this.sample.id,
            });
          });
        } else {
          const { id: labelId, field } = overlay.getSelectData(this.state);
          labels.push({
            labelId,
            field,
            sampleId: this.sample.id,
            frameNumber: this.frameNumber,
          });
        }
      });
    }

    return labels;
  }

  getElements(config) {
    return getVideoElements(config, this.updater, this.getDispatchEvent());
  }

  getInitialState(
    config: VideoState["config"],
    options: VideoState["options"]
  ): VideoState {
    const firstFrame = config.support ? config.support[0] : 1;

    return {
      duration: null,
      seeking: false,
      fragment: null,
      playing: false,
      frameNumber: firstFrame,
      buffering: false,
      ...this.getInitialBaseState(),
      config: { ...config },
      options: {
        ...this.getDefaultOptions(),
        ...options,
      },
      buffers: this.initialBuffers(config),
      seekBarHovering: false,
      SHORTCUTS: VIDEO_SHORTCUTS,
      hasPoster: false,
      waitingForVideo: false,
      lockedToSupport: Boolean(config.support),
    };
  }

  hasDefaultZoom(state: VideoState, overlays: Overlay<VideoState>[]): boolean {
    const pan = [0, 0];
    const scale = 1;

    return (
      scale === state.scale &&
      pan[0] === state.pan[0] &&
      pan[1] === state.pan[1]
    );
  }

  loadOverlays(sample: VideoSample) {
    this.sampleOverlays = loadOverlays(
      Object.fromEntries(
        Object.entries(sample).filter(([fieldName]) => fieldName !== "frames")
      ),
      this.state.config.fieldSchema,
      true
    );

    const providedFrames = sample.frames?.length
      ? sample.frames
      : [{ frame_number: 1 }];

    const providedFrameOverlays = providedFrames.map((frameSample) =>
      loadOverlays(withFrames(frameSample), this.state.config.fieldSchema)
    );

    const frames = providedFrames.map((frameSample, i) => ({
      sample: frameSample as FrameSample,
      overlays: providedFrameOverlays[i],
    }));
    frames.forEach((frame) => {
      const frameNumber = frame.sample.frame_number;
      addFrame(
        (frameNumber) => removeFromBuffers(frameNumber, this.state.buffers),
        frame
      );
      this.frames.set(frame.sample.frame_number, new WeakRef(frame));
      addToBuffers([frameNumber, frameNumber], this.state.buffers);
    });
  }

  pluckOverlays(state: VideoState) {
    const frameNumber = state.frameNumber;
    let hideSampleOverlays = false;

    if (state.config.support && !state.lockedToSupport) {
      const [start, end] = state.config.support;
      hideSampleOverlays = frameNumber < start || frameNumber > end;
    }

    let pluckedOverlays = hideSampleOverlays ? [] : this.sampleOverlays;
    if (this.hasFrame(state.frameNumber)) {
      const frame = this.frames.get(state.frameNumber)?.deref();
      if (frame !== undefined) {
        pluckedOverlays = [...pluckedOverlays, ...frame.overlays];
      }
    }

    let frameCount = null;

    if (this.state.duration !== null) {
      frameCount = getFrameNumber(
        this.state.duration,
        this.state.duration,
        this.state.config.frameRate
      );
    }

    let buffering = this.state.buffering;
    let playing = this.state.playing;
    if (
      (!state.config.thumbnail || state.playing) &&
      lookerWithReader !== this &&
      frameCount !== null
    ) {
      lookerWithReader?.pause();
<<<<<<< HEAD
      this.setReader();
=======
>>>>>>> 16f55b07
      lookerWithReader = this;
      this.setReader();
    } else if (lookerWithReader !== this && frameCount) {
      buffering && this.dispatchEvent("buffering", false);
      buffering = false;
      playing = false;
    }

    if (lookerWithReader === this) {
      if (this.hasFrame(Math.min(frameCount, state.frameNumber + 1))) {
        buffering && this.dispatchEvent("buffering", false);
        buffering = false;
      } else {
        buffering = true;
        this.requestFrames(state.frameNumber);
      }
    }

    if (this.state.playing !== playing) {
      console.log("WHAT");
    }
    this.state.buffering = buffering;
    this.state.playing = playing;

    return pluckedOverlays;
  }

  private setReader() {
    this.requestFrames = acquireReader({
      addFrame: (frameNumber, frame) =>
        this.frames.set(frameNumber, new WeakRef(frame)),
      addFrameBuffers: (range) =>
        (this.state.buffers = addToBuffers(range, this.state.buffers)),
      removeFrame: (frameNumber) =>
        removeFromBuffers(frameNumber, this.state.buffers),
      getCurrentFrame: () => this.frameNumber,
      sampleId: this.state.config.sampleId,
      frameCount: getFrameNumber(
        this.state.duration,
        this.state.duration,
        this.state.config.frameRate
      ),
      frameNumber: this.state.frameNumber,
      update: this.updater,
      dispatchEvent: (event, detail) => this.dispatchEvent(event, detail),
      coloring: this.state.options.coloring,
      customizeColorSetting: this.state.options.customizeColorSetting,
      dataset: this.state.config.dataset,
      group: this.state.config.group,
      view: this.state.config.view,
      schema: this.state.config.fieldSchema,
    });
  }

  getSample(): Promise<VideoSample> {
    return new Promise((resolve) => {
      const resolver = (sample) => {
        if (this.hasFrame(this.state.frameNumber)) {
          resolve({
            ...sample,
            frames: [
              {
                frame_number: this.frameNumber,
                ...{
                  filter: this.state.options.filter,
                  value: {
                    ...this.frames.get(this.frameNumber).deref().sample,
                  },
                  schema: this.state.config.fieldSchema.frames.fields,
                  keys: ["frames"],
                  active: this.state.options.activePaths,
                },
              },
            ],
          });
          return;
        }
        setTimeout(resolver, 200);
      };
      super.getSample().then(resolver);
    });
  }

  getDefaultOptions() {
    return DEFAULT_VIDEO_OPTIONS;
  }

  play(): void {
    this.updater(({ playing }) => {
      if (!playing) {
        return { playing: true };
      }
      return {};
    });
  }

  pause(): void {
    this.updater(({ playing }) => {
      if (playing) {
        return { playing: false };
      }
      return {};
    });
  }

  postProcess(): VideoState {
    if (this.state.seeking) {
      this.state.disableOverlays = true;
    } else if (!this.state.playing && !this.state.buffering) {
      this.state.disableOverlays = false;
    }
    if (!this.state.setZoom) {
      this.state.setZoom = this.hasResized();
    }

    if (!this.state.setZoom) {
      this.state.setZoom = this.hasResized();
    }

    if (this.state.zoomToContent) {
      LookerUtils.toggleZoom(this.state, this.currentOverlays);
    } else if (this.state.setZoom) {
      this.state.pan = [0, 0];
      this.state.scale = 1;

      this.state.setZoom = false;
    }

    if (this.state.config.enableTimeline) {
      getDefaultStore().set(setFrameNumberAtom, {
        name: `timeline-${this.state.config.sampleId}`,
        newFrameNumber: this.state.frameNumber,
      });
    }

    return super.postProcess();
  }

  updateOptions(options: Partial<VideoState["options"]>) {
    const reload = LookerUtils.shouldReloadSample(this.state.options, options);

    if (reload) {
      this.updater({ options, reloading: this.state.disabled });
      this.updateSample(this.sample);
    } else {
      this.updater({ options, disabled: false });
    }
  }

  updateSample(sample: VideoSample) {
<<<<<<< HEAD
    this.frames = new Map();
    this.state.buffers = [[1, 1]];
    super.updateSample(sample, () => {
      this.setReader();
    });
=======
    if (lookerWithReader === this) {
      lookerWithReader?.pause();
      lookerWithReader = null;
    }

    this.frames = new Map();
    this.state.buffers = this.initialBuffers(this.state.config);
    super.updateSample(sample);
>>>>>>> 16f55b07
  }

  getVideo() {
    return this.lookerElement.children[0].element as HTMLVideoElement;
  }

  private hasFrame(frameNumber: number) {
    !this.state.config.thumbnail && console.log(frameNumber, this.frames);
    return (
      this.frames.has(frameNumber) &&
      this.frames.get(frameNumber)?.deref() !== undefined
    );
  }

  private initialBuffers(config: VideoConfig) {
    const firstFrame = config.support ? config.support[0] : 1;
    return [[firstFrame, firstFrame]] as Buffers;
  }
}

const withFrames = <T extends { [key: string]: unknown }>(obj: T): T =>
  Object.fromEntries(
    Object.entries(obj).map(([k, v]) => ["frames." + k, v])
  ) as T;<|MERGE_RESOLUTION|>--- conflicted
+++ resolved
@@ -406,10 +406,6 @@
       frameCount !== null
     ) {
       lookerWithReader?.pause();
-<<<<<<< HEAD
-      this.setReader();
-=======
->>>>>>> 16f55b07
       lookerWithReader = this;
       this.setReader();
     } else if (lookerWithReader !== this && frameCount) {
@@ -560,13 +556,6 @@
   }
 
   updateSample(sample: VideoSample) {
-<<<<<<< HEAD
-    this.frames = new Map();
-    this.state.buffers = [[1, 1]];
-    super.updateSample(sample, () => {
-      this.setReader();
-    });
-=======
     if (lookerWithReader === this) {
       lookerWithReader?.pause();
       lookerWithReader = null;
@@ -575,7 +564,6 @@
     this.frames = new Map();
     this.state.buffers = this.initialBuffers(this.state.config);
     super.updateSample(sample);
->>>>>>> 16f55b07
   }
 
   getVideo() {
