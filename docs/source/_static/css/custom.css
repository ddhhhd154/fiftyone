body {
  font-family: "Palanquin", "Lato", "proxima-nova", "Helvetica Neue", Arial,
    sans-serif;
}

a.reference.external:after {
  font-family: "FontAwesome";
  content: " \f08e";
}

.ui.tabular.menu .item {
  /* stop breaking tabs */
  width: unset;
  margin: unset;
}

article.pytorch-article pre,
span.pre {
  background-color: var(--bg-light-secondary);
}

article.pytorch-article .wy-table-responsive table tbody .row-odd {
  background-color: var(--bg-light-secondary);
}

article.pytorch-article .wy-table-responsive table tbody td {
  padding-bottom: 0rem;
}

article.pytorch-article .wy-table-responsive table thead th {
  line-height: 1rem;
  padding-left: 0.5rem;
  padding-right: 0.5rem;
  padding-bottom: 0rem;
}

.wy-table-responsive table colgroup col:first-of-type {
  width: 70% !important;
}

.pytorch-page-level-bar {
  z-index: 500;
}

.pytorch-left-menu {
  overflow: auto;
}

.pytorch-menu-vertical {
  padding-bottom: 0;
}

@media screen and (max-width: 1100px) {
  .table-of-contents-link-wrapper {
    display: block;
  }
}

@media screen and (min-width: 1101px) {
  .pytorch-left-menu {
    width: 250px;
    padding-left: 25px;
    padding-right: 0;
  }

  .pytorch-left-menu .pytorch-side-scroll {
    width: 100%;
    overflow-y: auto;
  }

  .pytorch-menu-vertical {
    padding-left: 0;
    padding-right: 25px;
  }

  .pytorch-page-level-bar.left-menu-is-fixed {
    left: 250px;
    width: calc(100% - 250px);
  }

  .pytorch-breadcrumbs-wrapper {
    margin-left: 25px;
    width: calc(100% - 250px);
  }

  .pytorch-shortcuts-wrapper {
    margin-left: 0;
  }

  .pytorch-container {
    margin-left: 250px;
  }

  .pytorch-content-wrap {
    position: relative;
  }

  .pytorch-container .pytorch-content-left {
    width: 100%;
    margin-left: 0;
    padding-left: 25px;
    padding-right: 250px;
  }

  .pytorch-container .pytorch-content-right {
    position: absolute;
    right: 0;
    width: 250px;
  }

  .pytorch-content-right .pytorch-right-menu,
  .pytorch-content-right .pytorch-side-scroll {
    width: 250px;
    overflow-y: auto;
  }

  .pytorch-right-menu.scrolling-fixed {
    width: 250px;
    left: unset;
    right: 0;
  }

  .pytorch-right-menu .pytorch-side-scroll > ul {
    padding-left: 25px;
  }
}

@media screen and (min-width: 1600px) {
  .pytorch-breadcrumbs-wrapper {
    width: 875px;
  }

  .pytorch-container .pytorch-content-left {
    width: 850px;
    padding-right: 0;
  }

  .pytorch-content-right {
    left: calc(850px + 25px);
  }

  .pytorch-right-menu.scrolling-fixed {
    left: calc(250px + 850px + 25px);
  }
}

article.pytorch-article {
  max-width: unset;
}

.pytorch-left-menu a:link,
.pytorch-left-menu a:visited,
.pytorch-right-menu a:link,
.pytorch-right-menu a:visited,
.pytorch-right-menu a:hover,
.pytorch-shortcuts-wrapper,
ul.pytorch-breadcrumbs li {
  font-size: 15px;
}

article.pytorch-article pre {
  margin-bottom: 1rem;
  font-size: 0.8125rem;
}

article.pytorch-article .note .admonition-title {
  background-color: var(--color-secondary);
}

article.pytorch-article h3 {
  font-size: 1.3rem;
}

.pytorch-left-menu li.toctree-l1.current > a:before {
  display: none;
}

.pytorch-left-menu,
article.pytorch-article .note {
  background-color: var(--bg-light-secondary);
}

div.nbinput.container div.input_area {
  background-color: var(--bg-light-secondary);
}

div.nbinput.container div.input_area div[class*="highlight"] {
  background-color: var(--bg-light-secondary);
}

div.nboutput.nblast.docutils.container {
  padding-bottom: 1rem;
}

a:link,
a:visited,
p a:link,
p a:visited,
ul.pytorch-breadcrumbs a {
  color: var(--color-primary);
}

a:link.has-code span,
a:hover.has-code span,
a:visited.has-code span {
  color: var(--color-secondary);
}

.rst-footer-buttons {
  /* the "next" button is floated and doesn't take up any height by itself */
  min-height: 2em;
}

/* nbsphinx style customization */

.nbinput .prompt,
.nboutput .prompt {
  display: none;
}

.nboutput .copybtn {
  display: none;
}

/* fixes for code line numbers */

article.pytorch-article div[class*="highlight-"] {
  max-width: 100%;
  overflow-x: auto;
}

article.pytorch-article table.highlighttable {
  table-layout: auto;
  margin-bottom: 0;
}

table.highlighttable td.linenos {
  padding-right: 0;
}

table.highlighttable td.linenos pre {
  background-color: inherit;
  outline: 3px solid #f3f4f7;
  outline-offset: -3px;
}

table.highlighttable td.code {
  padding-left: 0;
  width: 100%;
}

table.highlighttable td.code pre {
  white-space: pre;
}

/* tweaks copied from sphinx-rtd-theme */

.rst-content .section > img,
.rst-content .section > a > img {
  margin-bottom: 24px;
}

.rst-content .align-center {
  margin: auto;
}

article.pytorch-article .reference.download.internal {
  display: unset;
}

/* voxel51-website.css overrides */

.nav__main {
  font-size: 18px;
  padding-left: 0;
  padding-right: 20px;
  justify-content: unset;
  /* avoid horizontal scrollbar */
  min-width: unset;
  width: 100%;
}

.nav__main__logo {
  width: 300px;
  margin-left: 30px;
  margin-right: 20px;
}

#nav__main__items {
  text-align: right;
  width: 100%;
}

@media only screen and (min-device-width: 320px) and (max-device-width: 850px) {
  .nav__main__logo {
    margin: 0;
    padding-left: 30px;
  }
}

@media only screen and (min-width: 1101px) {
  #nav__main__items {
    margin-right: 19%;
  }
}

@media only screen and (min-width: 1600px) {
  #nav__main__items {
    max-width: 800px;
  }
}

.nav__main a {
  color: inherit;
}

@media screen and (max-width: 1099px) {
  .nav__main {
    height: unset;
  }
}

.footer-wrapper {
  background-color: var(--bg-dark-secondary);
}

.footer {
  max-width: 880px; /* match body content (850px) + left margin (30px) */
  font-size: 15px;
  padding-top: 70px;
  padding-bottom: 10px;
}

.footer a {
  line-height: 30px;
  color: inherit;
}

.footer .nav__item--brand {
  margin-bottom: 0;
  line-height: 30px;
}

@media only screen and (min-device-width: 320px) and (max-device-width: 850px) {
  .footer {
    font-size: 12px;
    padding-top: 30px;
  }

  .footer__icons {
    padding-top: 10px;
    font-size: 15px;
  }
}

/* tabs */

.tab.sphinx-tab > :last-child {
  margin-bottom: 1px;
}

.tab.sphinx-tab.ui.segment {
  background-color: rgb(252, 252, 252);
}

.sphinx-tabs .ui.tabular.menu .active.item {
  background-color: rgb(252, 252, 252);
}

/* left side section links */

.pytorch-left-menu li.toctree-l1 ul {
  margin-left: 1rem;
}

.pytorch-left-menu li.toctree-l1 ul li {
  font-size: 1em;
}

.pytorch-left-menu li.toctree-l2.current li.toctree-l3 > a,
.pytorch-left-menu li.toctree-l3.current li.toctree-l4 > a {
  display: inline-block;
}

.pytorch-left-menu li.current > a,
.pytorch-left-menu li.toctree-l1.current > a {
  color: var(--color-primary);
}

/* right side section link highlighting */

.pytorch-content-right .pytorch-side-scroll li.current-section {
  font-weight: bold;
  margin-left: -6px;
  border-left: 3px solid var(--color-primary);
  padding-left: 3px;
}

.pytorch-right-menu li.current-section > a.reference.internal.expanded:before,
.pytorch-right-menu
  li.current-section
  > a.reference.internal.not-expanded:before {
  margin-left: -3px;
}

/* tutorials cards */

#tutorial-cards-container {
  margin-bottom: 2rem;
}

#tutorial-cards-container .card.tutorials-card .tutorials-image img {
  height: 100%;
  width: 100%;
  margin: 0%;
}

#tutorial-cards-container .card.tutorials-card:hover:after {
  background-color: var(--color-primary);
}

#tutorial-cards-container .card.tutorials-card {
  background-color: var(--bg-light-secondary);
}

#tutorial-cards-container .filter-btn {
  color: var(--gray-neutral);
  border: 1px solid var(--gray-neutral);
}

#tutorial-cards-container .filter-btn:hover {
  color: var(--color-primary);
  border: 1px solid var(--color-primary);
}

#tutorial-cards-container .all-tag-selected,
#tutorial-cards-container .filter-btn.selected {
  color: #ffffff;
  background-color: var(--color-primary);
  border: 1px solid var(--color-primary);
}

#tutorial-cards-container .all-tag-selected:hover,
#tutorial-cards-container .filter-btn.selected:hover {
  color: #ffffff;
  border: 1px solid #ffffff;
}

#tutorial-cards-container .pagination .active .page {
  background-color: var(--bg-light-secondary);
}

#tutorial-cards-container .pagination .page {
  border: 1px solid var(--bg-light-secondary);
}

/* callout cards/button */

article.pytorch-article .tutorials-callout-container {
  padding-bottom: 0px;
}

article.pytorch-article
  .tutorials-callout-container
  .text-container
  .body-paragraph {
  margin-top: -0.5rem;
  color: var(--text-secondary-on-light);
  line-height: 1.375rem;
}

article.pytorch-article
  .tutorials-callout-container
  .text-container
  .body-paragraph {
  font-size: 1rem;
}

article.pytorch-article .tutorials-callout-container .btn.callout-button {
  font-size: 1rem;
}

article.pytorch-article
  .tutorials-callout-container
  .btn.callout-button:hover:after {
  background-color: var(--color-primary);
}

/* image is located in docs/theme/images */
/* @todo replace with version that uses Voxel51 orange, not PyTorch orange */
a.with-right-arrow,
.btn.with-right-arrow {
  background-image: url(../images/chevron-right-orange.svg);
}

/* table in convert-datasets recipe */

.convert-recipes-table colgroup {
  display: none;
}

.convert-recipes-table th:first-of-type {
  width: 50%;
}

/* social links on main page */

.social-links #social-links-table {
  width: 400px !important;
<<<<<<< HEAD
  margin-left: auto;
  margin-right: auto;
=======
>>>>>>> b6c5f257
  margin-bottom: 1.5rem;
}

.social-links #social-links-table th {
  text-align: center !important;
  border: 1px solid var(--bg-light-secondary);
}

.social-links img {
  width: 32px !important;
}<|MERGE_RESOLUTION|>--- conflicted
+++ resolved
@@ -507,11 +507,6 @@
 
 .social-links #social-links-table {
   width: 400px !important;
-<<<<<<< HEAD
-  margin-left: auto;
-  margin-right: auto;
-=======
->>>>>>> b6c5f257
   margin-bottom: 1.5rem;
 }
 
