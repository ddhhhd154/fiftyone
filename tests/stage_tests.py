"""
ViewStage tests.

To run a single test, modify the main code to::

    singletest = unittest.TestSuite()
    singletest.addTest(TESTCASE("<TEST METHOD NAME>"))
    unittest.TextTestRunner().run(singletest)

| Copyright 2017-2020, Voxel51, Inc.
| `voxel51.com <https://voxel51.com/>`_
|
"""
import unittest


import fiftyone as fo
<<<<<<< HEAD
=======
from fiftyone.core.odm.sample import default_sample_fields
>>>>>>> 5659ce3b
from fiftyone import ViewField as F


class StageTests(unittest.TestCase):
    """Tests for all ViewStages."""

    def setUp(self):
        self.dataset = fo.Dataset()
        self.sample1 = fo.Sample(filepath="test_one.png")
        self.sample2 = fo.Sample(filepath="test_two.png")
        self.dataset.add_sample(self.sample1)
        self.dataset.add_sample(self.sample2)

    def test_exclude(self):
        result = list(self.dataset.exclude([self.sample1.id]))
        self.assertIs(len(result), 1)
        self.assertEqual(result[0].id, self.sample2.id)

    def test_exclude_fields(self):
<<<<<<< HEAD
        for sv in self.dataset.exclude_fields(["tags"]):
            self.assertIsNone(sv.selected_field_names)
            self.assertSetEqual(sv.excluded_field_names, {"tags"})
            with self.assertRaises(NameError):
                sv.tags
            self.assertIsInstance(sv.filepath, str)
=======
        self.dataset.add_sample_field("exclude_fields_field1", fo.IntField)
        self.dataset.add_sample_field("exclude_fields_field2", fo.IntField)

        for sv in self.dataset.exclude_fields(["exclude_fields_field1"]):
            self.assertIsNone(sv.selected_field_names)
            self.assertSetEqual(
                sv.excluded_field_names, {"exclude_fields_field1"}
            )
            with self.assertRaises(NameError):
                sv.exclude_fields_field1
            self.assertIsNone(sv.exclude_fields_field2)
>>>>>>> 5659ce3b

    def test_exists(self):
        self.sample1["exists"] = True
        self.sample1.save()
        result = list(self.dataset.exists("exists"))
        self.assertIs(len(result), 1)
        self.assertEqual(result[0].id, self.sample1.id)

    def test_filter_classifications(self):
        self.sample1["test_clfs"] = fo.Classifications(
            classifications=[
                fo.Classification(label="friend", confidence=0.9,),
                fo.Classification(label="friend", confidence=0.3,),
                fo.Classification(label="stopper", confidence=0.1,),
                fo.Classification(label="big bro", confidence=0.6,),
            ]
        )
        self.sample1.save()
        self.sample2["test_clfs"] = fo.Classifications(
            classifications=[
                fo.Classification(label="friend", confidence=0.99,),
                fo.Classification(label="tricam", confidence=0.2,),
                fo.Classification(label="hex", confidence=0.8,),
            ]
        )
        self.sample2.save()

        view = self.dataset.filter_classifications(
            "test_clfs", (F("confidence") > 0.5) & (F("label") == "friend")
        )

        for sv in view:
            for clf in sv.test_clfs.classifications:
                self.assertGreater(clf.confidence, 0.5)
                self.assertEqual(clf.label, "friend")

    def test_filter_detections(self):
        self.sample1["test_dets"] = fo.Detections(
            detections=[
                fo.Detection(
                    label="friend",
                    confidence=0.9,
                    bounding_box=[0, 0, 0.5, 0.5],
                ),
                fo.Detection(
                    label="friend",
                    confidence=0.3,
                    bounding_box=[0.25, 0, 0.5, 0.1],
                ),
                fo.Detection(
                    label="stopper",
                    confidence=0.1,
                    bounding_box=[0, 0, 0.5, 0.5],
                ),
                fo.Detection(
                    label="big bro",
                    confidence=0.6,
                    bounding_box=[0, 0, 0.1, 0.5],
                ),
            ]
        )
        self.sample1.save()
        self.sample2["test_dets"] = fo.Detections(
            detections=[
                fo.Detection(
                    label="friend", confidence=0.99, bounding_box=[0, 0, 1, 1],
                ),
                fo.Detection(
                    label="tricam",
                    confidence=0.2,
                    bounding_box=[0, 0, 0.5, 0.5],
                ),
                fo.Detection(
                    label="hex",
                    confidence=0.8,
                    bounding_box=[0.35, 0, 0.2, 0.25],
                ),
            ]
        )
        self.sample2.save()

        view = self.dataset.filter_detections(
            "test_dets", (F("confidence") > 0.5) & (F("label") == "friend")
        )

        for sv in view:
            for det in sv.test_dets.detections:
                self.assertGreater(det.confidence, 0.5)
                self.assertEqual(det.label, "friend")

    def test_limit(self):
        result = list(self.dataset.limit(1))
        self.assertIs(len(result), 1)

    def test_match(self):
        self.sample1["value"] = "value"
        self.sample1.save()
        result = list(self.dataset.match({"value": "value"}))
        self.assertIs(len(result), 1)
        self.assertEqual(result[0].id, self.sample1.id)

    def test_match_tag(self):
        self.sample1.tags.append("test")
        self.sample1.save()
        result = list(self.dataset.match_tag("test"))
        self.assertIs(len(result), 1)
        self.assertEqual(result[0].id, self.sample1.id)

    def test_match_tags(self):
        self.sample1.tags.append("test")
        self.sample1.save()
        result = list(self.dataset.match_tags(["test"]))
        self.assertIs(len(result), 1)
        self.assertEqual(result[0].id, self.sample1.id)

    def test_mongo(self):
        result = list(
            self.dataset.mongo([{"$match": {"filepath": "test_two.png"}}])
        )
        self.assertIs(len(result), 1)
        self.assertEqual(result[0].id, self.sample2.id)

    def test_select(self):
        result = list(self.dataset.select([self.sample1.id]))
        self.assertIs(len(result), 1)
        self.assertEqual(result[0].id, self.sample1.id)

    def test_select_fields(self):
<<<<<<< HEAD
        for sv in self.dataset.select_fields(["tags"]):
            self.assertSetEqual(sv.selected_field_names, {"tags"})
            self.assertIsNone(sv.excluded_field_names)
            with self.assertRaises(NameError):
                sv.filepath
            with self.assertRaises(NameError):
                sv.metadata
            self.assertListEqual(sv.tags, [])
=======
        self.dataset.add_sample_field("select_fields_field", fo.IntField)

        for sv in self.dataset.select_fields():
            self.assertSetEqual(
                sv.selected_field_names, set(default_sample_fields())
            )
            self.assertIsNone(sv.excluded_field_names)
            sv.filepath
            sv.metadata
            sv.tags
            with self.assertRaises(NameError):
                sv.select_fields_field
>>>>>>> 5659ce3b

    def test_skip(self):
        result = list(self.dataset.sort_by("filepath").skip(1))
        self.assertIs(len(result), 1)
        self.assertEqual(result[0].id, self.sample2.id)

    def test_sort_by(self):
        result = list(self.dataset.sort_by("filepath"))
        self.assertIs(len(result), 2)
        self.assertEqual(result[0].id, self.sample1.id)
        result = list(self.dataset.sort_by("filepath", reverse=True))
        self.assertIs(len(result), 2)
        self.assertEqual(result[0].id, self.sample2.id)

    def test_take(self):
        result = list(self.dataset.take(1))
        self.assertIs(len(result), 1)


if __name__ == "__main__":
    fo.config.show_progress_bars = False
    unittest.main(verbosity=2)<|MERGE_RESOLUTION|>--- conflicted
+++ resolved
@@ -15,10 +15,7 @@
 
 
 import fiftyone as fo
-<<<<<<< HEAD
-=======
 from fiftyone.core.odm.sample import default_sample_fields
->>>>>>> 5659ce3b
 from fiftyone import ViewField as F
 
 
@@ -38,14 +35,6 @@
         self.assertEqual(result[0].id, self.sample2.id)
 
     def test_exclude_fields(self):
-<<<<<<< HEAD
-        for sv in self.dataset.exclude_fields(["tags"]):
-            self.assertIsNone(sv.selected_field_names)
-            self.assertSetEqual(sv.excluded_field_names, {"tags"})
-            with self.assertRaises(NameError):
-                sv.tags
-            self.assertIsInstance(sv.filepath, str)
-=======
         self.dataset.add_sample_field("exclude_fields_field1", fo.IntField)
         self.dataset.add_sample_field("exclude_fields_field2", fo.IntField)
 
@@ -57,7 +46,6 @@
             with self.assertRaises(NameError):
                 sv.exclude_fields_field1
             self.assertIsNone(sv.exclude_fields_field2)
->>>>>>> 5659ce3b
 
     def test_exists(self):
         self.sample1["exists"] = True
@@ -186,16 +174,6 @@
         self.assertEqual(result[0].id, self.sample1.id)
 
     def test_select_fields(self):
-<<<<<<< HEAD
-        for sv in self.dataset.select_fields(["tags"]):
-            self.assertSetEqual(sv.selected_field_names, {"tags"})
-            self.assertIsNone(sv.excluded_field_names)
-            with self.assertRaises(NameError):
-                sv.filepath
-            with self.assertRaises(NameError):
-                sv.metadata
-            self.assertListEqual(sv.tags, [])
-=======
         self.dataset.add_sample_field("select_fields_field", fo.IntField)
 
         for sv in self.dataset.select_fields():
@@ -208,7 +186,6 @@
             sv.tags
             with self.assertRaises(NameError):
                 sv.select_fields_field
->>>>>>> 5659ce3b
 
     def test_skip(self):
         result = list(self.dataset.sort_by("filepath").skip(1))
