--- conflicted
+++ resolved
@@ -1937,15 +1937,9 @@
                 sample.excluded_field_names, {"exclude_fields_field1"}
             )
             with self.assertRaises(AttributeError):
-<<<<<<< HEAD
-                sv.exclude_fields_field1
-
-            self.assertIsNone(sv.exclude_fields_field2)
-=======
                 sample.exclude_fields_field1
 
             self.assertIsNone(sample.exclude_fields_field2)
->>>>>>> 9d407088
 
     def test_exists(self):
         self.sample1["exists"] = True
