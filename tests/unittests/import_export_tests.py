"""
FiftyOne import/export-related unit tests.

These tests can optionally be configured to read/write from a cloud bucket
rather than a local directory by passing the extra ``--basedir`` argument::

    BASEDIR=s3://voxel51-test/io
    BASEDIR=gs://voxel51-test/io

    python tests/unittests/import_export_tests.py --basedir $BASEDIR

You can run specific test(s) as follows::

    BASEDIR=s3://voxel51-test/io
    BASEDIR=gs://voxel51-test/io

    python tests/unittests/import_export_tests.py \
        ClassName.method_name \
        --basedir $BASEDIR

| Copyright 2017-2022, Voxel51, Inc.
| `voxel51.com <https://voxel51.com/>`_
|
"""
import argparse
import os
import random
import string
import sys
import unittest

import numpy as np
import pytest

import eta.core.video as etav

import fiftyone as fo
<<<<<<< HEAD
import fiftyone.core.storage as fos
import fiftyone.utils.image as foui

from decorators import drop_datasets


basedir = None

=======
import fiftyone.utils.coco as fouc
import fiftyone.utils.yolo as fouy

from decorators import drop_datasets

>>>>>>> 6c0b7c4c
skipwindows = pytest.mark.skipif(
    os.name == "nt", reason="Windows hangs in workflows, fix me"
)


class ImageDatasetTests(unittest.TestCase):
    def setUp(self):
        temp_dir = fos.TempDir(basedir=basedir)
        tmp_dir = temp_dir.__enter__()
        ref_image_path = fos.join(tmp_dir, "_ref_image.jpg")
        images_dir = fos.join(tmp_dir, "_images")

        img = np.random.randint(255, size=(480, 640, 3), dtype=np.uint8)
        foui.write(img, ref_image_path)

        self._temp_dir = temp_dir
        self._tmp_dir = tmp_dir
        self._ref_image_path = ref_image_path
        self.images_dir = images_dir

    def tearDown(self):
        self._temp_dir.__exit__()

    def _new_image(self):
        filepath = fos.join(
            self.images_dir,
            self._new_name() + os.path.splitext(self._ref_image_path)[1],
        )

        fos.copy_file(self._ref_image_path, filepath)
        return filepath

    def _new_name(self):
        return "".join(
            random.choice(string.ascii_lowercase + string.digits)
            for _ in range(24)
        )

    def _new_dir(self):
        return fos.join(self._tmp_dir, self._new_name())


class DuplicateImageExportTests(ImageDatasetTests):
    @skipwindows
    @drop_datasets
    def test_duplicate_images(self):
        sample = fo.Sample(
            filepath=self._new_image(),
            cls=fo.Classification(label="sunny"),
            det=fo.Detections(
                detections=[
                    fo.Detection(label="cat", bounding_box=[0, 0, 1, 1])
                ]
            ),
        )

        # This dataset contains two samples with the same `filepath`
        dataset = fo.Dataset()
        dataset.add_samples([sample, sample])

        export_dir = self._new_dir()

        #
        # In general, duplicate copies of the same images are NOT created
        #

        dataset.export(
            export_dir=export_dir,
            dataset_type=fo.types.ImageDirectory,
            overwrite=True,
        )

        dataset2 = fo.Dataset.from_dir(
            dataset_dir=export_dir, dataset_type=fo.types.ImageDirectory
        )

        # We didn't create a duplicate image during export, so there's only
        # one image to import here
        self.assertEqual(len(dataset2), 1)

        dataset.export(
            export_dir=export_dir,
            dataset_type=fo.types.FiftyOneDataset,
            overwrite=True,
        )

        dataset2 = fo.Dataset.from_dir(
            dataset_dir=export_dir, dataset_type=fo.types.FiftyOneDataset
        )

        self.assertEqual(len(dataset2), 2)

        # Use COCODetectionDataset as a representative for other labeled image
        # dataset types

        dataset.export(
            export_dir=export_dir,
            dataset_type=fo.types.COCODetectionDataset,
            overwrite=True,
        )

        dataset2 = fo.Dataset.from_dir(
            dataset_dir=export_dir, dataset_type=fo.types.COCODetectionDataset
        )

        self.assertEqual(len(dataset2), 2)

        #
        # The one exception is labeled dataset types where the location of the
        # exported media encodes the label (what if the same image has
        # different labels in different samples). In this case, duplicate
        # images ARE exported
        #
        #

        dataset.export(
            export_dir=export_dir,
            dataset_type=fo.types.ImageClassificationDirectoryTree,
            overwrite=True,
        )

        dataset2 = fo.Dataset.from_dir(
            dataset_dir=export_dir,
            dataset_type=fo.types.ImageClassificationDirectoryTree,
        )

        self.assertEqual(len(dataset2), 2)


class ImageExportCoersionTests(ImageDatasetTests):
    @drop_datasets
    def test_field_inference(self):
        sample = fo.Sample(
            filepath=self._new_image(),
            ground_truth=fo.Detections(
                detections=[
                    fo.Detection(
                        label="cat", bounding_box=[0.1, 0.1, 0.4, 0.4],
                    ),
                    fo.Detection(
                        label="dog", bounding_box=[0.5, 0.5, 0.4, 0.4],
                    ),
                ]
            ),
        )

        dataset = fo.Dataset()
        dataset.add_sample(sample)

        #
        # A field of appropriate type is inferred
        #

        export_dir = self._new_dir()

        dataset.export(
            export_dir=export_dir, dataset_type=fo.types.COCODetectionDataset,
        )

        #
        # Multiple compatible field types exist, but the first one is still
        # chosen and used
        #

        dataset.clone_sample_field("ground_truth", "predictions")

        export_dir = self._new_dir()

        dataset.export(
            export_dir=export_dir, dataset_type=fo.types.COCODetectionDataset,
        )

    @drop_datasets
    def test_patch_exports(self):
        sample = fo.Sample(
            filepath=self._new_image(),
            ground_truth=fo.Detections(
                detections=[
                    fo.Detection(
                        label="cat", bounding_box=[0.1, 0.1, 0.4, 0.4],
                    ),
                    fo.Detection(
                        label="dog", bounding_box=[0.5, 0.5, 0.4, 0.4],
                    ),
                ]
            ),
        )

        dataset = fo.Dataset()
        dataset.add_sample(sample)

        #
        # No label field is provided; only images are exported
        #

        export_dir = self._new_dir()

        dataset.export(
            export_dir=export_dir, dataset_type=fo.types.ImageDirectory,
        )

        #
        # A detections field is provided, so the object patches are exported as
        # a directory of images
        #

        export_dir = self._new_dir()

        dataset.export(
            export_dir=export_dir,
            dataset_type=fo.types.ImageDirectory,
            label_field="ground_truth",
        )

        dataset2 = fo.Dataset.from_dir(
            dataset_dir=export_dir, dataset_type=fo.types.ImageDirectory,
        )

        self.assertEqual(
            len(dataset2), dataset.count("ground_truth.detections")
        )

        #
        # A detections field is provided, so the object patches are exported as
        # an image classification directory tree
        #

        export_dir3 = self._new_dir()

        dataset.export(
            export_dir=export_dir3,
            dataset_type=fo.types.ImageClassificationDirectoryTree,
            label_field="ground_truth",
        )

        dataset3 = fo.Dataset.from_dir(
            dataset_dir=export_dir3,
            dataset_type=fo.types.ImageClassificationDirectoryTree,
        )

        self.assertEqual(
            len(dataset3), dataset.count("ground_truth.detections")
        )

    @drop_datasets
    def test_single_label_to_lists(self):
        sample = fo.Sample(
            filepath=self._new_image(),
            ground_truth=fo.Detection(
                label="cat", bounding_box=[0.1, 0.1, 0.4, 0.4],
            ),
        )

        dataset = fo.Dataset()
        dataset.add_sample(sample)

        #
        # The `ground_truth` field has type `Detection`, but COCO format
        # expects `Detections`, so the labels are automatically coerced to
        # single-label lists
        #

        export_dir4 = self._new_dir()

        dataset.export(
            export_dir=export_dir4,
            dataset_type=fo.types.COCODetectionDataset,
            label_field="ground_truth",
        )

    @drop_datasets
    def test_classification_as_detections(self):
        sample = fo.Sample(
            filepath=self._new_image(), animal=fo.Classification(label="cat"),
        )

        dataset = fo.Dataset()
        dataset.add_sample(sample)

        #
        # The `animal` field is exported as detections that span entire images
        #

        export_dir = self._new_dir()

        dataset.export(
            export_dir=export_dir,
            dataset_type=fo.types.COCODetectionDataset,
            label_field="animal",
        )

        dataset2 = fo.Dataset.from_dir(
            dataset_dir=export_dir,
            dataset_type=fo.types.COCODetectionDataset,
            label_field="animal",
        )

        bounding_box = dataset2.first().animal.detections[0].bounding_box
        self.assertTrue(np.allclose(bounding_box, [0, 0, 1, 1]))


class UnlabeledImageDatasetTests(ImageDatasetTests):
    def _make_dataset(self):
        samples = [fo.Sample(filepath=self._new_image()) for _ in range(5)]

        dataset = fo.Dataset()
        dataset.add_samples(samples)

        return dataset

    @drop_datasets
    def test_image_directory(self):
        dataset = self._make_dataset()
        export_dir = self._new_dir()

        dataset.export(
            export_dir=export_dir, dataset_type=fo.types.ImageDirectory,
        )

        dataset2 = fo.Dataset.from_dir(
            dataset_dir=export_dir, dataset_type=fo.types.ImageDirectory,
        )

        self.assertEqual(len(dataset), len(dataset2))


class ImageClassificationDatasetTests(ImageDatasetTests):
    def _make_dataset(self):
        samples = [
            fo.Sample(
                filepath=self._new_image(),
                predictions=fo.Classification(label="cat", confidence=0.9),
            ),
            fo.Sample(
                filepath=self._new_image(),
                predictions=fo.Classification(label="dog", confidence=0.95),
            ),
            fo.Sample(filepath=self._new_image()),
        ]

        dataset = fo.Dataset()
        dataset.add_samples(samples)

        return dataset

    @drop_datasets
    def test_fiftyone_image_classification_dataset(self):
        dataset = self._make_dataset()

        # Standard format

        export_dir = self._new_dir()

        dataset.export(
            export_dir=export_dir,
            dataset_type=fo.types.FiftyOneImageClassificationDataset,
        )

        dataset2 = fo.Dataset.from_dir(
            dataset_dir=export_dir,
            dataset_type=fo.types.FiftyOneImageClassificationDataset,
            label_field="predictions",
        )

        self.assertEqual(len(dataset), len(dataset2))
        self.assertEqual(
            dataset.count("predictions"), dataset2.count("predictions")
        )

        # Include confidence

        export_dir = self._new_dir()

        dataset.export(
            export_dir=export_dir,
            dataset_type=fo.types.FiftyOneImageClassificationDataset,
            include_confidence=True,
        )

        dataset2 = fo.Dataset.from_dir(
            dataset_dir=export_dir,
            dataset_type=fo.types.FiftyOneImageClassificationDataset,
            label_field="predictions",
        )

        confs = dataset.values("predictions.confidence", missing_value=-1)
        confs2 = dataset2.values("predictions.confidence", missing_value=-1)

        self.assertEqual(len(dataset), len(dataset2))

        # sorting is necessary because sample order is arbitrary
        self.assertTrue(np.allclose(sorted(confs), sorted(confs2)))

        # Labels-only

        data_path = self.images_dir
        labels_path = fos.join(self._new_dir(), "labels.json")

        dataset.export(
            dataset_type=fo.types.FiftyOneImageClassificationDataset,
            labels_path=labels_path,
        )

        dataset2 = fo.Dataset.from_dir(
            dataset_type=fo.types.FiftyOneImageClassificationDataset,
            data_path=data_path,
            labels_path=labels_path,
            label_field="predictions",
        )

        self.assertEqual(len(dataset), len(dataset2))
        self.assertSetEqual(
            set(dataset.values("filepath")), set(dataset2.values("filepath")),
        )
        self.assertEqual(
            dataset.count("predictions"), dataset2.count("predictions"),
        )

    @drop_datasets
    def test_image_classification_directory_tree(self):
        dataset = self._make_dataset()

        # Standard format

        export_dir = self._new_dir()

        dataset.export(
            export_dir=export_dir,
            dataset_type=fo.types.ImageClassificationDirectoryTree,
        )

        dataset2 = fo.Dataset.from_dir(
            dataset_dir=export_dir,
            dataset_type=fo.types.ImageClassificationDirectoryTree,
            label_field="predictions",
        )

        self.assertEqual(len(dataset), len(dataset2))
        self.assertEqual(
            dataset.count("predictions"), dataset2.count("predictions")
        )

    @drop_datasets
    def test_tf_image_classification_dataset(self):
        dataset = self._make_dataset()

        # Standard format

        export_dir = self._new_dir()
        images_dir = self._new_dir()

        dataset.export(
            export_dir=export_dir,
            dataset_type=fo.types.TFImageClassificationDataset,
        )

        dataset2 = fo.Dataset.from_dir(
            dataset_dir=export_dir,
            dataset_type=fo.types.TFImageClassificationDataset,
            images_dir=images_dir,
            label_field="predictions",
        )

        self.assertEqual(len(dataset), len(dataset2))
        self.assertEqual(
            dataset.count("predictions"), dataset2.count("predictions")
        )

        # Direct records path w/ sharding

        tf_records_path = fos.join(self._new_dir(), "tf.records")
        tf_records_patt = tf_records_path + "-*-of-*"
        images_dir = self._new_dir()

        dataset.export(
            dataset_type=fo.types.TFImageClassificationDataset,
            tf_records_path=tf_records_path,
            num_shards=2,
        )

        dataset2 = fo.Dataset.from_dir(
            dataset_type=fo.types.TFImageClassificationDataset,
            tf_records_path=tf_records_patt,
            images_dir=images_dir,
            label_field="predictions",
        )

        self.assertEqual(len(dataset), len(dataset2))
        self.assertEqual(
            dataset.count("predictions"), dataset2.count("predictions")
        )


class ImageClassificationsDatasetTests(ImageDatasetTests):
    def _make_dataset(self):
        samples = [
            fo.Sample(
                filepath=self._new_image(),
                predictions=fo.Classifications(
                    classifications=[
                        fo.Classification(label="cat", confidence=0.9)
                    ]
                ),
            ),
            fo.Sample(
                filepath=self._new_image(),
                predictions=fo.Classifications(
                    classifications=[
                        fo.Classification(label="dog", confidence=0.95)
                    ]
                ),
            ),
            fo.Sample(filepath=self._new_image()),
        ]

        dataset = fo.Dataset()
        dataset.add_samples(samples)

        return dataset

    @drop_datasets
    def test_fiftyone_image_classification_dataset(self):
        dataset = self._make_dataset()

        # Standard format

        export_dir = self._new_dir()

        dataset.export(
            export_dir=export_dir,
            dataset_type=fo.types.FiftyOneImageClassificationDataset,
        )

        dataset2 = fo.Dataset.from_dir(
            dataset_dir=export_dir,
            dataset_type=fo.types.FiftyOneImageClassificationDataset,
            label_field="predictions",
        )

        self.assertEqual(len(dataset), len(dataset2))
        self.assertEqual(
            dataset.count("predictions.classifications"),
            dataset2.count("predictions.classifications"),
        )

        # Include confidence

        export_dir = self._new_dir()

        dataset.export(
            export_dir=export_dir,
            dataset_type=fo.types.FiftyOneImageClassificationDataset,
            include_confidence=True,
        )

        dataset2 = fo.Dataset.from_dir(
            dataset_dir=export_dir,
            dataset_type=fo.types.FiftyOneImageClassificationDataset,
            label_field="predictions",
        )

        confs = dataset.values(
            "predictions.classifications.confidence",
            missing_value=-1,
            unwind=True,
        )
        confs2 = dataset2.values(
            "predictions.classifications.confidence",
            missing_value=-1,
            unwind=True,
        )

        self.assertEqual(len(dataset), len(dataset2))

        # sorting is necessary because sample order is arbitrary
        self.assertTrue(np.allclose(sorted(confs), sorted(confs2)))


class ImageDetectionDatasetTests(ImageDatasetTests):
    def _make_dataset(self):
        samples = [
            fo.Sample(
                filepath=self._new_image(),
                predictions=fo.Detections(
                    detections=[
                        fo.Detection(
                            label="cat", bounding_box=[0.1, 0.1, 0.4, 0.4],
                        ),
                        fo.Detection(
                            label="dog", bounding_box=[0.5, 0.5, 0.4, 0.4],
                        ),
                    ]
                ),
            ),
            fo.Sample(
                filepath=self._new_image(),
                predictions=fo.Detections(
                    detections=[
                        fo.Detection(
                            label="cat",
                            bounding_box=[0.1, 0.1, 0.4, 0.4],
                            confidence=0.9,
                            age=51,
                            cute=True,
                            mood="surly",
                        ),
                        fo.Detection(
                            label="dog",
                            bounding_box=[0.5, 0.5, 0.4, 0.4],
                            confidence=0.95,
                            age=52,
                            cute=False,
                            mood="derpy",
                        ),
                    ]
                ),
            ),
            fo.Sample(filepath=self._new_image()),
        ]

        dataset = fo.Dataset()
        dataset.add_samples(samples)

        return dataset

    @drop_datasets
    def test_fiftyone_image_detection_dataset(self):
        dataset = self._make_dataset()

        # Standard format

        export_dir = self._new_dir()

        dataset.export(
            export_dir=export_dir,
            dataset_type=fo.types.FiftyOneImageDetectionDataset,
        )

        dataset2 = fo.Dataset.from_dir(
            dataset_dir=export_dir,
            dataset_type=fo.types.FiftyOneImageDetectionDataset,
            label_field="predictions",
        )

        self.assertEqual(len(dataset), len(dataset2))
        self.assertEqual(
            dataset.count("predictions.detections"),
            dataset2.count("predictions.detections"),
        )
        self.assertEqual(
            dataset.distinct("predictions.detections.confidence"),
            dataset2.distinct("predictions.detections.confidence"),
        )
        self.assertEqual(
            dataset.distinct("predictions.detections.age"),
            dataset2.distinct("predictions.detections.age"),
        )
        self.assertEqual(
            dataset.distinct("predictions.detections.cute"),
            dataset2.distinct("predictions.detections.cute"),
        )
        self.assertEqual(
            dataset.distinct("predictions.detections.mood"),
            dataset2.distinct("predictions.detections.mood"),
        )

        # Labels-only

        data_path = self.images_dir
        labels_path = fos.join(self._new_dir(), "labels.json")

        dataset.export(
            dataset_type=fo.types.FiftyOneImageDetectionDataset,
            labels_path=labels_path,
        )

        dataset2 = fo.Dataset.from_dir(
            dataset_type=fo.types.FiftyOneImageDetectionDataset,
            data_path=data_path,
            labels_path=labels_path,
            label_field="predictions",
        )

        self.assertEqual(len(dataset), len(dataset2))
        self.assertSetEqual(
            set(dataset.values("filepath")), set(dataset2.values("filepath")),
        )
        self.assertEqual(
            dataset.count("predictions.detections"),
            dataset2.count("predictions.detections"),
        )

    @drop_datasets
    def test_tf_object_detection_dataset(self):
        dataset = self._make_dataset()

        # Standard format

        export_dir = self._new_dir()
        images_dir = self._new_dir()

        dataset.export(
            export_dir=export_dir,
            dataset_type=fo.types.TFObjectDetectionDataset,
        )

        dataset2 = fo.Dataset.from_dir(
            dataset_dir=export_dir,
            dataset_type=fo.types.TFObjectDetectionDataset,
            images_dir=images_dir,
            label_field="predictions",
        )

        self.assertEqual(len(dataset), len(dataset2))
        self.assertEqual(
            dataset.count("predictions.detections"),
            dataset2.count("predictions.detections"),
        )

        # Direct records path w/ sharding

        tf_records_path = fos.join(self._new_dir(), "tf.records")
        tf_records_patt = tf_records_path + "-*-of-*"
        images_dir = self._new_dir()

        dataset.export(
            dataset_type=fo.types.TFObjectDetectionDataset,
            tf_records_path=tf_records_path,
            num_shards=2,
        )

        dataset2 = fo.Dataset.from_dir(
            dataset_type=fo.types.TFObjectDetectionDataset,
            tf_records_path=tf_records_patt,
            images_dir=images_dir,
            label_field="predictions",
        )

        self.assertEqual(len(dataset), len(dataset2))
        self.assertEqual(
            dataset.count("predictions.detections"),
            dataset2.count("predictions.detections"),
        )

    @drop_datasets
    def test_coco_detection_dataset(self):
        dataset = self._make_dataset()

        # Standard format

        export_dir = self._new_dir()

        dataset.export(
            export_dir=export_dir, dataset_type=fo.types.COCODetectionDataset,
        )

        dataset2 = fo.Dataset.from_dir(
            dataset_dir=export_dir,
            dataset_type=fo.types.COCODetectionDataset,
            label_field="predictions",
        )

        self.assertEqual(len(dataset), len(dataset2))
        self.assertEqual(
            dataset.count("predictions.detections"),
            dataset2.count("predictions.detections"),
        )
        self.assertEqual(
            dataset.distinct("predictions.detections.confidence"),
            dataset2.distinct("predictions.detections.confidence"),
        )
        self.assertEqual(
            dataset.distinct("predictions.detections.age"),
            dataset2.distinct("predictions.detections.age"),
        )
        self.assertEqual(
            dataset.distinct("predictions.detections.cute"),
            dataset2.distinct("predictions.detections.cute"),
        )
        self.assertEqual(
            dataset.distinct("predictions.detections.mood"),
            dataset2.distinct("predictions.detections.mood"),
        )

        # Omit extra attributes

        export_dir = self._new_dir()

        dataset.export(
            export_dir=export_dir,
            dataset_type=fo.types.COCODetectionDataset,
            extra_attrs=False,
        )

        dataset2 = fo.Dataset.from_dir(
            dataset_dir=export_dir,
            dataset_type=fo.types.COCODetectionDataset,
            label_field="predictions",
        )

        self.assertEqual(dataset2.distinct("predictions.detections.age"), [])
        self.assertEqual(dataset2.distinct("predictions.detections.cute"), [])
        self.assertEqual(dataset2.distinct("predictions.detections.mood"), [])

        # Labels-only

        data_path = self.images_dir
        labels_path = fos.join(self._new_dir(), "labels.json")

        dataset.export(
            dataset_type=fo.types.COCODetectionDataset,
            labels_path=labels_path,
        )

        dataset2 = fo.Dataset.from_dir(
            dataset_type=fo.types.COCODetectionDataset,
            data_path=data_path,
            labels_path=labels_path,
            label_field="predictions",
        )

        self.assertEqual(len(dataset), len(dataset2))
        self.assertSetEqual(
            set(dataset.values("filepath")), set(dataset2.values("filepath")),
        )
        self.assertEqual(
            dataset.count("predictions.detections"),
            dataset2.count("predictions.detections"),
        )

    @drop_datasets
    def test_voc_detection_dataset(self):
        dataset = self._make_dataset()

        # Standard format

        export_dir = self._new_dir()

        view = dataset.limit(2)
        view.export(
            export_dir=export_dir, dataset_type=fo.types.VOCDetectionDataset,
        )

        dataset2 = fo.Dataset.from_dir(
            dataset_dir=export_dir,
            dataset_type=fo.types.VOCDetectionDataset,
            label_field="predictions",
        )

        self.assertEqual(len(view), len(dataset2))
        self.assertEqual(
            view.count("predictions.detections"),
            dataset2.count("predictions.detections"),
        )
        self.assertEqual(
            view.distinct("predictions.detections.age"),
            dataset2.distinct("predictions.detections.age"),
        )
        self.assertEqual(
            view.distinct("predictions.detections.cute"),
            dataset2.distinct("predictions.detections.cute"),
        )
        self.assertEqual(
            view.distinct("predictions.detections.mood"),
            dataset2.distinct("predictions.detections.mood"),
        )

        # Handle unlabeled data

        export_dir = self._new_dir()

        dataset.export(
            export_dir=export_dir, dataset_type=fo.types.VOCDetectionDataset,
        )

        dataset2 = fo.Dataset.from_dir(
            dataset_dir=export_dir,
            dataset_type=fo.types.VOCDetectionDataset,
            label_field="predictions",
            include_all_data=True,
        )

        self.assertEqual(len(dataset), len(dataset2))

        # Labels-only

        data_path = self.images_dir
        labels_path = fos.join(self._new_dir(), "labels.xml")

        dataset.export(
            dataset_type=fo.types.VOCDetectionDataset, labels_path=labels_path,
        )

        dataset2 = fo.Dataset.from_dir(
            dataset_type=fo.types.VOCDetectionDataset,
            data_path=data_path,
            labels_path=labels_path,
            label_field="predictions",
            include_all_data=True,
        )

        self.assertEqual(len(dataset), len(dataset2))
        self.assertSetEqual(
            set(dataset.values("filepath")), set(dataset2.values("filepath")),
        )
        self.assertEqual(
            dataset.count("predictions.detections"),
            dataset2.count("predictions.detections"),
        )

    @drop_datasets
    def test_kitti_detection_dataset(self):
        dataset = self._make_dataset()

        # Standard format

        export_dir = self._new_dir()

        view = dataset.limit(2)
        view.export(
            export_dir=export_dir, dataset_type=fo.types.KITTIDetectionDataset,
        )

        dataset2 = fo.Dataset.from_dir(
            dataset_dir=export_dir,
            dataset_type=fo.types.KITTIDetectionDataset,
            label_field="predictions",
        )

        self.assertEqual(len(view), len(dataset2))
        self.assertEqual(
            view.count("predictions.detections"),
            dataset2.count("predictions.detections"),
        )
        self.assertEqual(
            view.distinct("predictions.detections.confidence"),
            dataset2.distinct("predictions.detections.confidence"),
        )

        # Handle unlabeled data

        export_dir = self._new_dir()

        dataset.export(
            export_dir=export_dir, dataset_type=fo.types.KITTIDetectionDataset,
        )

        dataset2 = fo.Dataset.from_dir(
            dataset_dir=export_dir,
            dataset_type=fo.types.KITTIDetectionDataset,
            label_field="predictions",
            include_all_data=True,
        )

        self.assertEqual(len(dataset), len(dataset2))

        # Labels-only

        data_path = self.images_dir
        labels_path = fos.join(self._new_dir(), "labels/")

        dataset.export(
            dataset_type=fo.types.KITTIDetectionDataset,
            labels_path=labels_path,
        )

        dataset2 = fo.Dataset.from_dir(
            dataset_type=fo.types.KITTIDetectionDataset,
            data_path=data_path,
            labels_path=labels_path,
            label_field="predictions",
            include_all_data=True,
        )

        self.assertEqual(len(dataset), len(dataset2))
        self.assertSetEqual(
            set(dataset.values("filepath")), set(dataset2.values("filepath")),
        )
        self.assertEqual(
            dataset.count("predictions.detections"),
            dataset2.count("predictions.detections"),
        )

    @drop_datasets
    def test_yolov4_dataset(self):
        dataset = self._make_dataset()

        # Standard format

        export_dir = self._new_dir()

        dataset.export(
            export_dir=export_dir,
            dataset_type=fo.types.YOLOv4Dataset,
            label_field="predictions",
        )

        dataset2 = fo.Dataset.from_dir(
            dataset_dir=export_dir,
            dataset_type=fo.types.YOLOv4Dataset,
            label_field="predictions",
            include_all_data=True,
        )

        self.assertEqual(len(dataset), len(dataset2))
        self.assertEqual(
            dataset.count("predictions.detections"),
            dataset2.count("predictions.detections"),
        )

        # Include confidence

        export_dir = self._new_dir()

        dataset.export(
            export_dir=export_dir,
            dataset_type=fo.types.YOLOv4Dataset,
            label_field="predictions",
            include_confidence=True,
        )

        dataset2 = fo.Dataset.from_dir(
            dataset_dir=export_dir,
            dataset_type=fo.types.YOLOv4Dataset,
            label_field="predictions",
            include_all_data=True,
        )

        bounds = dataset.bounds("predictions.detections.confidence")
        bounds2 = dataset2.bounds("predictions.detections.confidence")
        self.assertAlmostEqual(bounds[0], bounds2[0])
        self.assertAlmostEqual(bounds[1], bounds2[1])

        # Labels-only

        data_path = os.path.dirname(dataset.first().filepath)
        labels_path = fos.join(self._new_dir(), "labels/")

        dataset.export(
            dataset_type=fo.types.YOLOv4Dataset, labels_path=labels_path,
        )

        dataset2 = fo.Dataset.from_dir(
            dataset_type=fo.types.YOLOv4Dataset,
            data_path=data_path,
            labels_path=labels_path,
            label_field="predictions",
            include_all_data=True,
        )

        self.assertEqual(len(dataset), len(dataset2))
        self.assertEqual(
            dataset.count("predictions.detections"),
            dataset2.count("predictions.detections"),
        )
        for sample in dataset2:
            self.assertTrue(fos.isfile(sample.filepath))

    @drop_datasets
    def test_yolov5_dataset(self):
        dataset = self._make_dataset()

        # Standard format

        export_dir = self._new_dir()

        dataset.export(
            export_dir=export_dir, dataset_type=fo.types.YOLOv5Dataset,
        )

        dataset2 = fo.Dataset.from_dir(
            dataset_dir=export_dir,
            dataset_type=fo.types.YOLOv5Dataset,
            label_field="predictions",
            include_all_data=True,
        )

        self.assertEqual(len(dataset), len(dataset2))
        self.assertEqual(
            dataset.count("predictions.detections"),
            dataset2.count("predictions.detections"),
        )

        # Include confidence

        export_dir = self._new_dir()

        dataset.export(
            export_dir=export_dir,
            dataset_type=fo.types.YOLOv5Dataset,
            include_confidence=True,
        )

        dataset2 = fo.Dataset.from_dir(
            dataset_dir=export_dir,
            dataset_type=fo.types.YOLOv5Dataset,
            label_field="predictions",
        )

        bounds = dataset.bounds("predictions.detections.confidence")
        bounds2 = dataset2.bounds("predictions.detections.confidence")
        self.assertAlmostEqual(bounds[0], bounds2[0])
        self.assertAlmostEqual(bounds[1], bounds2[1])

    @drop_datasets
    def test_add_yolo_labels(self):
        dataset = self._make_dataset()
        classes = dataset.distinct("predictions.detections.label")

        export_dir = self._new_dir()
        dataset.export(
            export_dir=export_dir, dataset_type=fo.types.YOLOv5Dataset,
        )
        yolo_labels_path = os.path.join(export_dir, "labels", "val")

        # Standard

        fouy.add_yolo_labels(
            dataset, "yolo", labels_path=yolo_labels_path, classes=classes
        )
        self.assertEqual(
            dataset.count_values("predictions.detections.label"),
            dataset.count_values("yolo.detections.label"),
        )
        self.assertEqual(1, len(dataset) - len(dataset.exists("yolo")))

        # Include missing

        fouy.add_yolo_labels(
            dataset,
            "yolo_inclusive",
            labels_path=yolo_labels_path,
            classes=classes,
            include_missing=True,
        )
        self.assertEqual(
            dataset.count_values("predictions.detections.label"),
            dataset.count_values("yolo_inclusive.detections.label"),
        )
        self.assertEqual(len(dataset), len(dataset.exists("yolo_inclusive")))

    @drop_datasets
    def test_add_coco_labels(self):
        dataset = self._make_dataset()
        classes = dataset.distinct("predictions.detections.label")

        export_dir = self._new_dir()
        dataset.export(
            export_dir=export_dir, dataset_type=fo.types.COCODetectionDataset,
        )
        coco_labels_path = os.path.join(export_dir, "labels.json")

        fouc.add_coco_labels(
            dataset, "coco", coco_labels_path, classes=classes
        )
        self.assertEqual(
            dataset.count_values("predictions.detections.label"),
            dataset.count_values("coco.detections.label"),
        )
        self.assertEqual(len(dataset), len(dataset.exists("coco")))


class ImageSegmentationDatasetTests(ImageDatasetTests):
    def _make_dataset(self):
        mask1 = np.zeros((128, 128), dtype=np.uint8)
        mask1[32:96, 32:96] = 255

        mask2 = 255 * np.ones((128, 128), dtype=np.uint8)
        mask2[32:96, 32:96] = 0

        instance1 = np.zeros((32, 32), dtype=bool)
        instance1[8:24, 8:24] = True

        instance2 = np.ones((32, 32), dtype=bool)
        instance2[8:24, 8:24] = False

        samples = [
            fo.Sample(
                filepath=self._new_image(),
                segmentations=fo.Segmentation(mask=mask1),
                detections=fo.Detections(
                    detections=[
                        fo.Detection(
                            label="cat",
                            bounding_box=[0.1, 0.1, 0.4, 0.4],
                            mask=instance1,
                        ),
                        fo.Detection(
                            label="dog",
                            bounding_box=[0.5, 0.5, 0.4, 0.4],
                            mask=instance2,
                        ),
                    ]
                ),
                polylines=fo.Polylines(
                    polylines=[
                        fo.Polyline(
                            label="cat",
                            points=[
                                [
                                    (0.1, 0.1),
                                    (0.5, 0.1),
                                    (0.5, 0.5),
                                    (0.1, 0.5),
                                ]
                            ],
                            filled=True,
                        ),
                        fo.Polyline(
                            label="dog",
                            points=[
                                [
                                    (0.5, 0.5),
                                    (0.9, 0.5),
                                    (0.9, 0.9),
                                    (0.5, 0.9),
                                ]
                            ],
                            filled=True,
                        ),
                    ]
                ),
            ),
            fo.Sample(
                filepath=self._new_image(),
                segmentations=fo.Segmentation(mask=mask2),
                detections=fo.Detections(
                    detections=[
                        fo.Detection(
                            label="cat",
                            bounding_box=[0.1, 0.1, 0.4, 0.4],
                            mask=instance2,
                        ),
                        fo.Detection(
                            label="dog",
                            bounding_box=[0.5, 0.5, 0.4, 0.4],
                            mask=instance1,
                        ),
                    ]
                ),
                polylines=fo.Polylines(
                    polylines=[
                        fo.Polyline(
                            label="cat",
                            points=[
                                [
                                    (0.1, 0.1),
                                    (0.5, 0.1),
                                    (0.5, 0.5),
                                    (0.1, 0.5),
                                ]
                            ],
                            filled=True,
                        ),
                        fo.Polyline(
                            label="dog",
                            points=[
                                [
                                    (0.5, 0.5),
                                    (0.9, 0.5),
                                    (0.9, 0.9),
                                    (0.5, 0.9),
                                ]
                            ],
                            filled=True,
                        ),
                    ]
                ),
            ),
            fo.Sample(filepath=self._new_image()),
        ]

        dataset = fo.Dataset()
        dataset.add_samples(samples)

        return dataset

    @drop_datasets
    def test_image_segmentation_directory(self):
        dataset = self._make_dataset()

        # Segmentations

        export_dir = self._new_dir()

        view = dataset.limit(2)
        view.export(
            export_dir=export_dir,
            dataset_type=fo.types.ImageSegmentationDirectory,
            label_field="segmentations",
        )

        dataset2 = fo.Dataset.from_dir(
            dataset_dir=export_dir,
            dataset_type=fo.types.ImageSegmentationDirectory,
            label_field="segmentations",
        )

        self.assertEqual(len(view), len(dataset2))
        self.assertEqual(
            view.count("segmentations.mask"),
            dataset2.count("segmentations.mask"),
        )

        # Detections

        export_dir = self._new_dir()

        view = dataset.limit(2)
        view.export(
            export_dir=export_dir,
            dataset_type=fo.types.ImageSegmentationDirectory,
            label_field="detections",
        )

        dataset2 = fo.Dataset.from_dir(
            dataset_dir=export_dir,
            dataset_type=fo.types.ImageSegmentationDirectory,
            label_field="segmentations",
        )

        self.assertEqual(len(view), len(dataset2))
        self.assertEqual(
            len(view.exists("detections")),
            len(dataset2.exists("segmentations")),
        )

        # Polylines

        export_dir = self._new_dir()

        view = dataset.limit(2)
        view.export(
            export_dir=export_dir,
            dataset_type=fo.types.ImageSegmentationDirectory,
            label_field="polylines",
        )

        dataset2 = fo.Dataset.from_dir(
            dataset_dir=export_dir,
            dataset_type=fo.types.ImageSegmentationDirectory,
            label_field="segmentations",
        )

        self.assertEqual(len(view), len(dataset2))
        self.assertEqual(
            len(view.exists("polylines")),
            len(dataset2.exists("segmentations")),
        )

        # Labels-only

        data_path = self.images_dir
        labels_path = fos.join(self._new_dir(), "labels/")

        dataset.export(
            dataset_type=fo.types.ImageSegmentationDirectory,
            labels_path=labels_path,
            label_field="segmentations",
        )

        dataset2 = fo.Dataset.from_dir(
            dataset_type=fo.types.ImageSegmentationDirectory,
            data_path=data_path,
            labels_path=labels_path,
            label_field="segmentations",
            include_all_data=True,
        )

        self.assertEqual(len(dataset), len(dataset2))
        self.assertSetEqual(
            set(dataset.values("filepath")), set(dataset2.values("filepath")),
        )
        self.assertEqual(
            dataset.count("segmentations.mask"),
            dataset2.count("segmentations.mask"),
        )


class DICOMDatasetTests(ImageDatasetTests):
    def _get_dcm_path(self):
        import pydicom  # pylint: disable=unused-import
        from pydicom.data import get_testdata_file

        return get_testdata_file("MR_small.dcm")

    @drop_datasets
    def test_dicom_dataset(self):

        dataset_dir = self._new_dir()
        images_dir = self._new_dir()

        ref_path = self._get_dcm_path()
        dicom_path = fos.join(dataset_dir, "test.dcm")
        fos.copy_file(ref_path, dicom_path)

        # Standard format

        dataset = fo.Dataset.from_dir(
            dataset_dir=dataset_dir,
            images_dir=images_dir,
            dataset_type=fo.types.DICOMDataset,
        )

        self.assertEqual(len(dataset), 1)
        self.assertIn("PatientName", dataset.get_field_schema())

        # Direct path, specific keywords

        dataset2 = fo.Dataset.from_dir(
            dicom_path=dicom_path,
            images_dir=images_dir,
            dataset_type=fo.types.DICOMDataset,
            keywords=["PatientName"],
        )

        self.assertEqual(len(dataset2), 1)
        self.assertIn("PatientName", dataset2.get_field_schema())


class GeoLocationDatasetTests(ImageDatasetTests):
    def _make_dataset(self):
        samples = [
            fo.Sample(
                filepath=self._new_image(),
                coordinates=fo.GeoLocation(
                    point=[-73.77615468583421, 40.76392586346787],
                ),
                weather=fo.Classification(label="sunny"),
            ),
            fo.Sample(
                filepath=self._new_image(),
                coordinates=fo.GeoLocation(
                    point=[-74.00767702771716, 40.72345200411182],
                ),
                weather=fo.Classification(label="cloudy"),
            ),
            # @todo test with missing data; this currently may fail since
            # `add_samples()` does not graefully handle expanding the schema
            # to handle None-valued fields
            # fo.Sample(filepath=self._new_image()),
        ]

        dataset = fo.Dataset()
        dataset.add_samples(samples)

        return dataset

    @drop_datasets
    def test_geojson_dataset(self):
        dataset = self._make_dataset()

        # Standard format

        export_dir = self._new_dir()

        def maker(label):
            return label.label if label is not None else None

        dataset.export(
            export_dir=export_dir,
            dataset_type=fo.types.GeoJSONDataset,
            property_makers={"weather": maker},
        )

        def parser(value):
            return (
                fo.Classification(label=value) if value is not None else None
            )

        dataset2 = fo.Dataset.from_dir(
            dataset_dir=export_dir,
            dataset_type=fo.types.GeoJSONDataset,
            location_field="coordinates",
            property_parsers={"weather": parser},
        )

        self.assertEqual(len(dataset), len(dataset2))
        self.assertEqual(
            dataset.count("coordinates"), dataset2.count("coordinates")
        )
        self.assertEqual(dataset.count("weather"), dataset2.count("weather"))

        # Labels-only

        data_path = self.images_dir
        labels_path = fos.join(self._new_dir(), "labels.json")

        dataset.export(
            labels_path=labels_path, dataset_type=fo.types.GeoJSONDataset,
        )

        dataset2 = fo.Dataset.from_dir(
            data_path=data_path,
            labels_path=labels_path,
            dataset_type=fo.types.GeoJSONDataset,
            location_field="coordinates",
        )

        self.assertEqual(len(dataset), len(dataset2))
        self.assertSetEqual(
            set(dataset.values("filepath")), set(dataset2.values("filepath")),
        )
        self.assertEqual(
            dataset.count("coordinates"), dataset2.count("coordinates")
        )


class MultitaskImageDatasetTests(ImageDatasetTests):
    def _make_dataset(self):
        samples = [
            fo.Sample(
                filepath=self._new_image(),
                weather=fo.Classification(label="sunny", confidence=0.9),
                predictions=fo.Detections(
                    detections=[
                        fo.Detection(
                            label="cat", bounding_box=[0.1, 0.1, 0.4, 0.4],
                        ),
                        fo.Detection(
                            label="dog", bounding_box=[0.5, 0.5, 0.4, 0.4],
                        ),
                    ]
                ),
            ),
            fo.Sample(
                filepath=self._new_image(),
                weather=fo.Classification(label="cloudy", confidence=0.95),
                predictions=fo.Detections(
                    detections=[
                        fo.Detection(
                            label="cat",
                            bounding_box=[0.1, 0.1, 0.4, 0.4],
                            confidence=0.9,
                            age=51,
                            cute=True,
                            mood="surly",
                        ),
                        fo.Detection(
                            label="dog",
                            bounding_box=[0.5, 0.5, 0.4, 0.4],
                            confidence=0.95,
                            age=52,
                            cute=False,
                            mood="derpy",
                        ),
                    ]
                ),
            ),
            fo.Sample(filepath=self._new_image()),
        ]

        dataset = fo.Dataset()
        dataset.add_samples(samples)

        return dataset

    @drop_datasets
    def test_fiftyone_image_labels_dataset(self):
        dataset = self._make_dataset()

        # Standard format

        export_dir = self._new_dir()

        dataset.export(
            export_dir=export_dir,
            dataset_type=fo.types.FiftyOneImageLabelsDataset,
        )

        dataset2 = fo.Dataset.from_dir(
            dataset_dir=export_dir,
            dataset_type=fo.types.FiftyOneImageLabelsDataset,
        )

        self.assertEqual(len(dataset), len(dataset2))
        self.assertEqual(
            dataset.count("weather"), dataset2.count("attributes"),
        )
        self.assertEqual(
            dataset.distinct("weather.confidence"),
            dataset2.distinct("attributes.confidence"),
        )
        self.assertEqual(
            dataset.count("predictions.detections"),
            dataset2.count("detections.detections"),
        )
        self.assertEqual(
            dataset.distinct("predictions.detections.confidence"),
            dataset2.distinct("detections.detections.confidence"),
        )

    @drop_datasets
    def test_bdd_dataset(self):
        dataset = self._make_dataset()

        # Standard format

        export_dir = self._new_dir()

        view = dataset.limit(2)
        view.export(
            export_dir=export_dir, dataset_type=fo.types.BDDDataset,
        )

        dataset2 = fo.Dataset.from_dir(
            dataset_dir=export_dir, dataset_type=fo.types.BDDDataset,
        )

        self.assertEqual(len(view), len(dataset2))
        self.assertEqual(
            view.count("weather"), dataset2.count("attributes"),
        )
        self.assertEqual(
            view.count("predictions.detections"),
            dataset2.count("detections.detections"),
        )

        # Handle unlabeled data

        export_dir = self._new_dir()

        dataset.export(
            export_dir=export_dir, dataset_type=fo.types.BDDDataset,
        )

        dataset2 = fo.Dataset.from_dir(
            dataset_dir=export_dir,
            dataset_type=fo.types.BDDDataset,
            include_all_data=True,
        )

        self.assertEqual(len(dataset), len(dataset2))

        # Labels-only

        data_path = self.images_dir
        labels_path = fos.join(self._new_dir(), "labels.json")

        dataset.export(
            labels_path=labels_path, dataset_type=fo.types.BDDDataset,
        )

        dataset2 = fo.Dataset.from_dir(
            data_path=data_path,
            labels_path=labels_path,
            dataset_type=fo.types.BDDDataset,
            include_all_data=True,
        )

        self.assertEqual(len(dataset), len(dataset2))
        self.assertEqual(
            dataset.count("weather"), dataset2.count("attributes"),
        )
        self.assertEqual(
            dataset.count("predictions.detections"),
            dataset2.count("detections.detections"),
        )

    @drop_datasets
    def test_cvat_image_dataset(self):
        dataset = self._make_dataset()

        # Standard format

        export_dir = self._new_dir()

        view = dataset.limit(2)
        view.export(
            export_dir=export_dir, dataset_type=fo.types.CVATImageDataset,
        )

        dataset2 = fo.Dataset.from_dir(
            dataset_dir=export_dir, dataset_type=fo.types.CVATImageDataset,
        )

        self.assertEqual(len(view), len(dataset2))
        self.assertEqual(
            view.count("predictions.detections"),
            dataset2.count("detections.detections"),
        )

        # Handle unlabeled data

        export_dir = self._new_dir()

        dataset.export(
            export_dir=export_dir, dataset_type=fo.types.CVATImageDataset,
        )

        dataset2 = fo.Dataset.from_dir(
            dataset_dir=export_dir,
            dataset_type=fo.types.CVATImageDataset,
            include_all_data=True,
        )

        self.assertEqual(len(dataset), len(dataset2))

        # Labels-only

        data_path = self.images_dir
        labels_path = fos.join(self._new_dir(), "labels.xml")

        dataset.export(
            labels_path=labels_path, dataset_type=fo.types.CVATImageDataset,
        )

        dataset2 = fo.Dataset.from_dir(
            data_path=data_path,
            labels_path=labels_path,
            dataset_type=fo.types.CVATImageDataset,
            include_all_data=True,
        )

        self.assertEqual(len(dataset), len(dataset2))
        self.assertEqual(
            dataset.count("predictions.detections"),
            dataset2.count("detections.detections"),
        )

    @skipwindows
    @drop_datasets
    def test_fiftyone_dataset(self):
        dataset = self._make_dataset()

        # Standard format

        export_dir = self._new_dir()

        dataset.export(
            export_dir=export_dir, dataset_type=fo.types.FiftyOneDataset,
        )

        dataset2 = fo.Dataset.from_dir(
            dataset_dir=export_dir, dataset_type=fo.types.FiftyOneDataset,
        )

        self.assertEqual(len(dataset), len(dataset2))
        self.assertListEqual(
            [os.path.basename(f) for f in dataset.values("filepath")],
            [os.path.basename(f) for f in dataset2.values("filepath")],
        )
        self.assertListEqual(
            dataset.values("weather.label"), dataset2.values("weather.label")
        )
        self.assertEqual(
            dataset.count("predictions.detections"),
            dataset2.count("predictions.detections"),
        )

        # Test import/export of run results

        dataset.clone_sample_field("predictions", "ground_truth")

        view = dataset.limit(2)
        view.evaluate_detections(
            "predictions", gt_field="ground_truth", eval_key="test"
        )

        export_dir = self._new_dir()

        dataset.export(
            export_dir=export_dir, dataset_type=fo.types.FiftyOneDataset,
        )

        dataset2 = fo.Dataset.from_dir(
            dataset_dir=export_dir, dataset_type=fo.types.FiftyOneDataset,
        )

        self.assertTrue("test" in dataset.list_evaluations())
        self.assertTrue("test" in dataset2.list_evaluations())

        view2 = dataset2.load_evaluation_view("test")
        self.assertEqual(len(view), len(view2))

        info = dataset.get_evaluation_info("test")
        info2 = dataset2.get_evaluation_info("test")
        self.assertEqual(info.key, info2.key)


class VideoDatasetTests(unittest.TestCase):
    def setUp(self):
        temp_dir = fos.TempDir(basedir=basedir)
        tmp_dir = temp_dir.__enter__()
        ref_video_path = fos.join(tmp_dir, "_ref_video.mp4")
        videos_dir = fos.join(tmp_dir, "_videos")

        with fos.LocalFile(ref_video_path, "w") as local_path:
            with etav.FFmpegVideoWriter(local_path, 5, (640, 480)) as writer:
                for _ in range(5):
                    img = np.random.randint(
                        255, size=(480, 640, 3), dtype=np.uint8
                    )
                    writer.write(img)

        self._temp_dir = temp_dir
        self._tmp_dir = tmp_dir
        self._ref_video_path = ref_video_path
        self.videos_dir = videos_dir

    def tearDown(self):
        self._temp_dir.__exit__()

    def _new_video(self):
        filepath = fos.join(
            self.videos_dir,
            self._new_name() + os.path.splitext(self._ref_video_path)[1],
        )

        fos.copy_file(self._ref_video_path, filepath)
        return filepath

    def _new_name(self):
        return "".join(
            random.choice(string.ascii_lowercase + string.digits)
            for _ in range(24)
        )

    def _new_dir(self):
        return fos.join(self._tmp_dir, self._new_name())


class VideoExportCoersionTests(VideoDatasetTests):
    @skipwindows
    @drop_datasets
    def test_clip_exports(self):
        sample1 = fo.Sample(
            filepath=self._new_video(),
            predictions=fo.TemporalDetections(
                detections=[
                    fo.TemporalDetection(
                        label="cat", support=[1, 3], confidence=0.9
                    )
                ]
            ),
        )
        sample1.frames[1] = fo.Frame(
            weather=fo.Classification(label="sunny", confidence=0.9),
            predictions=fo.Detections(
                detections=[
                    fo.Detection(
                        label="cat", bounding_box=[0.1, 0.1, 0.4, 0.4],
                    ),
                    fo.Detection(
                        label="dog", bounding_box=[0.5, 0.5, 0.4, 0.4],
                    ),
                ]
            ),
        )
        sample1.frames[2] = fo.Frame(
            weather=fo.Classification(label="cloudy", confidence=0.95),
            predictions=fo.Detections(
                detections=[
                    fo.Detection(
                        label="cat",
                        bounding_box=[0.1, 0.1, 0.4, 0.4],
                        confidence=0.9,
                        age=51,
                        cute=True,
                        mood="surly",
                    ),
                    fo.Detection(
                        label="dog",
                        bounding_box=[0.5, 0.5, 0.4, 0.4],
                        confidence=0.95,
                        age=52,
                        cute=False,
                        mood="derpy",
                    ),
                ]
            ),
        )

        sample2 = fo.Sample(
            filepath=self._new_video(),
            predictions=fo.TemporalDetections(
                detections=[
                    fo.TemporalDetection(
                        label="cat", support=[1, 4], confidence=0.95,
                    ),
                    fo.TemporalDetection(
                        label="dog", support=[2, 5], confidence=0.95,
                    ),
                ]
            ),
        )

        dataset = fo.Dataset()
        dataset.add_samples([sample1, sample2])

        #
        # Export unlabeled video clips
        #

        export_dir = self._new_dir()

        dataset.export(
            export_dir=export_dir,
            dataset_type=fo.types.VideoDirectory,
            label_field="predictions",
        )

        dataset2 = fo.Dataset.from_dir(
            dataset_dir=export_dir, dataset_type=fo.types.VideoDirectory,
        )

        self.assertEqual(
            len(dataset2), dataset.count("predictions.detections")
        )

        #
        # Export temporal detection clips in a TemporalDetections field
        #

        export_dir = self._new_dir()

        dataset.export(
            export_dir=export_dir,
            dataset_type=fo.types.VideoClassificationDirectoryTree,
            label_field="predictions",
        )

        dataset2 = fo.Dataset.from_dir(
            dataset_dir=export_dir,
            dataset_type=fo.types.VideoClassificationDirectoryTree,
        )

        self.assertEqual(
            len(dataset2), dataset.count("predictions.detections")
        )

        #
        # Export video classification clips directly from a ClipsView
        #

        export_dir = self._new_dir()

        dataset.to_clips("predictions").export(
            export_dir=export_dir,
            dataset_type=fo.types.VideoClassificationDirectoryTree,
            label_field="predictions",
        )

        dataset2 = fo.Dataset.from_dir(
            dataset_dir=export_dir,
            dataset_type=fo.types.VideoClassificationDirectoryTree,
        )

        self.assertEqual(
            len(dataset2), dataset.count("predictions.detections")
        )

        #
        # Export frame labels for clips
        #

        export_dir = self._new_dir()

        clips = dataset.to_clips("predictions")
        clips.export(
            export_dir=export_dir,
            dataset_type=fo.types.FiftyOneVideoLabelsDataset,
            frame_labels_field="predictions",
        )

        dataset2 = fo.Dataset.from_dir(
            dataset_dir=export_dir,
            dataset_type=fo.types.FiftyOneVideoLabelsDataset,
        )

        self.assertEqual(
            clips.count("frames.predictions.detections"),
            dataset2.count("frames.predictions.detections"),
        )

        #
        # Export entire clips view as a dataset
        #

        export_dir = self._new_dir()

        clips = dataset.to_clips("predictions")

        clips.export(
            export_dir=export_dir, dataset_type=fo.types.FiftyOneDataset
        )

        dataset2 = fo.Dataset.from_dir(
            dataset_dir=export_dir, dataset_type=fo.types.FiftyOneDataset
        )

        self.assertEqual(len(clips), len(dataset2))
        self.assertEqual(clips.count("frames"), dataset2.count("frames"))
        self.assertListEqual(
            clips.values("support"), dataset2.values("support")
        )

        dataset3 = clips.clone()

        self.assertEqual(len(clips), len(dataset3))
        self.assertEqual(clips.count("frames"), dataset3.count("frames"))
        self.assertListEqual(
            clips.values("support"), dataset3.values("support")
        )


class UnlabeledVideoDatasetTests(VideoDatasetTests):
    def _make_dataset(self):
        samples = [fo.Sample(filepath=self._new_video()) for _ in range(5)]

        dataset = fo.Dataset()
        dataset.add_samples(samples)

        return dataset

    @drop_datasets
    def test_video_directory(self):
        dataset = self._make_dataset()
        export_dir = self._new_dir()

        dataset.export(
            export_dir=export_dir, dataset_type=fo.types.VideoDirectory,
        )

        dataset2 = fo.Dataset.from_dir(
            dataset_dir=export_dir, dataset_type=fo.types.VideoDirectory,
        )

        self.assertEqual(len(dataset), len(dataset2))


class VideoClassificationDatasetTests(VideoDatasetTests):
    def _make_dataset(self):
        samples = [
            fo.Sample(
                filepath=self._new_video(),
                predictions=fo.Classification(label="cat", confidence=0.9),
            ),
            fo.Sample(
                filepath=self._new_video(),
                predictions=fo.Classification(label="dog", confidence=0.95),
            ),
            fo.Sample(filepath=self._new_video()),
        ]

        dataset = fo.Dataset()
        dataset.add_samples(samples)

        return dataset

    @drop_datasets
    def test_video_classification_directory_tree(self):
        dataset = self._make_dataset()

        # Standard format

        export_dir = self._new_dir()

        dataset.export(
            export_dir=export_dir,
            dataset_type=fo.types.VideoClassificationDirectoryTree,
        )

        dataset2 = fo.Dataset.from_dir(
            dataset_dir=export_dir,
            dataset_type=fo.types.VideoClassificationDirectoryTree,
            label_field="predictions",
        )

        self.assertEqual(len(dataset), len(dataset2))
        self.assertEqual(
            dataset.count("predictions"), dataset2.count("predictions")
        )


class TemporalDetectionDatasetTests(VideoDatasetTests):
    def _make_dataset(self):
        samples = [
            fo.Sample(
                filepath=self._new_video(),
                predictions=fo.TemporalDetections(
                    detections=[
                        fo.TemporalDetection(
                            label="cat", support=[1, 3], confidence=0.9
                        )
                    ]
                ),
            ),
            fo.Sample(
                filepath=self._new_video(),
                predictions=fo.TemporalDetections(
                    detections=[
                        fo.TemporalDetection(
                            label="cat", support=[1, 4], confidence=0.95,
                        ),
                        fo.TemporalDetection(
                            label="dog", support=[2, 5], confidence=0.95,
                        ),
                    ]
                ),
            ),
            fo.Sample(filepath=self._new_video()),
        ]

        dataset = fo.Dataset()
        dataset.add_samples(samples)

        return dataset

    @drop_datasets
    def test_fiftyone_temporal_detection_dataset(self):
        dataset = self._make_dataset()

        # Standard format

        export_dir = self._new_dir()

        dataset.export(
            export_dir=export_dir,
            dataset_type=fo.types.FiftyOneTemporalDetectionDataset,
        )

        dataset2 = fo.Dataset.from_dir(
            dataset_dir=export_dir,
            dataset_type=fo.types.FiftyOneTemporalDetectionDataset,
            label_field="predictions",
        )

        supports = dataset.values("predictions.detections.support")
        supports2 = dataset2.values("predictions.detections.support")

        self.assertEqual(len(dataset), len(dataset2))

        # sorting is necessary because sample order is arbitrary
        self.assertListEqual(
            sorted(supports, key=lambda k: (k is None, k)),
            sorted(supports2, key=lambda k: (k is None, k)),
        )

        # Use timestamps

        export_dir = self._new_dir()

        dataset.export(
            export_dir=export_dir,
            dataset_type=fo.types.FiftyOneTemporalDetectionDataset,
            use_timestamps=True,
        )

        dataset2 = fo.Dataset.from_dir(
            dataset_dir=export_dir,
            dataset_type=fo.types.FiftyOneTemporalDetectionDataset,
            label_field="predictions",
        )

        supports = dataset.values("predictions.detections.support")
        supports2 = dataset2.values("predictions.detections.support")

        self.assertEqual(len(dataset), len(dataset2))

        # sorting is necessary because sample order is arbitrary
        self.assertListEqual(
            sorted(supports, key=lambda k: (k is None, k)),
            sorted(supports2, key=lambda k: (k is None, k)),
        )


class MultitaskVideoDatasetTests(VideoDatasetTests):
    def _make_dataset(self):
        sample1 = fo.Sample(filepath=self._new_video())
        sample1.frames[1] = fo.Frame(
            weather=fo.Classification(label="sunny", confidence=0.9),
            predictions=fo.Detections(
                detections=[
                    fo.Detection(
                        label="cat", bounding_box=[0.1, 0.1, 0.4, 0.4],
                    ),
                    fo.Detection(
                        label="dog", bounding_box=[0.5, 0.5, 0.4, 0.4],
                    ),
                ]
            ),
        )
        sample1.frames[2] = fo.Frame(
            weather=fo.Classification(label="cloudy", confidence=0.95),
            predictions=fo.Detections(
                detections=[
                    fo.Detection(
                        label="cat",
                        bounding_box=[0.1, 0.1, 0.4, 0.4],
                        confidence=0.9,
                        age=51,
                        cute=True,
                        mood="surly",
                    ),
                    fo.Detection(
                        label="dog",
                        bounding_box=[0.5, 0.5, 0.4, 0.4],
                        confidence=0.95,
                        age=52,
                        cute=False,
                        mood="derpy",
                    ),
                ]
            ),
        )

        sample2 = fo.Sample(filepath=self._new_video())
        sample2.frames[1] = fo.Frame()

        sample3 = fo.Sample(filepath=self._new_video())

        dataset = fo.Dataset()
        dataset.add_samples([sample1, sample2, sample3])

        return dataset

    @drop_datasets
    def test_fiftyone_video_labels_dataset(self):
        dataset = self._make_dataset()

        # Standard format

        export_dir = self._new_dir()

        dataset.export(
            export_dir=export_dir,
            dataset_type=fo.types.FiftyOneVideoLabelsDataset,
        )

        dataset2 = fo.Dataset.from_dir(
            dataset_dir=export_dir,
            dataset_type=fo.types.FiftyOneVideoLabelsDataset,
        )

        self.assertEqual(len(dataset), len(dataset2))
        self.assertEqual(
            dataset.count("frames.weather"),
            dataset2.count("frames.attributes"),
        )
        self.assertEqual(
            dataset.distinct("frames.weather.confidence"),
            dataset2.distinct("frames.attributes.confidence"),
        )
        self.assertEqual(
            dataset.count("frames.predictions.detections"),
            dataset2.count("frames.detections.detections"),
        )
        self.assertEqual(
            dataset.distinct("frames.predictions.detections.confidence"),
            dataset2.distinct("frames.detections.detections.confidence"),
        )

    @drop_datasets
    def test_cvat_video_dataset(self):
        dataset = self._make_dataset()

        # Standard format

        export_dir = self._new_dir()

        view = dataset.limit(1)
        view.export(
            export_dir=export_dir, dataset_type=fo.types.CVATVideoDataset,
        )

        dataset2 = fo.Dataset.from_dir(
            dataset_dir=export_dir, dataset_type=fo.types.CVATVideoDataset,
        )

        self.assertEqual(len(view), len(dataset2))
        self.assertEqual(
            view.count("frames.predictions.detections"),
            dataset2.count("frames.detections.detections"),
        )

        # Handle unlabeled data

        export_dir = self._new_dir()

        dataset.export(
            export_dir=export_dir, dataset_type=fo.types.CVATVideoDataset,
        )

        dataset2 = fo.Dataset.from_dir(
            dataset_dir=export_dir,
            dataset_type=fo.types.CVATVideoDataset,
            include_all_data=True,
        )

        self.assertEqual(len(dataset), len(dataset2))

        # Labels-only

        data_path = self.videos_dir
        labels_path = fos.join(self._new_dir(), "labels/")

        dataset.export(
            labels_path=labels_path, dataset_type=fo.types.CVATVideoDataset,
        )

        dataset2 = fo.Dataset.from_dir(
            data_path=data_path,
            labels_path=labels_path,
            dataset_type=fo.types.CVATVideoDataset,
            include_all_data=True,
        )

        self.assertEqual(len(dataset), len(dataset2))
        self.assertEqual(
            dataset.count("frames.predictions.detections"),
            dataset2.count("frames.detections.detections"),
        )


if __name__ == "__main__":
    parser = argparse.ArgumentParser()
    parser.add_argument("--basedir", default=None)
    options, args = parser.parse_known_args()
    basedir = options.basedir

    # fo.config.show_progress_bars = False
    unittest.main(argv=sys.argv[:1] + args, verbosity=2)<|MERGE_RESOLUTION|>--- conflicted
+++ resolved
@@ -35,22 +35,17 @@
 import eta.core.video as etav
 
 import fiftyone as fo
-<<<<<<< HEAD
+import fiftyone.utils.coco as fouc
 import fiftyone.core.storage as fos
 import fiftyone.utils.image as foui
+import fiftyone.utils.yolo as fouy
 
 from decorators import drop_datasets
 
 
 basedir = None
 
-=======
-import fiftyone.utils.coco as fouc
-import fiftyone.utils.yolo as fouy
-
-from decorators import drop_datasets
-
->>>>>>> 6c0b7c4c
+
 skipwindows = pytest.mark.skipif(
     os.name == "nt", reason="Windows hangs in workflows, fix me"
 )
