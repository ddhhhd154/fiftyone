"""
FiftyOne delegated operator related unit tests.

| Copyright 2017-2023, Voxel51, Inc.
| `voxel51.com <https://voxel51.com/>`_
|
"""
import time
import unittest
from unittest import mock
from unittest.mock import patch

import pytest

import fiftyone
from bson import ObjectId

from fiftyone import Dataset
from fiftyone.factory import (
    DelegatedOperationPagingParams,
    SortDirection,
    SortByField,
)
from fiftyone.operators.delegated import DelegatedOperationService
from fiftyone.operators.executor import (
    ExecutionContext,
    ExecutionResult,
    ExecutionRunState,
    ExecutionProgress,
)
from fiftyone.operators.operator import Operator, OperatorConfig


class MockDataset:
    def __init__(self, **kwargs):
        self.name = kwargs.get("name", "test_dataset")
        self._doc = mock.MagicMock()
        self._doc.id = kwargs.get("id", ObjectId())

    def save(self):
        pass

    def delete(self):
        pass


class MockOperator(Operator):
    def __init__(self, success=True, sets_progress=False, **kwargs):
        self.success = success
        self.sets_progress = sets_progress
        super().__init__(**kwargs)

    @property
    def config(self):
        return OperatorConfig(
            name="mock_operator",
            label="Mock Operator",
            disable_schema_validation=True,
        )

    def resolve_input(self, *args, **kwargs):
        return

    def resolve_delegation(self, ctx) -> bool:
        return True

    def execute(self, ctx):
        if not self.success:
            raise Exception("MockOperator failed")

        if self.sets_progress:
            ctx.set_progress(0.5, "halfway there")
        return ExecutionResult(result={"executed": True})


class MockGeneratorOperator(Operator):
    def __init__(self, success=True, sets_progress=False, **kwargs):
        self.success = success
        self.sets_progress = sets_progress
        super().__init__(**kwargs)

    @property
    def config(self):
        return OperatorConfig(
            name="mock_operator",
            label="Mock Operator",
            disable_schema_validation=True,
        )

    def resolve_input(self, *args, **kwargs):
        return

    def resolve_delegation(self, ctx) -> bool:
        return True

    def execute(self, ctx):
        if not self.success:
            raise Exception("MockOperator failed")

        if self.sets_progress:
            ctx.set_progress(0.5, "halfway there")

        yield {"executed": True}


class MockProgressiveOperator(MockGeneratorOperator):
    def __init__(self, success=True, **kwargs):
        self.success = success
        self.sets_progress = True
        super().__init__(**kwargs)

    def execute(self, ctx):
        if not self.success:
            raise Exception("MockOperator failed")

        for x in range(10):
            ctx.set_progress(x / 10, f"progress {x}")
            yield {"executed": True}
            time.sleep(0.1)


@patch(
    "fiftyone.operators.registry.OperatorRegistry.operator_exists",
    return_value=True,
)
@patch(
    "fiftyone.operators.registry.OperatorRegistry.get_operator",
    return_value=MockOperator(),
)
class DelegatedOperationServiceTests(unittest.TestCase):
    _should_fail = False

    def setUp(self):
        self.docs_to_delete = []
        self.svc = DelegatedOperationService()

    def tearDown(self):
        self.delete_test_data()

    def delete_test_data(self):
        with patch.object(
            fiftyone.operators.registry.OperatorRegistry, "operator_exists"
        ) as operator_exists:
            with patch.object(
                fiftyone.operators.registry.OperatorRegistry, "get_operator"
            ) as get_operator:
                operator_exists.return_value = True
                get_operator.return_value = MockOperator()
                for doc in self.docs_to_delete:
                    self.svc.delete_operation(doc_id=doc.id)

    @patch(
        "fiftyone.core.odm.utils.load_dataset",
    )
    def test_delegate_operation(
        self, mock_load_dataset, mock_get_operator, mock_operator_exists
    ):
        dataset_id = ObjectId()
        dataset_name = f"test_dataset_{dataset_id}"
        mock_load_dataset.return_value.name = dataset_name
        mock_load_dataset.return_value._doc.id = dataset_id
        doc = self.svc.queue_operation(
            operator="@voxelfiftyone/operator/foo",
            label=mock_get_operator.return_value.config.label,
            delegation_target="foo",
            context=ExecutionContext(
                request_params={"foo": "bar", "dataset_name": dataset_name},
            ),
        )
        self.docs_to_delete.append(doc)
        self.assertIsNotNone(doc.queued_at)
        self.assertEqual(doc.label, "Mock Operator")
        self.assertEqual(doc.run_state, ExecutionRunState.QUEUED)

        doc2 = self.svc.queue_operation(
            operator="@voxelfiftyone/operator/foo",
            delegation_target="foo",
            context=ExecutionContext(
                request_params={"foo": "bar", "dataset_name": dataset_name},
            ),
        )
        self.docs_to_delete.append(doc2)
        self.assertIsNotNone(doc2.queued_at)
        self.assertEqual(doc2.label, "@voxelfiftyone/operator/foo")
        self.assertEqual(doc2.run_state, ExecutionRunState.QUEUED)

    def test_list_queued_operations(
        self, mock_get_operator, mock_operator_exists
    ):
        dataset_name = f"test_dataset_{ObjectId()}"
        dataset = Dataset(dataset_name, _create=True, persistent=True)
        dataset.save()
        dataset_id = dataset._doc.id

        self.delete_test_data()

        dataset_name2 = f"test_dataset_{ObjectId()}"
        dataset2 = Dataset(dataset_name2, _create=True, persistent=True)
        dataset2.save()
        dataset_id2 = dataset2._doc.id

        operator = "@voxelfiftyone/operator/foo"
        operator2 = "@voxelfiftyone/operator/bar"

        docs_to_run = []

        # get all the existing counts of queued operations
        initial_queued = len(self.svc.get_queued_operations())
        initial_running = len(
            self.svc.list_operations(run_state=ExecutionRunState.RUNNING)
        )
        initial_dataset_queued = len(
            self.svc.get_queued_operations(dataset_name=dataset_name)
        )
        initial_operator_queued = len(
            self.svc.get_queued_operations(operator=operator)
        )

        # create a bunch of ops
        for i in range(10):
            doc = self.svc.queue_operation(
                operator=operator,
                label=mock_get_operator.return_value.name,
                # delegation_target=f"delegation_target{i}",
                context=ExecutionContext(
                    request_params={
                        "foo": "bar",
                        "dataset_name": dataset_name,
                        "dataset_id": str(dataset_id),
                    },
                ),
            )
            self.docs_to_delete.append(doc)
            # pylint: disable=no-member
            docs_to_run.append(doc.id)

        for i in range(10):
            doc = self.svc.queue_operation(
                operator=operator2,
                label=mock_get_operator.return_value.name,
                # delegation_target=f"delegation_target_2{i}",
                context=ExecutionContext(
                    request_params={
                        "foo": "bar",
                        "dataset_name": dataset_name2,
                        "dataset_id": str(dataset_id2),
                    },
                ),
            )
            self.docs_to_delete.append(doc)

        queued = self.svc.get_queued_operations()
        self.assertEqual(len(queued), 20 + initial_queued)

        queued = self.svc.get_queued_operations(dataset_name=dataset_name)
        self.assertEqual(len(queued), 10 + initial_dataset_queued)

        queued = self.svc.get_queued_operations(operator=operator)
        self.assertEqual(len(queued), 10 + initial_operator_queued)

        for doc in docs_to_run:
            self.svc.set_running(doc)

        queued = self.svc.get_queued_operations()
        self.assertEqual(len(queued), 10 + initial_queued)

        running = self.svc.list_operations(run_state=ExecutionRunState.RUNNING)
        self.assertEqual(len(running), 10 + initial_running)

        dataset.delete()
        dataset2.delete()

<<<<<<< HEAD
    def test_set_run_states(self, mock_get_operator, mock_operator_exists):
=======
    @patch(
        "fiftyone.core.odm.utils.load_dataset",
    )
    def test_set_run_states(
        self, mock_load_dataset, mock_get_operator, mock_operator_exists
    ):
        mock_load_dataset.return_value = MockDataset()
>>>>>>> 0400384a
        doc = self.svc.queue_operation(
            operator="@voxelfiftyone/operator/foo",
            label=mock_get_operator.return_value.name,
            delegation_target=f"test_target",
            context=ExecutionContext(
                request_params={"foo": "bar", "dataset_id": str(ObjectId())}
            ),
        )

        original_updated_at = doc.updated_at

        self.docs_to_delete.append(doc)
        self.assertEqual(doc.run_state, ExecutionRunState.QUEUED)
        time.sleep(0.1)

        doc = self.svc.set_running(doc_id=doc.id)
        self.assertEqual(doc.run_state, ExecutionRunState.RUNNING)
        self.assertNotEqual(doc.updated_at, original_updated_at)
        original_updated_at = doc.updated_at
        time.sleep(0.1)

        doc = self.svc.set_completed(doc_id=doc.id)
        self.assertEqual(doc.run_state, ExecutionRunState.COMPLETED)
        self.assertNotEqual(doc.updated_at, original_updated_at)
        original_updated_at = doc.updated_at
        time.sleep(0.1)

        doc = self.svc.set_failed(
            doc_id=doc.id,
            result=ExecutionResult(error=str(ValueError("oops!"))),
        )
        self.assertEqual(doc.run_state, ExecutionRunState.FAILED)
        self.assertIsNotNone(doc.result.error)
        self.assertNotEqual(doc.updated_at, original_updated_at)

    @patch(
        "fiftyone.core.odm.utils.load_dataset",
    )
    def test_sets_progress(
        self, mock_load_dataset, mock_get_operator, mock_operator_exists
    ):
        mock_load_dataset.return_value = MockDataset()
        mock_get_operator.return_value = MockOperator(sets_progress=True)

        doc = self.svc.queue_operation(
            operator="@voxelfiftyone/operator/foo",
            delegation_target=f"test_target",
            context=ExecutionContext(
                request_params={"foo": "bar", "dataset_id": str(ObjectId())}
            ),
        )

        self.docs_to_delete.append(doc)
        self.assertEqual(doc.run_state, ExecutionRunState.QUEUED)

        self.svc.execute_queued_operations(delegation_target="test_target")

        doc = self.svc.get(doc_id=doc.id)
        self.assertEqual(doc.run_state, ExecutionRunState.COMPLETED)
        self.assertIsNotNone(doc.status)
        self.assertEqual(doc.status.progress, 0.5)
        self.assertEqual(doc.status.label, "halfway there")
        self.assertIsNotNone(doc.status.updated_at)

    @patch(
        "fiftyone.core.odm.utils.load_dataset",
    )
    def test_full_run_success(
        self, mock_load_dataset, mock_get_operator, mock_operator_exists
    ):
        mock_load_dataset.return_value = MockDataset()
        doc = self.svc.queue_operation(
            operator="@voxelfiftyone/operator/foo",
            label=mock_get_operator.return_value.name,
            delegation_target=f"test_target",
            context=ExecutionContext(
                request_params={"foo": "bar", "dataset_id": str(ObjectId())}
            ),
        )

        self.docs_to_delete.append(doc)
        self.assertEqual(doc.run_state, ExecutionRunState.QUEUED)

        self.svc.execute_queued_operations(delegation_target="test_target")

        doc = self.svc.get(doc_id=doc.id)
        self.assertEqual(doc.run_state, ExecutionRunState.COMPLETED)
        self.assertIsNotNone(doc.started_at)
        self.assertIsNotNone(doc.queued_at)
        self.assertIsNotNone(doc.completed_at)

        self.assertIsNone(doc.result.error)
        self.assertIsNone(doc.failed_at)

        self.assertEqual(doc.result.result, {"executed": True})

    @patch(
        "fiftyone.core.odm.utils.load_dataset",
    )
    def test_generator_run_success(
        self, mock_load_dataset, mock_get_operator, mock_operator_exists
    ):
        mock_load_dataset.return_value = MockDataset()
        mock_get_operator.return_value = MockGeneratorOperator()

        doc = self.svc.queue_operation(
            operator="@voxelfiftyone/operator/generator_op",
            label=mock_get_operator.return_value.name,
            delegation_target=f"test_target_generator",
            context=ExecutionContext(
                request_params={"foo": "bar", "dataset_id": str(ObjectId())}
            ),
        )

        self.docs_to_delete.append(doc)
        self.assertEqual(doc.run_state, ExecutionRunState.QUEUED)

        self.svc.execute_queued_operations(
            delegation_target="test_target_generator"
        )

        doc = self.svc.get(doc_id=doc.id)
        self.assertEqual(doc.run_state, ExecutionRunState.COMPLETED)
        self.assertIsNotNone(doc.started_at)
        self.assertIsNotNone(doc.queued_at)
        self.assertIsNotNone(doc.completed_at)
        self.assertIsNone(doc.result)
        self.assertIsNone(doc.failed_at)

    @patch(
        "fiftyone.core.odm.utils.load_dataset",
    )
    def test_generator_sets_progress(
        self, mock_load_dataset, mock_get_operator, mock_operator_exists
    ):
        mock_load_dataset.return_value = MockDataset()
        mock_get_operator.return_value = MockGeneratorOperator(
            sets_progress=True
        )

        doc = self.svc.queue_operation(
            operator="@voxelfiftyone/operator/foo",
            delegation_target=f"test_target",
            context=ExecutionContext(request_params={"foo": "bar"}),
        )

        self.docs_to_delete.append(doc)
        self.assertEqual(doc.run_state, ExecutionRunState.QUEUED)

        self.svc.execute_queued_operations(delegation_target="test_target")

        doc = self.svc.get(doc_id=doc.id)
        self.assertEqual(doc.run_state, ExecutionRunState.COMPLETED)
        self.assertIsNotNone(doc.status)
        self.assertEqual(doc.status.progress, 0.5)
        self.assertEqual(doc.status.label, "halfway there")
        self.assertIsNotNone(doc.status.updated_at)

    @patch(
        "fiftyone.core.odm.utils.load_dataset",
    )
    def test_updates_progress(
        self, mock_load_dataset, mock_get_operator, mock_operator_exists
    ):
        mock_get_operator.return_value = MockProgressiveOperator()
        mock_load_dataset.return_value = MockDataset()
        doc = self.svc.queue_operation(
            operator="@voxelfiftyone/operator/foo",
            delegation_target=f"test_target",
            context=ExecutionContext(request_params={"foo": "bar"}),
        )

        self.docs_to_delete.append(doc)
        self.assertEqual(doc.run_state, ExecutionRunState.QUEUED)

        with patch.object(
            DelegatedOperationService, "set_progress"
        ) as set_progress:
            self.svc.execute_operation(
                operation=doc, run_link="http://run.info"
            )
            self.assertEqual(set_progress.call_count, 10)
            for x in range(10):
                call = set_progress.call_args_list[x]
                self.assertEqual(call.args[0], doc.id)
                self.assertEqual(call.args[1].progress, x / 10)
                self.assertEqual(call.args[1].label, f"progress {x}")

        doc = self.svc.get(doc_id=doc.id)
        self.assertEqual(doc.run_state, ExecutionRunState.COMPLETED)
        self.assertEqual(doc.run_link, "http://run.info")

    @patch(
        "fiftyone.core.odm.utils.load_dataset",
    )
    def test_full_run_fail(
        self, mock_load_dataset, mock_get_operator, mock_operator_exists
    ):
        dataset_id = ObjectId()
        dataset_name = f"test_dataset_{dataset_id}"
        mock_load_dataset.return_value.name = dataset_name
        mock_load_dataset.return_value._doc.id = dataset_id
        mock_get_operator.return_value = MockOperator(success=False)

        ctx = ExecutionContext()
        ctx.request_params = {"foo": "bar"}
        doc = self.svc.queue_operation(
            operator="@voxelfiftyone/operator/foo",
            label=mock_get_operator.return_value.name,
            delegation_target=f"test_target",
            context=ctx.serialize(),
        )

        self.docs_to_delete.append(doc)
        self.assertEqual(doc.run_state, ExecutionRunState.QUEUED)

        self.svc.execute_queued_operations(delegation_target="test_target")

        doc = self.svc.get(doc_id=doc.id)
        self.assertEqual(doc.run_state, ExecutionRunState.FAILED)
        self.assertIsNotNone(doc.started_at)
        self.assertIsNotNone(doc.queued_at)
        self.assertIsNone(doc.completed_at)

        self.assertIsNotNone(doc.result)
        self.assertTrue("Exception: MockOperator failed" in doc.result.error)
        self.assertIsNotNone(doc.failed_at)

    @patch(
        "fiftyone.core.odm.utils.load_dataset",
    )
    def test_rerun_failed(
        self, mock_load_dataset, get_op_mock, op_exists_mock
    ):
        dataset_id = ObjectId()
        dataset_name = f"test_dataset_{dataset_id}"
        mock_load_dataset.return_value.name = dataset_name
        mock_load_dataset.return_value._doc.id = dataset_id

        get_op_mock.return_value = MockOperator(success=False)

        ctx = ExecutionContext()
        ctx.request_params = {"foo": "bar"}
        doc = self.svc.queue_operation(
            operator="@voxelfiftyone/operator/foo",
            label=get_op_mock.return_value.name,
            delegation_target=f"test_target",
            context=ctx.serialize(),
        )

        self.docs_to_delete.append(doc)
        self.assertEqual(doc.run_state, ExecutionRunState.QUEUED)

        self.svc.execute_queued_operations(delegation_target="test_target")

        doc = self.svc.get(doc_id=doc.id)
        self.assertEqual(doc.run_state, ExecutionRunState.FAILED)

        # set the mock back to a successful operation
        get_op_mock.return_value = MockOperator()

        rerun_doc = self.svc.rerun_operation(doc.id)
        self.docs_to_delete.append(rerun_doc)
        self.assertNotEqual(doc.id, rerun_doc.id)
        self.assertIsNotNone(rerun_doc.delegation_target)
        self.assertEqual(rerun_doc.delegation_target, doc.delegation_target)
        self.assertEqual(rerun_doc.run_state, ExecutionRunState.QUEUED)
        self.assertIsNotNone(rerun_doc.queued_at)
        self.assertIsNone(rerun_doc.started_at)
        self.assertIsNone(rerun_doc.completed_at)
        self.assertIsNone(rerun_doc.result)

        self.svc.execute_queued_operations(delegation_target="test_target")

        doc = self.svc.get(doc_id=rerun_doc.id)
        self.assertEqual(doc.run_state, ExecutionRunState.COMPLETED)

    def test_rerun_with_renamed_dataset(self, get_op_mock, op_exists_mock):
        # setup
        uid = str(ObjectId())
        dataset_name = f"test_dataset_{uid}"
        dataset = Dataset(dataset_name, _create=True, persistent=True)
        dataset.save()

        get_op_mock.return_value = MockOperator(success=False)

        ctx = ExecutionContext(
            request_params={
                "dataset_id": str(dataset._doc.id),
                "dataset_name": dataset.name,
            }
        )
        # Queue operation using original dataset name
        doc = self.svc.queue_operation(
            operator="@voxelfiftyone/operator/foo",
            label=get_op_mock.return_value.name,
            delegation_target=f"test_target",
            context=ctx.serialize(),
        )

        self.docs_to_delete.append(doc)
        self.assertEqual(doc.run_state, ExecutionRunState.QUEUED)

        # Execute once with original dataset name
        self.svc.execute_queued_operations(delegation_target="test_target")
        doc = self.svc.get(doc_id=doc.id)
        self.assertEqual(doc.run_state, ExecutionRunState.FAILED)

        # set the mock back to a successful operation
        get_op_mock.return_value = MockOperator()

        # Rename dataset and save
        dataset.name = f"renamed_dataset_{uid}"
        dataset.save()

        try:
            # Rerun failed operation after the dataset is renamed
            rerun_doc = self.svc.rerun_operation(doc.id)
            self.docs_to_delete.append(rerun_doc)
            self.assertNotEqual(doc.id, rerun_doc.id)
            self.assertIsNotNone(rerun_doc.delegation_target)
            self.assertEqual(
                rerun_doc.delegation_target, doc.delegation_target
            )
            self.assertEqual(rerun_doc.run_state, ExecutionRunState.QUEUED)
            self.assertIsNotNone(rerun_doc.queued_at)
            self.assertIsNone(rerun_doc.started_at)
            self.assertIsNone(rerun_doc.completed_at)
            self.assertIsNone(rerun_doc.result)

            self.svc.execute_queued_operations(delegation_target="test_target")

            doc = self.svc.get(doc_id=rerun_doc.id)
            self.assertEqual(doc.run_state, ExecutionRunState.COMPLETED)

        except:
            pytest.fail(
                "Should not fail when rerunning failed operation with renamed dataset"
            )
        finally:
            dataset.delete()

    def test_execute_with_renamed_dataset(self, get_op_mock, op_exists_mock):
        # setup
        uid = str(ObjectId())
        dataset_name = f"test_dataset_{uid}"
        dataset = Dataset(dataset_name, _create=True, persistent=True)
        dataset.save()

        get_op_mock.return_value = MockOperator(success=True)

        ctx = ExecutionContext(
            request_params={
                "dataset_id": str(dataset._doc.id),
                "dataset_name": dataset.name,
            }
        )
        # Queue operation using original dataset name
        doc = self.svc.queue_operation(
            operator="@voxelfiftyone/operator/foo",
            label=get_op_mock.return_value.name,
            delegation_target=f"test_target",
            context=ctx.serialize(),
        )

        self.docs_to_delete.append(doc)
        self.assertEqual(doc.run_state, ExecutionRunState.QUEUED)

        # Rename dataset
        dataset.name = f"renamed_dataset_{uid}"
        dataset.save()

        # Execute queued operation after saving the new dataset name
        try:
            self.svc.execute_queued_operations(delegation_target="test_target")
            doc = self.svc.get(doc_id=doc.id)
            self.assertEqual(doc.run_state, ExecutionRunState.COMPLETED)
        except:
            pytest.fail(
                "Should not fail when executing queued operation with renamed dataset"
            )
        finally:
            dataset.delete()

    def test_paging_sorting(self, mock_get_operator, mock_operator_exists):
        dataset_name = f"test_dataset_{ObjectId()}"
        dataset = Dataset(dataset_name, _create=True, persistent=True)
        dataset.save()
        dataset_id = dataset._doc.id
<<<<<<< HEAD

        user = f"test_user_{ObjectId()}"
=======
>>>>>>> 0400384a

        # create 100 docs, 25 of each state & for each user
        queued = []
        running = []
        completed = []
        failed = []
<<<<<<< HEAD

=======
>>>>>>> 0400384a
        for i in range(4):
            operator = f"@voxelfiftyone/operator/test_{i}"
            for j in range(25):
                doc = self.svc.queue_operation(
                    operator=operator,
                    label=mock_get_operator.return_value.name,
                    context=ExecutionContext(
                        request_params={
                            "foo": "bar",
                            "dataset_name": dataset_name,
                            "dataset_id:": str(dataset_id),
<<<<<<< HEAD
                        },
                        user=f"{user}_{i}",
=======
                        }
>>>>>>> 0400384a
                    ),
                )
                time.sleep(
                    0.01
                )  # ensure that the queued_at times are different
                self.docs_to_delete.append(doc)
                if i == 0:
                    queued.append(doc)
                elif i == 1:
                    running.append(doc)
                elif i == 2:
                    completed.append(doc)
                elif i == 3:
                    failed.append(doc)

        for doc in running:
            self.svc.set_running(doc.id)

        for doc in completed:
            self.svc.set_completed(doc.id)

        for doc in failed:
            self.svc.set_failed(doc.id, result=ExecutionResult(error="failed"))

        # test paging - get a page of everything
        docs = self.svc.list_operations(
            dataset_name=dataset_name,
            paging=DelegatedOperationPagingParams(
                skip=0,
                limit=25,
                sort_by=SortByField.QUEUED_AT,
                sort_direction=SortDirection.DESCENDING,
            ),
        )

        self.assertEqual(len(docs), 25)
        self.assertEqual(docs[0].id, failed[24].id)

        docs = self.svc.list_operations(
            dataset_name=dataset_name,
            paging=DelegatedOperationPagingParams(
                skip=0,
                limit=1000,
                sort_by=SortByField.UPDATED_AT,
                sort_direction=SortDirection.DESCENDING,
            ),
        )

        self.assertEqual(len(docs), 100)
        self.assertEqual(docs[0].id, failed[24].id)

        docs = self.svc.list_operations(
            dataset_name=dataset_name,
            paging=DelegatedOperationPagingParams(
                skip=0,
                limit=1,
                sort_by=SortByField.QUEUED_AT,
                sort_direction=SortDirection.ASCENDING,
            ),
        )

        self.assertEqual(len(docs), 1)
        self.assertEqual(docs[0].id, queued[0].id)

        docs = self.svc.list_operations(
            run_by=f"{user}_0",
            operator=f"@voxelfiftyone/operator/test_0",
            paging=DelegatedOperationPagingParams(skip=0, limit=100),
        )
        self.assertEqual(len(docs), 25)
        states = [doc.run_state for doc in docs]
        self.assertEqual(states, [ExecutionRunState.QUEUED] * 25)

        docs = self.svc.list_operations(
            run_by=f"{user}_1",
            operator=f"@voxelfiftyone/operator/test_1",
            paging=DelegatedOperationPagingParams(skip=0, limit=100),
        )
        self.assertEqual(len(docs), 25)
        states = [doc.run_state for doc in docs]
        self.assertEqual(states, [ExecutionRunState.RUNNING] * 25)

        docs = self.svc.list_operations(
            run_by=f"{user}_2",
            operator=f"@voxelfiftyone/operator/test_2",
            paging=DelegatedOperationPagingParams(skip=0, limit=100),
        )
        self.assertEqual(len(docs), 25)
        states = [doc.run_state for doc in docs]
        self.assertEqual(states, [ExecutionRunState.COMPLETED] * 25)

        docs = self.svc.list_operations(
            run_by=f"{user}_3",
            operator=f"@voxelfiftyone/operator/test_3",
            paging=DelegatedOperationPagingParams(skip=0, limit=100),
        )
        self.assertEqual(len(docs), 25)
        states = [doc.run_state for doc in docs]
        self.assertEqual(states, [ExecutionRunState.FAILED] * 25)

        # test paging - page through all the queued ops
        docs = [0]
        pages = 0
        limit = 7
        total = 0
        while len(docs) > 0:
            docs = self.svc.list_operations(
                dataset_name=dataset_name,
                run_state=ExecutionRunState.QUEUED,
                paging=DelegatedOperationPagingParams(
                    skip=pages * limit,
                    limit=limit,
                    sort_by=SortByField.QUEUED_AT,
                    sort_direction=SortDirection.DESCENDING,
                ),
            )
            total += len(docs)
            if len(docs) > 0:
                pages += 1

        self.assertEqual(pages, 4)
        self.assertEqual(total, 25)
        dataset.delete()

    @patch(
        "fiftyone.core.odm.utils.load_dataset",
    )
    def test_gets_dataset_id_from_name(
        self, mock_load_dataset, mock_get_operator, *args
    ):
        dataset_id = ObjectId()
        dataset_name = f"test_dataset_{dataset_id}"
        mock_load_dataset.return_value.name = dataset_name
        mock_load_dataset.return_value._doc.id = dataset_id

        ctx = ExecutionContext()
        ctx.request_params = {"foo": "bar", "dataset_name": dataset_name}
        doc = self.svc.queue_operation(
            operator="@voxelfiftyone/operator/foo",
            label=mock_get_operator.return_value.name,
            delegation_target=f"test_target",
            context=ctx.serialize(),
        )

        self.docs_to_delete.append(doc)

        self.assertEqual(doc.dataset_id, dataset_id)

    @patch(
        "fiftyone.core.odm.utils.load_dataset",
    )
    def test_deletes_by_dataset_id(
        self, mock_load_dataset, mock_get_operator, mock_operator_exists
    ):
        dataset_id = ObjectId()
        dataset_name = f"test_dataset_{dataset_id}"
        mock_load_dataset.return_value.name = dataset_name
        mock_load_dataset.return_value._doc.id = dataset_id

        # create 100 docs, 25 of each state & for each user
        queued = []
        operator = f"@voxelfiftyone/operator/test_{ObjectId}"
        for i in range(25):
            doc = self.svc.queue_operation(
                operator=operator,
                label=mock_get_operator.return_value.name,
                context=ExecutionContext(
                    request_params={
                        "foo": "bar",
                        "dataset_name": dataset_name,
                    }
                ),
            )
            time.sleep(0.01)  # ensure that the queued_at times are different
            self.docs_to_delete.append(doc)
            queued.append(doc)

        ops = self.svc.list_operations(
            dataset_name=dataset_name,
            paging=DelegatedOperationPagingParams(
                skip=0,
                limit=100,
                sort_by=SortByField.QUEUED_AT,
                sort_direction=SortDirection.DESCENDING,
            ),
        )

        self.assertEqual(len(ops), 25)

        self.svc.delete_for_dataset(dataset_id=dataset_id)

        ops = self.svc.list_operations(
            dataset_name=dataset_name,
            paging=DelegatedOperationPagingParams(
                skip=0,
                limit=100,
                sort_by=SortByField.QUEUED_AT,
                sort_direction=SortDirection.DESCENDING,
            ),
        )

        self.assertEqual(len(ops), 0)

    @patch(
        "fiftyone.core.odm.utils.load_dataset",
    )
    def test_search(
        self, mock_load_dataset, mock_get_operator, mock_operator_exists
    ):
        dataset_id = ObjectId()
        dataset_name = f"test_dataset_{dataset_id}"
        mock_load_dataset.return_value.name = dataset_name
        mock_load_dataset.return_value._doc.id = dataset_id

        delegation_target = f"delegation_target{ObjectId()}"
        for i in range(4):
            operator = f"@voxelfiftyone/operator/test_{i}"
            for j in range(25):
                doc = self.svc.queue_operation(
                    operator=operator,
                    label=f"test_{i}_{j}",
                    delegation_target=delegation_target,
                    context=ExecutionContext(
                        request_params={
                            "foo": "bar",
                            "dataset_name": dataset_name,
                        }
                    ),
                )
                time.sleep(
                    0.01
                )  # ensure that the queued_at times are different
                self.docs_to_delete.append(doc)

        paging = DelegatedOperationPagingParams(
            skip=0,
            limit=5000,
            sort_by=SortByField.QUEUED_AT,
            sort_direction=SortDirection.ASCENDING,
        )

        # test paging - get a page of everything
        docs = self.svc.list_operations(
            search={"operator/test": {"operator"}}, paging=paging
        )

        self.assertEqual(len(docs), 100)

        docs = self.svc.list_operations(
            search={"test_0": {"operator"}}, paging=paging
<<<<<<< HEAD
        )

        self.assertEqual(len(docs), 25)

        docs = self.svc.list_operations(
            search={"test_0": {"operator", "label"}}, paging=paging
=======
>>>>>>> 0400384a
        )

        self.assertEqual(len(docs), 25)

<<<<<<< HEAD
=======
        docs = self.svc.list_operations(
            search={"test_0": {"operator", "label"}}, paging=paging
        )

        self.assertEqual(len(docs), 25)

>>>>>>> 0400384a
        doc = self.svc.queue_operation(
            operator="@voxel51/test/foo_baz",
            label=f"I am a label",
            delegation_target=delegation_target,
            context=ExecutionContext(
                request_params={
                    "foo": "bar",
                    "dataset_name": dataset_name,
                }
            ),
        )
        self.docs_to_delete.append(doc)

        doc = self.svc.queue_operation(
            operator="@voxel51/test/operator",
            label=f"foo_baz",
            delegation_target=delegation_target,
            context=ExecutionContext(
                request_params={
                    "foo": "bar",
                    "dataset_name": dataset_name,
                }
            ),
        )
        self.docs_to_delete.append(doc)

        docs = self.svc.list_operations(
            search={"foo_baz": {"operator", "label"}}, paging=paging
        )

        self.assertEqual(len(docs), 2)

        docs = self.svc.list_operations(
            search={"foo_baz": {"label"}}, paging=paging
        )

        self.assertEqual(len(docs), 1)

        docs = self.svc.list_operations(
            search={"foo_baz": {"operator"}}, paging=paging
        )

        self.assertEqual(len(docs), 1)

    @patch(
        "fiftyone.core.odm.utils.load_dataset",
    )
    def test_count(
        self,
        mock_load_dataset,
        mock_get_operator,
        mock_operator_exists,
    ):
        dataset_id = ObjectId()
        dataset_name = f"test_dataset_{dataset_id}"
        mock_load_dataset.return_value.name = dataset_name
        mock_load_dataset.return_value._doc.id = dataset_id

        mock_get_operator.return_value = MockOperator()

        delegation_target = f"delegation_target{ObjectId()}"
        for i in range(4):
            operator = f"@voxelfiftyone/operator/test_{i}"
            for j in range(25):
                doc = self.svc.queue_operation(
                    operator=operator,
                    delegation_target=delegation_target,
                    label=mock_get_operator.return_value.name,
                    context=ExecutionContext(
                        request_params={
                            "foo": "bar",
                            "dataset_name": dataset_name,
                        },
                        operator_uri=operator,
                    ),
                )
                time.sleep(
                    0.01
                )  # ensure that the queued_at times are different
                self.docs_to_delete.append(doc)

        # test paging - get a page of everything
        docs = self.svc.count(
            search={"operator/test": {"operator"}},
        )

        self.assertEqual(docs, 100)

        docs = self.svc.count(
            search={"test_0": {"operator"}},
        )

        self.assertEqual(docs, 25)

        docs = self.svc.count(
            filters={"operator": f"@voxelfiftyone/operator/test_0"},
        )
        self.assertEqual(docs, 25)

    @patch(
        "fiftyone.core.odm.utils.load_dataset",
    )
    def test_rename_operation(
        self, mock_load_dataset, mock_get_operator, mock_operator_exists
    ):
        dataset_id = ObjectId()
        dataset_name = f"test_dataset_{dataset_id}"
        mock_load_dataset.return_value.name = dataset_name
        mock_load_dataset.return_value._doc.id = dataset_id

        ctx = ExecutionContext()
        ctx.request_params = {"foo": "bar"}
        doc = self.svc.queue_operation(
            operator="@voxelfiftyone/operator/foo",
            label=mock_get_operator.return_value.name,
            delegation_target=f"test_target",
            context=ctx.serialize(),
        )
        self.assertEquals(doc.label, mock_get_operator.return_value.name)

        self.docs_to_delete.append(doc)

        doc = self.svc.set_label(doc.id, "this is my delegated operation run.")
        self.assertEquals(doc.label, "this is my delegated operation run.")

        doc = self.svc.get(doc.id)
        self.assertEquals(doc.label, "this is my delegated operation run.")<|MERGE_RESOLUTION|>--- conflicted
+++ resolved
@@ -270,9 +270,6 @@
         dataset.delete()
         dataset2.delete()
 
-<<<<<<< HEAD
-    def test_set_run_states(self, mock_get_operator, mock_operator_exists):
-=======
     @patch(
         "fiftyone.core.odm.utils.load_dataset",
     )
@@ -280,7 +277,6 @@
         self, mock_load_dataset, mock_get_operator, mock_operator_exists
     ):
         mock_load_dataset.return_value = MockDataset()
->>>>>>> 0400384a
         doc = self.svc.queue_operation(
             operator="@voxelfiftyone/operator/foo",
             label=mock_get_operator.return_value.name,
@@ -670,21 +666,15 @@
         dataset = Dataset(dataset_name, _create=True, persistent=True)
         dataset.save()
         dataset_id = dataset._doc.id
-<<<<<<< HEAD
 
         user = f"test_user_{ObjectId()}"
-=======
->>>>>>> 0400384a
 
         # create 100 docs, 25 of each state & for each user
         queued = []
         running = []
         completed = []
         failed = []
-<<<<<<< HEAD
-
-=======
->>>>>>> 0400384a
+
         for i in range(4):
             operator = f"@voxelfiftyone/operator/test_{i}"
             for j in range(25):
@@ -696,12 +686,8 @@
                             "foo": "bar",
                             "dataset_name": dataset_name,
                             "dataset_id:": str(dataset_id),
-<<<<<<< HEAD
                         },
                         user=f"{user}_{i}",
-=======
-                        }
->>>>>>> 0400384a
                     ),
                 )
                 time.sleep(
@@ -952,28 +938,16 @@
 
         docs = self.svc.list_operations(
             search={"test_0": {"operator"}}, paging=paging
-<<<<<<< HEAD
         )
 
         self.assertEqual(len(docs), 25)
 
         docs = self.svc.list_operations(
             search={"test_0": {"operator", "label"}}, paging=paging
-=======
->>>>>>> 0400384a
         )
 
         self.assertEqual(len(docs), 25)
 
-<<<<<<< HEAD
-=======
-        docs = self.svc.list_operations(
-            search={"test_0": {"operator", "label"}}, paging=paging
-        )
-
-        self.assertEqual(len(docs), 25)
-
->>>>>>> 0400384a
         doc = self.svc.queue_operation(
             operator="@voxel51/test/foo_baz",
             label=f"I am a label",
