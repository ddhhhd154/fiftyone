#!/usr/bin/env python
"""
Installs FiftyOne.

| Copyright 2017-2023, Voxel51, Inc.
| `voxel51.com <https://voxel51.com/>`_
|
"""
try:
    from importlib import metadata
except ImportError:
    import importlib_metadata as metadata

import os
import re
from setuptools import setup, find_packages


<<<<<<< HEAD
VERSION = "0.23.0"
=======
VERSION = "0.22.3"
>>>>>>> 18ed7e0a


def get_version():
    if "RELEASE_VERSION" in os.environ:
        version = os.environ["RELEASE_VERSION"]
        if not version.startswith(VERSION):
            raise ValueError(
                "Release version does not match version: %s and %s"
                % (version, VERSION)
            )
        return version

    return VERSION


INSTALL_REQUIRES = [
    # third-party packages
    "aiofiles",
    "argcomplete",
    "beautifulsoup4",
    "boto3",
    "cachetools",
    "dacite>=1.6.0,<1.8.0",
    "Deprecated",
    "ftfy",
    "hypercorn>=0.13.2",
    "importlib-metadata; python_version<'3.8'",
    "Jinja2>=3",
    # kaleido indirectly required by plotly for image export
    # https://plotly.com/python/static-image-export/
    "kaleido!=0.2.1.post1",
    "matplotlib",
    "mongoengine==0.24.2",
    "motor>=2.5",
    "numpy",
    "packaging",
    "pandas",
    "Pillow>=6.2",
    "plotly>=4.14",
    "pprintpp",
    "psutil",
    "pymongo>=3.12",
    "pytz",
    "PyYAML",
    "regex",
    "retrying",
    "scikit-learn",
    "scikit-image",
    "setuptools",
    "sseclient-py>=1.7.2,<2",
    "sse-starlette>=0.10.3,<1",
    "starlette>=0.24.0",
    "strawberry-graphql==0.138.1",
    "tabulate",
    "xmltodict",
    "universal-analytics-python3>=1.0.1,<2",
    # internal packages
    "fiftyone-brain~=0.13.2",
    "fiftyone-db~=0.4",
    "voxel51-eta~=0.12",
]


CHOOSE_INSTALL_REQUIRES = [
    (
        (
            "opencv-python",
            "opencv-contrib-python",
            "opencv-contrib-python-headless",
        ),
        "opencv-python-headless",
    )
]


def choose_requirement(mains, secondary):
    chosen = secondary
    for main in mains:
        try:
            name = re.split(r"[!<>=]", main)[0]
            metadata.version(name)
            chosen = main
            break
        except metadata.PackageNotFoundError:
            pass

    return str(chosen)


def get_install_requirements(install_requires, choose_install_requires):
    for mains, secondary in choose_install_requires:
        install_requires.append(choose_requirement(mains, secondary))

    return install_requires


EXTRAS_REQUIREMENTS = {"desktop": ["fiftyone-desktop~=0.32"]}
<<<<<<< HEAD
=======

>>>>>>> 18ed7e0a

with open("README.md", "r") as fh:
    long_description = fh.read()


setup(
    name="fiftyone",
    version=get_version(),
    description=(
        "FiftyOne: the open-source tool for building high-quality datasets "
        "and computer vision models"
    ),
    author="Voxel51, Inc.",
    author_email="info@voxel51.com",
    url="https://github.com/voxel51/fiftyone",
    extras_require=EXTRAS_REQUIREMENTS,
    license="Apache",
    long_description=long_description,
    long_description_content_type="text/markdown",
    packages=find_packages(
        exclude=["app", "eta", "package", "requirements", "tests", "tools"]
    )
    + ["fiftyone.recipes", "fiftyone.tutorials"],
    package_dir={
        "fiftyone.recipes": "docs/source/recipes",
        "fiftyone.tutorials": "docs/source/tutorials",
    },
    install_requires=get_install_requirements(
        INSTALL_REQUIRES, CHOOSE_INSTALL_REQUIRES
    ),
    include_package_data=True,
    classifiers=[
        "Development Status :: 4 - Beta",
        "Intended Audience :: Developers",
        "Intended Audience :: Science/Research",
        "License :: OSI Approved :: Apache Software License",
        "Topic :: Scientific/Engineering :: Artificial Intelligence",
        "Topic :: Scientific/Engineering :: Image Processing",
        "Topic :: Scientific/Engineering :: Image Recognition",
        "Topic :: Scientific/Engineering :: Information Analysis",
        "Topic :: Scientific/Engineering :: Visualization",
        "Operating System :: MacOS :: MacOS X",
        "Operating System :: POSIX :: Linux",
        "Operating System :: Microsoft :: Windows",
        "Programming Language :: Python :: 3",
        "Programming Language :: Python :: 3.7",
        "Programming Language :: Python :: 3.8",
        "Programming Language :: Python :: 3.9",
        "Programming Language :: Python :: 3.10",
    ],
    entry_points={"console_scripts": ["fiftyone=fiftyone.core.cli:main"]},
    python_requires=">=3.7",
)<|MERGE_RESOLUTION|>--- conflicted
+++ resolved
@@ -16,11 +16,7 @@
 from setuptools import setup, find_packages
 
 
-<<<<<<< HEAD
-VERSION = "0.23.0"
-=======
 VERSION = "0.22.3"
->>>>>>> 18ed7e0a
 
 
 def get_version():
@@ -118,10 +114,6 @@
 
 
 EXTRAS_REQUIREMENTS = {"desktop": ["fiftyone-desktop~=0.32"]}
-<<<<<<< HEAD
-=======
-
->>>>>>> 18ed7e0a
 
 with open("README.md", "r") as fh:
     long_description = fh.read()
