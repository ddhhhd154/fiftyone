--- conflicted
+++ resolved
@@ -12,11 +12,7 @@
 from setuptools import setup, find_packages
 
 
-<<<<<<< HEAD
-VERSION = "0.7.0.1"
-=======
-VERSION = "0.16.0"
->>>>>>> e24be7af
+VERSION = "0.8.0"
 
 
 def get_version():
