#!/usr/bin/env python
"""
Installs FiftyOne Teams.

| Copyright 2017-2023, Voxel51, Inc.
| `voxel51.com <https://voxel51.com/>`_
|
"""
try:
    from importlib import metadata
except ImportError:
    import importlib_metadata as metadata

import os
import re
from setuptools import setup, find_packages


INSTALL_REQUIRES = [
    # third-party packages
    "aiofiles",
    "argcomplete",
    "beautifulsoup4",
    "boto3",
    "cachetools",
    "dacite>=1.6.0,<1.8.0",
    "dill",
    "Deprecated",
    "ftfy",
    "jsonlines",
    "humanize",
    "hypercorn>=0.13.2",
    "importlib-metadata; python_version<'3.8'",
    "Jinja2>=3",
    # kaleido indirectly required by plotly for image export
    # https://plotly.com/python/static-image-export/
    "kaleido!=0.2.1.post1",
    "matplotlib",
    "mongoengine==0.24.2",
    "motor>=2.5",
    "numpy",
    "packaging",
    "pandas",
    "Pillow>=6.2",
    "plotly>=4.14",
    "pprintpp",
    "psutil",
    "pymongo>=3.12",
    "pytz",
    "PyYAML",
    "regex",
    "retrying",
    "scikit-learn",
    "scikit-image",
    "setuptools",
    "sseclient-py>=1.7.2,<2",
    "sse-starlette>=0.10.3,<1",
    "starlette>=0.24.0",
    "strawberry-graphql==0.138.1",
    "tabulate",
    "xmltodict",
    "universal-analytics-python3>=1.0.1,<2",
    # teams specific
    "aiohttp",
    "azure-identity",
    "azure-storage-blob>=12.4.0",
    "backoff",
    "boto3>=1.15",
    "google-api-python-client",
    "google-cloud-storage>=1.36",
    "pysftp",
    "schedule",
    "websocket-client==1.4.2",
    "yarl",
    "wcmatch",
    # internal packages
<<<<<<< HEAD
    "fiftyone-brain>=0.15.0,<0.16",
    # "fiftyone-db>=0.4,<2.0", is not used for Teams SDK
    "voxel51-eta>=0.12.4,<0.13",
=======
    "fiftyone-brain>=0.14.2,<0.15",
    # "fiftyone-db>=0.4,<2.0",
    "fiftyone-db~=0.4",  # pinned to legacy db, do not remove
    "voxel51-eta>=0.12.1,<0.13",
>>>>>>> 044d7faf
]


CHOOSE_INSTALL_REQUIRES = [
    (
        (
            "opencv-python",
            "opencv-contrib-python",
            "opencv-contrib-python-headless",
        ),
        "opencv-python-headless",
    )
]


def choose_requirement(mains, secondary):
    chosen = secondary
    for main in mains:
        try:
            name = re.split(r"[!<>=]", main)[0]
            metadata.version(name)
            chosen = main
            break
        except metadata.PackageNotFoundError:
            pass

    return str(chosen)


def get_install_requirements(install_requires, choose_install_requires):
    for mains, secondary in choose_install_requires:
        install_requires.append(choose_requirement(mains, secondary))

    return install_requires


EXTRAS_REQUIREMENTS = {"desktop": ["fiftyone-desktop~=0.23.3"]}


with open("README.md", "r") as fh:
    long_description = fh.read()


setup(
    name="fiftyone",
    version="0.15.4rc9",
    description=(
        "FiftyOne Teams: the tool for teams building high-quality datasets "
        "and computer vision models"
    ),
    author="Voxel51, Inc.",
    author_email="info@voxel51.com",
    extras_require=EXTRAS_REQUIREMENTS,
    long_description=long_description,
    long_description_content_type="text/markdown",
    packages=find_packages(
        exclude=["app", "eta", "package", "requirements", "tests", "tools"]
    )
    + ["fiftyone.recipes", "fiftyone.tutorials"],
    package_dir={
        "fiftyone.recipes": "docs/source/recipes",
        "fiftyone.tutorials": "docs/source/tutorials",
    },
    install_requires=get_install_requirements(
        INSTALL_REQUIRES, CHOOSE_INSTALL_REQUIRES
    ),
    include_package_data=True,
    classifiers=[
        "Development Status :: 4 - Beta",
        "Intended Audience :: Developers",
        "Intended Audience :: Science/Research",
        "License :: OSI Approved :: Apache Software License",
        "Topic :: Scientific/Engineering :: Artificial Intelligence",
        "Topic :: Scientific/Engineering :: Image Processing",
        "Topic :: Scientific/Engineering :: Image Recognition",
        "Topic :: Scientific/Engineering :: Information Analysis",
        "Topic :: Scientific/Engineering :: Visualization",
        "Operating System :: MacOS :: MacOS X",
        "Operating System :: POSIX :: Linux",
        "Operating System :: Microsoft :: Windows",
        "Programming Language :: Python :: 3",
        "Programming Language :: Python :: 3.7",
        "Programming Language :: Python :: 3.8",
        "Programming Language :: Python :: 3.9",
        "Programming Language :: Python :: 3.10",
    ],
    entry_points={"console_scripts": ["fiftyone=fiftyone.core.cli:main"]},
    python_requires=">=3.7",
)<|MERGE_RESOLUTION|>--- conflicted
+++ resolved
@@ -74,16 +74,9 @@
     "yarl",
     "wcmatch",
     # internal packages
-<<<<<<< HEAD
     "fiftyone-brain>=0.15.0,<0.16",
-    # "fiftyone-db>=0.4,<2.0", is not used for Teams SDK
+    "fiftyone-db~=0.4",  # pinned to legacy db, do not remove
     "voxel51-eta>=0.12.4,<0.13",
-=======
-    "fiftyone-brain>=0.14.2,<0.15",
-    # "fiftyone-db>=0.4,<2.0",
-    "fiftyone-db~=0.4",  # pinned to legacy db, do not remove
-    "voxel51-eta>=0.12.1,<0.13",
->>>>>>> 044d7faf
 ]
 
 
