--- conflicted
+++ resolved
@@ -74,15 +74,9 @@
     "yarl",
     "wcmatch",
     # internal packages
-<<<<<<< HEAD
-    "fiftyone-brain>=0.14,<0.15",
-    # fiftyone-db>=1.0 is not used for Teams SDK
-    "voxel51-eta>=0.12,<0.13",
-=======
     "fiftyone-brain>=0.14.2,<0.15",
-    "fiftyone-db>=0.4,<2.0",
+    # "fiftyone-db>=0.4,<2.0", is not used for Teams SDK
     "voxel51-eta>=0.12.1,<0.13",
->>>>>>> 502a9caf
 ]
 
 
