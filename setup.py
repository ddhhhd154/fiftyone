--- conflicted
+++ resolved
@@ -12,11 +12,7 @@
 from setuptools import setup, find_packages
 
 
-<<<<<<< HEAD
-VERSION = "0.18.1"
-=======
-VERSION = "0.19.0"
->>>>>>> 51f66cc7
+VERSION = "0.19.1"
 
 
 def get_version():
