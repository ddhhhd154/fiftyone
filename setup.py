--- conflicted
+++ resolved
@@ -16,11 +16,7 @@
 from setuptools import setup, find_packages
 
 
-<<<<<<< HEAD
-VERSION = "0.13.4"
-=======
 VERSION = "0.21.4"
->>>>>>> 4a829134
 
 
 def get_version():
@@ -131,11 +127,7 @@
     return install_requires
 
 
-<<<<<<< HEAD
-EXTRAS_REQUIREMENTS = {"desktop": ["fiftyone-desktop>=0.18.2,<0.19"]}
-=======
 EXTRAS_REQUIREMENTS = {"desktop": ["fiftyone-desktop>=0.28.2,<0.29"]}
->>>>>>> 4a829134
 
 
 with open("README.md", "r") as fh:
